{
  "chainId": 11155111,
  "network": "sepolia",
  "env": "test",
  "protocolVersion": "1.0.1",
  "contracts": [
    {
      "name": "DiamondCutFacet",
      "address": "0x72375d8f6c09Be9367B7A1629bb889A7f2a393d0",
      "args": []
    },
    {
      "name": "DiamondLoupeFacet",
      "address": "0x3c641f2206D853E87b30E5d302D39F42e9E2Bae1",
      "args": []
    },
    {
      "name": "AccessController",
      "address": "0xbb7691cBd2AE01986036e321498E2d878E2419c7",
      "args": []
    },
    {
      "name": "InitializationFacet",
      "address": "0xBA09b47F123F3957352B7231B9a3850D46Da85e3",
      "args": []
    },
    {
      "name": "FermionDiamond",
      "address": "0x855a579601fb936eea4bc9c9ad7aa5d87d1b7585",
      "args": [
        [
          {
            "facetAddress": "0x72375d8f6c09Be9367B7A1629bb889A7f2a393d0",
            "action": 0,
            "functionSelectors": ["0x1f931c1c"]
          },
          {
            "facetAddress": "0x3c641f2206D853E87b30E5d302D39F42e9E2Bae1",
            "action": 0,
            "functionSelectors": [
              "0xcdffacc6",
              "0x52ef6b2c",
              "0xadfca15e",
              "0x7a0ed627",
              "0x01ffc9a7"
            ]
          },
          {
            "facetAddress": "0xbb7691cBd2AE01986036e321498E2d878E2419c7",
            "action": 0,
            "functionSelectors": [
              "0xa217fddf",
              "0x248a9ca3",
              "0x2f2ff15d",
              "0x91d14854",
              "0x36568abe",
              "0xd547741f"
            ]
          },
          {
            "facetAddress": "0xBA09b47F123F3957352B7231B9a3850D46Da85e3",
            "action": 0,
            "functionSelectors": ["0x0d8e6e2c"]
          }
        ],
        {
          "init": "0xBA09b47F123F3957352B7231B9a3850D46Da85e3",
          "initCalldata": "0x1e8c8776000000000000000000000000bb7691cbd2ae01986036e321498e2d878e2419c70000000000000000000000002a91a0148ee62fa638be38c7ee05c29a3e568dd80000000000000000000000007de418a7ce94debd057c34ebac232e7027634ade00000000000000000000000049f33f10e2d9850d19396e05b40fd6982aaec524"
        }
      ]
    },
    {
      "name": "ConfigFacet",
      "address": "0x6CBeCb13099CbB1e32D1a34DF5dE76944aa79c40",
      "args": []
    },
    {
      "name": "EntityFacet",
      "address": "0xb976075f497E7782f968C46B2Ec883316ecDeCFc",
      "args": []
    },
    {
      "name": "MetaTransactionFacet",
      "address": "0xc38532D4A2f3e321009CF42D79CA9FF586Fc952E",
      "args": ["0x855a579601fb936eea4bc9c9ad7aa5d87d1b7585"]
    },
    {
      "name": "OfferFacet",
      "address": "0xd01237c66256a331DD8FA5550429dB6601bBCD05",
      "args": ["0x7de418a7ce94debd057c34ebac232e7027634ade"]
    },
    {
      "name": "VerificationFacet",
      "address": "0x456BF72267A99168faD277F94D6fb751513Bbd12",
      "args": ["0x7de418a7ce94debd057c34ebac232e7027634ade"]
    },
    {
      "name": "CustodyFacet",
      "address": "0x0Ce5FC16aa82A78fdf451a31b7A300F509fC2C1D",
      "args": []
    },
    {
      "name": "FundsFacet",
      "address": "0x876B92Ad85808c4dad9F6a0802B051bb2B8133e2",
      "args": []
    },
    {
      "name": "PauseFacet",
      "address": "0xa37aA1F6480C3436A061509e6d9fCFD77418cbb7",
      "args": []
    },
    {
      "name": "CustodyVaultFacet",
      "address": "0x49673E4a266a3F62C05EcCacf4fcD3100AFeF4CA",
      "args": []
    },
    {
      "name": "FermionFNFT",
<<<<<<< HEAD
      "address": "0x30680ae58D7C61514CCaC088a40721083dB4F7eF",
=======
      "address": "0x7863eF87f7d2a9f15f2A7175cC4d044Ea3E81DDc",
>>>>>>> 4cf36375
      "args": [
        "0x789d8727b9ae0A8546489232EB55b6fBE86b21Ac",
        "0x2062C92447Ac78B977221E9bA2Be258AE90B6A3E",
        "0x7b79995e5f793A07Bc00c21412e50Ecae098E7f9"
      ]
    }
  ],
  "externalAddresses": {
    "bosonProtocolAddress": "0x7de418a7ce94debd057c34ebac232e7027634ade",
    "bosonPriceDiscoveryAddress": "0x789d8727b9ae0A8546489232EB55b6fBE86b21Ac",
    "bosonTokenAddress": "0x791Bf9Da3DEF5D7Cd3A7a748e56720Cd119D53AC",
    "seaportConfig": {
      "seaport": "0x0000000000000068F116a894984e2DB1123eB395",
      "openSeaConduit": "0x1E0049783F008A0085193E00003D00cd54003c71",
      "openSeaConduitKey": "0x0000007b02230091a7ed01230072f7006a004d60a8d4e71d599b8104250f0000"
    },
    "wrappedNativeAddress": "0x7b79995e5f793A07Bc00c21412e50Ecae098E7f9"
  }
}<|MERGE_RESOLUTION|>--- conflicted
+++ resolved
@@ -116,11 +116,7 @@
     },
     {
       "name": "FermionFNFT",
-<<<<<<< HEAD
-      "address": "0x30680ae58D7C61514CCaC088a40721083dB4F7eF",
-=======
       "address": "0x7863eF87f7d2a9f15f2A7175cC4d044Ea3E81DDc",
->>>>>>> 4cf36375
       "args": [
         "0x789d8727b9ae0A8546489232EB55b6fBE86b21Ac",
         "0x2062C92447Ac78B977221E9bA2Be258AE90B6A3E",
