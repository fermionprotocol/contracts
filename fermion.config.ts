--- conflicted
+++ resolved
@@ -67,12 +67,8 @@
         openSeaZoneHash: ZeroHash, // ToDo: add the correct value
         openSeaRecipient: ZeroAddress, // ToDo: add the correct value
       },
-<<<<<<< HEAD
       strictAuthorizedTransferSecurityRegistry: "0xA000027A9B2802E1ddf7000061001e5c005A0000",
-      wrappedNative: "0x52eF3d68BaB452a294342DC3e5f464d7f610f72E",
-=======
       wrappedNative: "0x113d6C5038832f567808677B4F0B89ffC62c18F7",
->>>>>>> c968508c
     },
     sepolia: {
       seaportConfig: {
