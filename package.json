{
  "name": "@fermionprotocol/contracts",
  "version": "0.0.1",
  "description": "Fermion Protocol core verification mechanism",
  "main": "index.js",
  "repository": "git@github.com:fermionprotocol/contracts.git",
  "author": "Fermion Protocol Maintainers",
  "license": "GPL-3.0-or-later",
  "scripts": {
    "build": "npx hardhat clean && npx hardhat compile",
    "coverage": "npx hardhat coverage",
    "check:contracts": "solhint 'contracts/**/*.sol' && prettier --list-different contracts",
    "check:scripts": "eslint . && prettier --list-different .",
    "tidy:contracts": "solhint --fix contracts/**/*.sol && prettier --plugin=prettier-plugin-solidity --write contracts",
    "tidy:scripts": "eslint --fix . && prettier --write .",
    "postinstall": "npx ts-node-transpile-only ./scripts/postinstall.ts"
  },
  "devDependencies": {
    "@bosonprotocol/boson-protocol-contracts": "git+https://github.com/bosonprotocol/boson-protocol-contracts#f099648a49045c8bad1a1bdb8e2c4ffcf67b69da",
    "@nomicfoundation/hardhat-chai-matchers": "^2.0.8",
    "@nomicfoundation/hardhat-ethers": "^3.0.8",
    "@nomicfoundation/hardhat-ignition": "^0.15.10",
    "@nomicfoundation/hardhat-ignition-ethers": "^0.15.10",
    "@nomicfoundation/hardhat-network-helpers": "^1.0.12",
    "@nomicfoundation/hardhat-toolbox": "^5.0.0",
    "@nomicfoundation/hardhat-verify": "^2.0.13",
    "@opensea/seaport-js": "^4.0.4",
    "@openzeppelin/contracts-upgradeable": "^5.2.0",
    "@typechain/ethers-v6": "^0.5.0",
    "@typechain/hardhat": "^9.0.0",
    "@types/chai": "^4.2.0",
    "@types/mocha": ">=10.0.10",
    "@types/node": ">=22.13.11",
    "chai": "^4.5.0",
    "eip55": "^2.1.1",
    "eslint": "^9.23.0",
    "eslint-config-prettier": "^10.1.1",
    "ethers": "^6.13.5",
    "glob": "^11.0.1",
    "hardhat": "^2.22.19",
    "hardhat-contract-sizer": "^2.10.0",
    "hardhat-gas-reporter": "^1.0.8",
    "hardhat-preprocessor": "^0.1.5",
    "opensea-js": "^7.1.18",
    "prettier": "^3.5.3",
    "prettier-plugin-solidity": "^1.4.2",
    "seaport": "git+https://github.com/ProjectOpenSea/seaport#1.6",
    "seaport-core": "git+https://github.com/ProjectOpenSea/seaport-core#1.6.6",
    "shelljs": "^0.9.2",
    "solhint": "^5.0.5",
    "solidity-coverage": "^0.8.14",
    "ts-node": "^10.9.2",
    "typechain": "^8.3.0",
    "typescript": ">=5.8.2",
<<<<<<< HEAD
    "typescript-eslint": "^8.26.1",
    "node-fetch": "2",
    "urql": "^4.2.1"
=======
    "typescript-eslint": "^8.27.0"
>>>>>>> 875df6cc
  },
  "dependencies": {
    "@openzeppelin/contracts": "^5.2.0"
  }
}<|MERGE_RESOLUTION|>--- conflicted
+++ resolved
@@ -52,13 +52,9 @@
     "ts-node": "^10.9.2",
     "typechain": "^8.3.0",
     "typescript": ">=5.8.2",
-<<<<<<< HEAD
-    "typescript-eslint": "^8.26.1",
+    "typescript-eslint": "^8.27.0",
     "node-fetch": "2",
     "urql": "^4.2.1"
-=======
-    "typescript-eslint": "^8.27.0"
->>>>>>> 875df6cc
   },
   "dependencies": {
     "@openzeppelin/contracts": "^5.2.0"
