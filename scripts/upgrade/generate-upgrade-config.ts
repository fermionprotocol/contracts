import hre from "hardhat";
import shell from "shelljs";
import fs from "fs";
import path from "path";
import type { HardhatRuntimeEnvironment } from "hardhat/types";
import { getSelectors } from "../libraries/diamond";
<<<<<<< HEAD
import { getFunctionSignatureDetails } from "../libraries/metaTransaction";
=======
import { getFunctionSignatureDetails, RESTRICTED_METATX_FUNCTIONS } from "../libraries/metaTransaction";
>>>>>>> f698539c

const prefix = "contracts/";
const sources = ["diamond", "protocol/facets", "protocol/clients", "protocol/bases", "protocol/libs"];

<<<<<<< HEAD
const RESTRICTED_FUNCTIONS = [
  "burn",
  "mint",
  "renounceOwnership",
  "transferOwnership",
  "setTransferValidator",
  "transferFractionsFrom",
  "addPriceOracle",
  "removePriceOracle",
  "adjustVotesOnTransfer",
  "migrateFractions",
  "setMaxRoyaltyPercentage",
  "setOpenSeaFeePercentage",
  "setProtocolFeeTable",
];

function isContractRelevantForAllowlist(name: string): boolean {
  return name.endsWith("Facet") || name === "FermionFNFT" || name === "FermionFractionsERC20";
=======
function isContractRelevantForAllowlist(name: string): boolean {
  return (
    (name.endsWith("Facet") && name !== "ConfigFacet" && name !== "PauseFacet") ||
    name === "FermionFNFT" ||
    name === "FermionFractionsERC20"
  );
>>>>>>> f698539c
}

async function getContractSelectors(contractName: string): Promise<Record<string, string>> {
  const contract = await hre.ethers.getContractFactory(contractName);
  const selectors = await getSelectors(contract);
  return selectors.reduce(
    (acc, selector) => {
      const func = contract.interface.getFunction(selector);
      if (func) {
        acc[selector] = func.format();
      }
      return acc;
    },
    {} as Record<string, string>,
  );
}

interface FunctionSignatureDetail {
  name: string;
  hash: string;
}

async function getBytecodes(
  version: string,
): Promise<Record<string, { bytecode: string; functionSignatures: FunctionSignatureDetail[] }>> {
  const bytecodes: Record<string, { bytecode: string; functionSignatures: FunctionSignatureDetail[] }> = {};
  const cwd = process.cwd();

  try {
    // Update compiler settings
    for (const compiler of hre.config.solidity.compilers) {
      compiler.settings["metadata"] = { bytecodeHash: "none", appendCBOR: false };
    }

    // Checkout the version's contracts
    shell.exec(`rm -rf contracts`);
    const checkoutResult = shell.exec(`git checkout ${version} contracts`, { silent: true });
    if (checkoutResult.code !== 0) {
      throw new Error(`Version ${version} does not exist in the repository`);
    }

    // Install dependencies and compile
    shell.exec("yarn install");
    await hre.run("clean");
    try {
      await hre.run("compile");
    } catch {
      // Ignore compilation errors as they might be expected
    }

    // Get all contract names using Hardhat's artifacts API
    const contractNames = await hre.artifacts.getAllFullyQualifiedNames();

    for (const contractName of contractNames) {
      const [source, name] = contractName.split(":");

      // Skip contracts that are not in the source folders
      if (!sources.some((s) => source.startsWith(`${prefix}${s}`))) continue;

      // Skip test files
      if (source.includes("/test/")) continue;

      // Skip interfaces and abstract contracts
      if (source.includes("/interfaces/") || name.startsWith("I") || name.startsWith("Interface")) continue;

      try {
        const artifact = await hre.artifacts.readArtifact(name);
        if (artifact.bytecode && artifact.bytecode !== "0x") {
          let functionSignatures: FunctionSignatureDetail[] = [];
          if (isContractRelevantForAllowlist(name)) {
            try {
<<<<<<< HEAD
              functionSignatures = await getFunctionSignatureDetails([name], [...RESTRICTED_FUNCTIONS]);
=======
              functionSignatures = await getFunctionSignatureDetails([name], RESTRICTED_METATX_FUNCTIONS);
>>>>>>> f698539c
            } catch (e) {
              console.warn(`Warning: Could not get function signature details for ${name} in version ${version}:`, e);
            }
          }
          bytecodes[name] = { bytecode: artifact.bytecode, functionSignatures };
        }
      } catch {
        // Ignore errors for missing artifacts
      }
    }
  } finally {
    // Restore original contracts
    process.chdir(cwd);
    shell.exec("git checkout HEAD contracts");
    shell.exec("git reset HEAD contracts");
  }

  return bytecodes;
}

async function generateUpgradeConfig(
  hre: HardhatRuntimeEnvironment,
  currentVersion: string,
  newVersion: string = "HEAD",
  version: string,
) {
  try {
    const referenceBytecodes = await getBytecodes(currentVersion);
    const targetBytecodes = await getBytecodes(newVersion);

    const overlappingContracts = Object.keys(referenceBytecodes).filter((contract) => contract in targetBytecodes);
    const removedContracts = Object.keys(referenceBytecodes).filter((contract) => !(contract in targetBytecodes));
    const newContracts = Object.keys(targetBytecodes).filter((contract) => !(contract in referenceBytecodes));
    const changedContracts = overlappingContracts.filter(
      (contract) => referenceBytecodes[contract].bytecode !== targetBytecodes[contract].bytecode,
    );

    // Get selectors for all facets (this part remains for general facet selector information, not specific to allowlist)
    const facetSelectors: Record<string, Record<string, string>> = {};
    const allFacetsForSelectorInfo = [...new Set([...overlappingContracts, ...newContracts])]
      .filter((contract) => contract.endsWith("Facet")) // Original facet filter for this specific purpose
      .filter((contract) => !contract.includes("/test/") && !contract.includes("Mock"));

    for (const facet of allFacetsForSelectorInfo) {
      try {
        facetSelectors[facet] = await getContractSelectors(facet);
      } catch (error) {
        console.warn(`Warning: Could not get selectors for ${facet}:`, error);
      }
    }

    // Detect constructor arguments for facets
    const constructorArgs: Record<string, string[]> = {};
    for (const facet of allFacetsForSelectorInfo) {
      try {
        const factory = await hre.ethers.getContractFactory(facet);
        const fragment = factory.interface.deploy;
        if (fragment && fragment.inputs.length > 0) {
          const args = fragment.inputs.map((input) => {
            // Check if the input type is an address
            if (input.type === "address") {
              // Check if the input name contains "boson" or "protocol"
              if (input.name.toLowerCase().includes("boson")) {
                return "$BOSON_PROTOCOL_ADDRESS";
              } else if (input.name.toLowerCase().includes("protocol")) {
                return "$FERMION_PROTOCOL_ADDRESS";
              }
            }
            return "0x0000000000000000000000000000000000000000"; // Default to zero address for other address types
          });
          constructorArgs[facet] = args;
        }
      } catch (error) {
        console.warn(`Warning: Could not get constructor arguments for ${facet}:`, error);
      }
    }

    const relevantNewContracts = newContracts.filter(
      (contract) =>
        isContractRelevantForAllowlist(contract) && !contract.includes("/test/") && !contract.includes("Mock"),
    );

    const metaTxAllowlistAddFromNew = relevantNewContracts.flatMap((contractName) => {
      const details = targetBytecodes[contractName]?.functionSignatures || [];
      return details.map((detail) => ({ facetName: contractName, functionName: detail.name, hash: detail.hash }));
    });

    const relevantRemovedContracts = removedContracts.filter((contract) => isContractRelevantForAllowlist(contract)); // No need to filter for /test/ or /Mock/ here as they are already gone

    const metaTxAllowlistRemoveFromOld = relevantRemovedContracts.flatMap((contractName) => {
      const details = referenceBytecodes[contractName]?.functionSignatures || [];
      return details.map((detail) => ({ facetName: contractName, functionName: detail.name, hash: detail.hash }));
    });

    // Process changed relevant contracts for added/removed functions
    const relevantChangedContracts = changedContracts.filter(
      (contract) =>
        isContractRelevantForAllowlist(contract) && !contract.includes("/test/") && !contract.includes("Mock"),
    );

    let metaTxAllowlistAddFromChanged: { facetName: string; functionName: string; hash: string }[] = [];
    let metaTxAllowlistRemoveFromChanged: { facetName: string; functionName: string; hash: string }[] = [];

    for (const contractName of relevantChangedContracts) {
      // Changed variable name from facetName to contractName for generality
      const oldFunctionSignatures = referenceBytecodes[contractName]?.functionSignatures || [];
      const newFunctionSignatures = targetBytecodes[contractName]?.functionSignatures || [];

      const oldHashes = new Set(oldFunctionSignatures.map((sig) => sig.hash));
      const newHashes = new Set(newFunctionSignatures.map((sig) => sig.hash));

      const addedFunctionsInContract = newFunctionSignatures.filter((sig) => !oldHashes.has(sig.hash));
      const removedFunctionsInContract = oldFunctionSignatures.filter((sig) => !newHashes.has(sig.hash));

      if (addedFunctionsInContract.length > 0) {
        metaTxAllowlistAddFromChanged = metaTxAllowlistAddFromChanged.concat(
          addedFunctionsInContract.map((detail) => ({
            facetName: contractName,
            functionName: detail.name,
            hash: detail.hash,
          })),
        );
      }

      if (removedFunctionsInContract.length > 0) {
        metaTxAllowlistRemoveFromChanged = metaTxAllowlistRemoveFromChanged.concat(
          removedFunctionsInContract.map((detail) => ({
            facetName: contractName,
            functionName: detail.name,
            hash: detail.hash,
          })),
        );
      }
    }

    const finalMetaTxAllowlistAdd = [...metaTxAllowlistAddFromNew, ...metaTxAllowlistAddFromChanged];
    const finalMetaTxAllowlistRemove = [...metaTxAllowlistRemoveFromOld, ...metaTxAllowlistRemoveFromChanged];

    const upgradeConfig = {
      description: `Upgrade to version ${version}`,
      facets: {
        add: newContracts.filter(
          (contract) => contract.endsWith("Facet") && !contract.includes("/test/") && !contract.includes("Mock"),
        ),
        replace: changedContracts.filter(
          (contract) => contract.endsWith("Facet") && !contract.includes("/test/") && !contract.includes("Mock"),
        ),
        remove: removedContracts.filter((contract) => contract.endsWith("Facet")),
        constructorArgs,
      },
      clients: {
        fermionFNFT: [
          ...changedContracts.filter((contract) => {
            const artifact = hre.artifacts.readArtifactSync(contract);
            return (
              artifact.sourceName.includes("/protocol/clients/") &&
              !artifact.sourceName.includes("/protocol/clients/oracle/") &&
              artifact.bytecode !== "0x"
            );
          }),
          ...newContracts.filter((contract) => {
            const artifact = hre.artifacts.readArtifactSync(contract);
            return (
              artifact.sourceName.includes("/protocol/clients/") &&
              !artifact.sourceName.includes("/protocol/clients/oracle/") &&
              artifact.bytecode !== "0x"
            );
          }),
        ],
      },
      metaTxAllowlist: {
        add: finalMetaTxAllowlistAdd,
        remove: finalMetaTxAllowlistRemove,
      },
    };

    const configDir = path.join(process.cwd(), "scripts", "config", "upgrades");
    if (!fs.existsSync(configDir)) {
      fs.mkdirSync(configDir, { recursive: true });
    }
    fs.writeFileSync(path.join(configDir, `${version}.json`), JSON.stringify(upgradeConfig, null, 2));

    console.log("\nContract Changes Summary:");
    if (changedContracts.length > 0) console.log("Changed contracts:", changedContracts);
    if (removedContracts.length > 0) console.log("Removed contracts:", removedContracts);
    if (newContracts.length > 0) console.log("New contracts:", newContracts);
    if (changedContracts.length === 0 && removedContracts.length === 0 && newContracts.length === 0) {
      console.log("No contract changes detected");
    }
  } catch (error) {
    console.error("Error generating upgrade config:", error);
    throw error;
  }
}

export { generateUpgradeConfig };<|MERGE_RESOLUTION|>--- conflicted
+++ resolved
@@ -4,42 +4,17 @@
 import path from "path";
 import type { HardhatRuntimeEnvironment } from "hardhat/types";
 import { getSelectors } from "../libraries/diamond";
-<<<<<<< HEAD
-import { getFunctionSignatureDetails } from "../libraries/metaTransaction";
-=======
 import { getFunctionSignatureDetails, RESTRICTED_METATX_FUNCTIONS } from "../libraries/metaTransaction";
->>>>>>> f698539c
 
 const prefix = "contracts/";
 const sources = ["diamond", "protocol/facets", "protocol/clients", "protocol/bases", "protocol/libs"];
 
-<<<<<<< HEAD
-const RESTRICTED_FUNCTIONS = [
-  "burn",
-  "mint",
-  "renounceOwnership",
-  "transferOwnership",
-  "setTransferValidator",
-  "transferFractionsFrom",
-  "addPriceOracle",
-  "removePriceOracle",
-  "adjustVotesOnTransfer",
-  "migrateFractions",
-  "setMaxRoyaltyPercentage",
-  "setOpenSeaFeePercentage",
-  "setProtocolFeeTable",
-];
-
-function isContractRelevantForAllowlist(name: string): boolean {
-  return name.endsWith("Facet") || name === "FermionFNFT" || name === "FermionFractionsERC20";
-=======
 function isContractRelevantForAllowlist(name: string): boolean {
   return (
     (name.endsWith("Facet") && name !== "ConfigFacet" && name !== "PauseFacet") ||
     name === "FermionFNFT" ||
     name === "FermionFractionsERC20"
   );
->>>>>>> f698539c
 }
 
 async function getContractSelectors(contractName: string): Promise<Record<string, string>> {
@@ -111,11 +86,7 @@
           let functionSignatures: FunctionSignatureDetail[] = [];
           if (isContractRelevantForAllowlist(name)) {
             try {
-<<<<<<< HEAD
-              functionSignatures = await getFunctionSignatureDetails([name], [...RESTRICTED_FUNCTIONS]);
-=======
               functionSignatures = await getFunctionSignatureDetails([name], RESTRICTED_METATX_FUNCTIONS);
->>>>>>> f698539c
             } catch (e) {
               console.warn(`Warning: Could not get function signature details for ${name} in version ${version}:`, e);
             }
