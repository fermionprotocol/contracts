--- conflicted
+++ resolved
@@ -464,27 +464,17 @@
                 addItemToCustodianOfferVault(_tokenId, 1, 0, false, pl);
             } else {
                 // no vault yet. Use the default parameters
-<<<<<<< HEAD
-                FermionTypes.BuyoutAuctionParameters memory _buyoutAuctionParameters;
-                FermionStorage.TokenLookups storage tokenLookups = pl.tokenLookups[_tokenId];
-                _buyoutAuctionParameters.exitPrice = tokenLookups.selfSaleItemPrice != 0
-                    ? tokenLookups.selfSaleItemPrice
-                    : tokenLookups.itemPrice;
-                uint256 partialAuctionThreshold = PARTIAL_THRESHOLD_MULTIPLIER * _custodianFee.amount;
-                uint256 newFractionsPerAuction = (partialAuctionThreshold * DEFAULT_FRACTION_AMOUNT) /
-                    _buyoutAuctionParameters.exitPrice;
-                FermionTypes.CustodianVaultParameters memory _custodianVaultParameters = FermionTypes
-                    .CustodianVaultParameters({
-=======
                 FermionTypes.CustodianVaultParameters memory _custodianVaultParameters;
                 {
                     FermionTypes.BuyoutAuctionParameters memory _buyoutAuctionParameters;
-                    _buyoutAuctionParameters.exitPrice = pl.tokenLookups[_tokenId].itemPrice;
+                FermionStorage.TokenLookups storage tokenLookups = pl.tokenLookups[_tokenId];
+                    _buyoutAuctionParameters.exitPrice = tokenLookups.selfSaleItemPrice != 0
+                    ? tokenLookups.selfSaleItemPrice
+                    : tokenLookups.itemPrice;
                     uint256 partialAuctionThreshold = PARTIAL_THRESHOLD_MULTIPLIER * _custodianFee.amount;
                     uint256 newFractionsPerAuction = (partialAuctionThreshold * DEFAULT_FRACTION_AMOUNT) /
                         _buyoutAuctionParameters.exitPrice;
                     _custodianVaultParameters = FermionTypes.CustodianVaultParameters({
->>>>>>> 682e592f
                         partialAuctionThreshold: partialAuctionThreshold,
                         partialAuctionDuration: _custodianFee.period / PARTIAL_AUCTION_DURATION_DIVISOR,
                         liquidationThreshold: LIQUIDATION_THRESHOLD_MULTIPLIER * _custodianFee.amount,
