--- conflicted
+++ resolved
@@ -23,13 +23,8 @@
  */
 contract CustodyVaultFacet is Context, CustodianVaultErrors, Access, Custody, ICustodyEvents {
     using FermionFNFTLib for address;
-<<<<<<< HEAD
     using SafeERC20 for IERC20;
-    constructor(bytes32 _fnftCodeHash) FundsLib(_fnftCodeHash) {}
-=======
-
     constructor(bytes32 _fnftCodeHash) FundsManager(_fnftCodeHash) {}
->>>>>>> 5a112ea5
 
     /**
      * @notice When the first NFT is fractionalised, the custodian offer vault is setup.
