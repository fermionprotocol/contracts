// SPDX-License-Identifier: GPL-3.0-or-later
pragma solidity 0.8.24;

import { ADMIN } from "../domain/Constants.sol";
import { MetaTransactionErrors, FermionGeneralErrors } from "../domain/Errors.sol";
import { FermionTypes } from "../domain/Types.sol";
import { FermionStorage } from "../libs/Storage.sol";
import { Access } from "../libs/Access.sol";
import { IERC1271 } from "@openzeppelin/contracts/interfaces/IERC1271.sol";
import { IMetaTransactionEvents } from "../interfaces/events/IMetaTransactionEvents.sol";

/**
 * @title MetaTransactionFacet
 *
 * @notice Handles meta-transaction requests.
 */
contract MetaTransactionFacet is Access, MetaTransactionErrors, IMetaTransactionEvents {
    string private constant PROTOCOL_NAME = "Fermion Protocol";
    string private constant PROTOCOL_VERSION = "V0";
    bytes32 private constant EIP712_DOMAIN_TYPEHASH =
        keccak256(bytes("EIP712Domain(string name,string version,address verifyingContract,bytes32 salt)"));
    bytes32 private constant META_TRANSACTION_TYPEHASH =
        keccak256(
            bytes(
                "MetaTransaction(uint256 nonce,address from,address contractAddress,string functionName,bytes functionSignature)"
            )
        );

    bytes32 private immutable DOMAIN_SEPARATOR_CACHED;
    uint256 private immutable CHAIN_ID_CACHED;
    address private immutable FERMION_PROTOCOL_ADDRESS;

    /**
     * @notice Constructor.
     * Store the immutable values and build the domain separator.
     *
     * @param _fermionProtocolAddress - the address of the Fermion Protocol contract
     */
    constructor(address _fermionProtocolAddress) {
        if (_fermionProtocolAddress == address(0)) revert FermionGeneralErrors.InvalidAddress();

        FERMION_PROTOCOL_ADDRESS = _fermionProtocolAddress;
        CHAIN_ID_CACHED = block.chainid;

        DOMAIN_SEPARATOR_CACHED = buildDomainSeparator(PROTOCOL_NAME, PROTOCOL_VERSION, FERMION_PROTOCOL_ADDRESS);
    }

    /**
     * @notice Initializes Facet.
     * This function is callable only once.
     *
     * @param _functionNameHashes - a list of hashed function names (keccak256)
     */
    function init(bytes32[] calldata _functionNameHashes) external {
        setAllowlistedFunctionsInternal(_functionNameHashes, true);
        FermionStorage.metaTransaction().fermionAddress = address(this);
    }

    /**
     * @notice Handles the incoming meta transaction.
     *
     * Reverts if:
     * - Metatransaction region is paused
     * - Nonce is already used by the msg.sender for another transaction
     * - Function is not allowlisted to be called using metatransactions
     * - Function name does not match the bytes4 version of the function signature
     * - Sender does not match the recovered signer
     * - Any code executed in the signed transaction reverts
     * - Signature is invalid
     *
     * @param _userAddress - the sender of the transaction
     * @param _functionName - the name of the function to be executed
     * @param _functionSignature - the function signature
     * @param _nonce - the nonce value of the transaction
     * @param _sigR - r part of the signer's signature
     * @param _sigS - s part of the signer's signature
     * @param _sigV - v part of the signer's signature
     */
    function executeMetaTransaction(
        address _userAddress,
        string calldata _functionName,
        bytes calldata _functionSignature,
        uint256 _nonce,
        bytes32 _sigR,
        bytes32 _sigS,
        uint8 _sigV
    ) external payable notPaused(FermionTypes.PausableRegion.MetaTransaction) returns (bytes memory) {
        address userAddress = _userAddress; // stack too deep workaround. ToDo: Consider using a struct for signature
        validateTx(_functionName, _functionSignature, _nonce, userAddress);

        FermionTypes.MetaTransaction memory metaTx;
        metaTx.nonce = _nonce;
        metaTx.from = _userAddress;
        metaTx.contractAddress = address(this);
        metaTx.functionName = _functionName;
        metaTx.functionSignature = _functionSignature;

        if (!verify(_userAddress, hashMetaTransaction(metaTx), _sigR, _sigS, _sigV)) revert SignatureValidationFailed();

        return executeTx(_userAddress, _functionName, _functionSignature, _nonce);
    }

    /**
     * @notice Checks nonce and returns true if used already for a specific address.
     *
     * @param _associatedAddress the address for which the nonce should be checked
     * @param _nonce - the nonce that we want to check.
     * @return true if nonce has already been used
     */
    function isUsedNonce(address _associatedAddress, uint256 _nonce) external view returns (bool) {
        return FermionStorage.metaTransaction().usedNonce[_associatedAddress][_nonce];
    }

    /**
     * @notice Manages allow list of functions that can be executed using metatransactions.
     *
     * Emits a FunctionsAllowlisted event if successful.
     *
     * Reverts if:
     * - Metatransaction region is paused
     * - Caller is not a protocol admin
     *
     * @param _functionNameHashes - a list of hashed function names (keccak256)
     * @param _isAllowlisted - new allowlist status
     */
    function setAllowlistedFunctions(
        bytes32[] calldata _functionNameHashes,
        bool _isAllowlisted
    ) external onlyRole(ADMIN) notPaused(FermionTypes.PausableRegion.MetaTransaction) {
        setAllowlistedFunctionsInternal(_functionNameHashes, _isAllowlisted);
    }

    /**
     * @notice Tells if function can be executed as meta transaction or not.
     *
     * @param _functionNameHash - hashed function name (keccak256)
     * @return isAllowlisted - allowlist status
     */
    function isFunctionAllowlisted(bytes32 _functionNameHash) external view returns (bool isAllowlisted) {
        return FermionStorage.metaTransaction().isAllowlisted[_functionNameHash];
    }

    /**
     * @notice Tells if function can be executed as meta transaction or not.
     *
     * @param _functionName - function name
     * @return isAllowlisted - allowlist status
     */
    function isFunctionAllowlisted(string calldata _functionName) external view returns (bool isAllowlisted) {
        return FermionStorage.metaTransaction().isAllowlisted[keccak256(abi.encodePacked(_functionName))];
    }

    /**
     * @notice Validates the nonce and function signature.
     *
     * Reverts if:
     * - Nonce is already used by the msg.sender for another transaction
     * - Function is not allowlisted to be called using metatransactions
     * - Function name does not match the bytes4 version of the function signature
     *
     * @param _functionName - the function name that we want to execute
     * @param _functionSignature - the function signature
     * @param _nonce - the nonce value of the transaction
     * @param _userAddress - the sender of the transaction
     */
    function validateTx(
        string calldata _functionName,
        bytes calldata _functionSignature,
        uint256 _nonce,
        address _userAddress
    ) internal view {
        FermionStorage.MetaTransaction storage mt = FermionStorage.metaTransaction();

        // Nonce should be unused
        if (mt.usedNonce[_userAddress][_nonce]) revert NonceUsedAlready();

        // Function must be allowlisted
        bytes32 functionNameHash = keccak256(abi.encodePacked(_functionName));
        if (!mt.isAllowlisted[functionNameHash]) revert FunctionNotAllowlisted();

        // Function name must correspond to selector
        bytes4 destinationFunctionSig = bytes4(_functionSignature);
        bytes4 functionNameSig = bytes4(functionNameHash);
        if (destinationFunctionSig != functionNameSig) revert InvalidFunctionName();
    }

    /**
     * @notice Returns hashed meta transaction.
     *
     * @param _metaTx - the meta-transaction struct.
     * @return the hash of the meta-transaction details
     */
    function hashMetaTransaction(FermionTypes.MetaTransaction memory _metaTx) internal pure returns (bytes32) {
        return
            keccak256(
                abi.encode(
                    META_TRANSACTION_TYPEHASH,
                    _metaTx.nonce,
                    _metaTx.from,
                    _metaTx.contractAddress,
                    keccak256(bytes(_metaTx.functionName)),
                    keccak256(_metaTx.functionSignature)
                )
            );
    }

    /**
     * @notice Executes the meta transaction.
     *
     * Reverts if:
     * - Any code executed in the signed transaction reverts
     *
     * @param _userAddress - the sender of the transaction
     * @param _functionName - the name of the function to be executed
     * @param _functionSignature - the function signature
     * @param _nonce - the nonce value of the transaction
     */
    function executeTx(
        address _userAddress,
        string calldata _functionName,
        bytes calldata _functionSignature,
        uint256 _nonce
    ) internal returns (bytes memory) {
        // Store the nonce provided to avoid playback of the same tx
        FermionStorage.metaTransaction().usedNonce[_userAddress][_nonce] = true;

        // Invoke local function with an external call
        (bool success, bytes memory returnData) = address(this).call{ value: msg.value }(
            abi.encodePacked(_functionSignature, _userAddress)
        );

        // If error, return error message
        if (!success) {
            if (returnData.length > 0) {
                // bubble up the error
                assembly {
                    revert(add(32, returnData), mload(returnData))
                }
            } else {
                // Reverts with default message
                revert FunctionCallFailed();
            }
        }

        emit MetaTransactionExecuted(_userAddress, msg.sender, _functionName, _nonce);
        return returnData;
    }

    /**
     * @notice Internal function that manages allow list of functions that can be executed using metatransactions.
     *
     * Emits a FunctionsAllowlisted event if successful.
     *
     * @param _functionNameHashes - a list of hashed function names (keccak256)
     * @param _isAllowlisted - new allowlist status
     */
    function setAllowlistedFunctionsInternal(bytes32[] calldata _functionNameHashes, bool _isAllowlisted) private {
        FermionStorage.MetaTransaction storage mt = FermionStorage.metaTransaction();

        // set new values
        for (uint256 i = 0; i < _functionNameHashes.length; ) {
            mt.isAllowlisted[_functionNameHashes[i]] = _isAllowlisted;

            unchecked {
                i++;
            }
        }

        // Notify external observers
        emit FunctionsAllowlisted(_functionNameHashes, _isAllowlisted, _msgSender());
    }

    /**
     * @notice Generates the domain separator hash.
     * @dev Using the chainId as the salt enables the client to be active on one chain
     * while a metatx is signed for a contract on another chain. That could happen if the client is,
     * for instance, a metaverse scene that runs on one chain while the contracts it interacts with are deployed on another chain.
     *
     * @param _name - the name of the protocol
     * @param _version -  The version of the protocol
     * @param _contract - the address of the contract
     * @return the domain separator hash
     */
    function buildDomainSeparator(
        string memory _name,
        string memory _version,
        address _contract
    ) internal view returns (bytes32) {
        return
            keccak256(
                abi.encode(
                    EIP712_DOMAIN_TYPEHASH,
                    keccak256(bytes(_name)),
                    keccak256(bytes(_version)),
                    _contract,
                    CHAIN_ID_CACHED
                )
            );
    }

    /**
     * @notice Recovers the Signer from the Signature components.
     *
     * Reverts if:
     * - Signer is the zero address
     *
     * @param _user  - the sender of the transaction
     * @param _hashedMetaTx - hashed meta transaction
     * @param _sigR - r part of the signer's signature
     * @param _sigS - s part of the signer's signature
     * @param _sigV - v part of the signer's signature
     * @return true if signer is same as _user parameter
     */
    function verify(
        address _user,
        bytes32 _hashedMetaTx,
        bytes32 _sigR,
        bytes32 _sigS,
        uint8 _sigV
    ) internal view returns (bool) {
        bytes32 typedMessageHash = toTypedMessageHash(_hashedMetaTx);

        // Check if user is a contract implementing ERC1271
        if (_user.code.length > 0) {
            try IERC1271(_user).isValidSignature(typedMessageHash, abi.encodePacked(_sigR, _sigS, _sigV)) returns (
                bytes4 magicValue
            ) {
                if (magicValue != IERC1271.isValidSignature.selector) revert SignatureValidationFailed();
                return true;
<<<<<<< HEAD
            } catch {
                revert SignatureValidationFailed();
=======
            } catch (bytes memory returnData) {
                if (returnData.length == 0) {
                    revert InvalidSignature();
                } else {
                    /// @solidity memory-safe-assembly
                    assembly {
                        revert(add(32, returnData), mload(returnData))
                    }
                }
>>>>>>> b597ac18
            }
        }

        // Ensure signature is unique
        // See https://github.com/OpenZeppelin/openzeppelin-contracts/blob/04695aecbd4d17dddfd55de766d10e3805d6f42f/contracts/cryptography/ECDSA.sol#63
        if (
            uint256(_sigS) > 0x7FFFFFFFFFFFFFFFFFFFFFFFFFFFFFFF5D576E7357A4501DDFE92F46681B20A0 ||
            (_sigV != 27 && _sigV != 28)
        ) revert InvalidSignature();

        address signer = ecrecover(typedMessageHash, _sigV, _sigR, _sigS);
        if (signer == address(0)) revert InvalidSignature();
        return signer == _user;
    }

    /**
     * @notice Gets the domain separator from storage if matches with the chain id and diamond address, else, build new domain separator.
     *
     * @return the domain separator
     */
    function getDomainSeparator() internal view returns (bytes32) {
        if (address(this) == FERMION_PROTOCOL_ADDRESS && block.chainid == CHAIN_ID_CACHED) {
            return DOMAIN_SEPARATOR_CACHED;
        }

        return buildDomainSeparator(PROTOCOL_NAME, PROTOCOL_VERSION, address(this));
    }

    /**
     * @notice Generates EIP712 compatible message hash.
     *
     * @dev Accepts message hash and returns hash message in EIP712 compatible form
     * so that it can be used to recover signer from signature signed using EIP712 formatted data
     * https://eips.ethereum.org/EIPS/eip-712
     * "\\x19" makes the encoding deterministic
     * "\\x01" is the version byte to make it compatible to EIP-191
     *
     * @param _messageHash  - the message hash
     * @return the EIP712 compatible message hash
     */
    function toTypedMessageHash(bytes32 _messageHash) internal view returns (bytes32) {
        return keccak256(abi.encodePacked("\x19\x01", getDomainSeparator(), _messageHash));
    }
}<|MERGE_RESOLUTION|>--- conflicted
+++ resolved
@@ -327,20 +327,15 @@
             ) {
                 if (magicValue != IERC1271.isValidSignature.selector) revert SignatureValidationFailed();
                 return true;
-<<<<<<< HEAD
-            } catch {
-                revert SignatureValidationFailed();
-=======
             } catch (bytes memory returnData) {
                 if (returnData.length == 0) {
-                    revert InvalidSignature();
+                    revert SignatureValidationFailed();
                 } else {
                     /// @solidity memory-safe-assembly
                     assembly {
                         revert(add(32, returnData), mload(returnData))
                     }
                 }
->>>>>>> b597ac18
             }
         }
 
