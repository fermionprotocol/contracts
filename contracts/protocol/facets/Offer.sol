// SPDX-License-Identifier: GPL-3.0-or-later
pragma solidity 0.8.24;

import { BOSON_DR_ID_OFFSET, HUNDRED_PERCENT } from "../domain/Constants.sol";
import { FermionErrors } from "../domain/Errors.sol";
import { FermionTypes } from "../domain/Types.sol";
import { Access } from "../libs/Access.sol";
import { FermionStorage } from "../libs/Storage.sol";
import { EntityLib } from "../libs/EntityLib.sol";
import { FundsLib } from "../libs/FundsLib.sol";
import { Context } from "../libs/Context.sol";
import { IBosonProtocol, IBosonVoucher } from "../interfaces/IBosonProtocol.sol";
import { IOfferEvents } from "../interfaces/events/IOfferEvents.sol";
import { IVerificationEvents } from "../interfaces/events/IVerificationEvents.sol";

import { IERC20 } from "@openzeppelin/contracts/token/ERC20/IERC20.sol";
import { SafeERC20 } from "@openzeppelin/contracts/token/ERC20/utils/SafeERC20.sol";
import { Clones } from "@openzeppelin/contracts/proxy/Clones.sol";
import "seaport-types/src/lib/ConsiderationStructs.sol" as SeaportTypes;

import { IFermionFNFT } from "../interfaces/IFermionFNFT.sol";
import { IFermionWrapper } from "../interfaces/IFermionWrapper.sol";

/**
 * @title OfferFacet
 *
 * @notice Handles offer listing.
 */
contract OfferFacet is Context, FermionErrors, Access, IOfferEvents {
    using SafeERC20 for IERC20;

    IBosonProtocol private immutable BOSON_PROTOCOL;
    address private immutable BOSON_TOKEN;

    constructor(address _bosonProtocol) {
        BOSON_PROTOCOL = IBosonProtocol(_bosonProtocol);
        BOSON_TOKEN = IBosonProtocol(_bosonProtocol).getTokenAddress();
    }

    /**
     * @notice Create an offer
     *
     * Emits an OfferCreated event
     *
     * Reverts if:
     * - Offer region is paused
     * - Caller is not the seller's assistant or facilitator
     * - Invalid verifier or custodian ID is provided
     *
     * @param _offer Offer to list
     */
    function createOffer(FermionTypes.Offer calldata _offer) external notPaused(FermionTypes.PausableRegion.Offer) {
        if (
            _offer.sellerId != _offer.facilitatorId &&
            !FermionStorage.protocolLookups().isSellersFacilitator[_offer.sellerId][_offer.facilitatorId]
        ) {
            revert FermionErrors.NotSellersFacilitator(_offer.sellerId, _offer.facilitatorId);
        }
        EntityLib.validateSellerAssistantOrFacilitator(_offer.sellerId, _offer.facilitatorId);

        // Validate verifier and custodian IDs
        FermionStorage.ProtocolEntities storage pe = FermionStorage.protocolEntities();
        EntityLib.validateEntityRole(
            _offer.verifierId,
            pe.entityData[_offer.verifierId].roles,
            FermionTypes.EntityRole.Verifier
        );
        EntityLib.validateEntityRole(
            _offer.custodianId,
            pe.entityData[_offer.custodianId].roles,
            FermionTypes.EntityRole.Custodian
        );

        // Fermion offer parameter validation
        if (_offer.facilitatorFeePercent > HUNDRED_PERCENT) {
            revert FermionErrors.InvalidPercentage(_offer.facilitatorFeePercent);
        }

        // Create offer in Boson
        uint256 bosonSellerId = FermionStorage.protocolStatus().bosonSellerId;
        IBosonProtocol.Offer memory bosonOffer;
        bosonOffer.sellerId = bosonSellerId;
        // bosonOffer.price = _offer.verifierFee; // Boson currently requires price to be 0; this will be enabled with 2.4.2 release
        bosonOffer.sellerDeposit = _offer.sellerDeposit;
        // bosonOffer.buyerCancelPenalty = _offer.verifierFee; // Boson currently requires buyerCancelPenalty to be 0; this will be enabled with 2.4.2 release
        bosonOffer.quantityAvailable = type(uint256).max; // unlimited offer
        bosonOffer.exchangeToken = _offer.exchangeToken;
        bosonOffer.priceType = IBosonProtocol.PriceType.Discovery;
        bosonOffer.metadataUri = _offer.metadataURI;
        bosonOffer.metadataHash = _offer.metadataHash;
        bosonOffer.royaltyInfo = new IBosonProtocol.RoyaltyInfo[](1);
        // bosonOffer.voided and bosonOffer.collectionIndex are not set, the defaults are fine

        IBosonProtocol.OfferDates memory bosonOfferDates;
        bosonOfferDates.validUntil = type(uint256).max; // unlimited offer. Sellers can limit it when they list preminted vouchers on external marketplaces
        // bosonOfferDates.validFrom, bosonOfferDates.voucherRedeemableFrom, bosonOfferDates.voucherRedeemableUntil are not set, the defaults are fine

        IBosonProtocol.OfferDurations memory bosonOfferDurations;
        bosonOfferDurations.disputePeriod = type(uint256).max; // TBD: how to limit the time verifier has to respond
        bosonOfferDurations.voucherValid = 1; // It could be 0, since in fermion offers, commit and redeem happen atomically, but Boson does not allow it
        bosonOfferDurations.resolutionPeriod = 7 days; // Not needed for fermion, but Boson requires it

        uint256 bosonOfferId = BOSON_PROTOCOL.getNextOfferId();

        BOSON_PROTOCOL.createOffer(
            bosonOffer,
            bosonOfferDates,
            bosonOfferDurations,
            bosonSellerId + BOSON_DR_ID_OFFSET,
            0, // no agent
            type(uint256).max // no fee limit
        );

        // Store fermion offer properties
        pe.offer[bosonOfferId] = _offer;

        emit OfferCreated(_offer.sellerId, _offer.verifierId, _offer.custodianId, _offer, bosonOfferId);
    }

    /**
     * @notice Mint and wrap NFTs
     *
     * Reserves range in Boson protocol, premints Boson rNFT, creates wrapper and wrap NFTs
     *
     * Emits an NFTsMinted and NFTsWrapped event
     *
     * Reverts if:
     * - Offer region is paused
     * - Caller is not the seller's assistant or facilitator
     *
     * @param _offerId - the offer ID
     * @param _quantity - the number of NFTs to mint
     */
    function mintAndWrapNFTs(
        uint256 _offerId,
        uint256 _quantity
    ) external notPaused(FermionTypes.PausableRegion.Offer) {
        (IBosonVoucher bosonVoucher, uint256 startingNFTId) = mintNFTs(_offerId, _quantity);
        wrapNFTS(_offerId, bosonVoucher, startingNFTId, _quantity, FermionStorage.protocolStatus());
    }

    /**
     * @notice Unwraps NFT, but skips the auction and keeps the F-NFT with the seller
     *
     * Price is 0, so the caller must provide the verification fee in the exchange token
     *
     * Reverts if:
     * - Offer region is paused
     * - Caller is not the seller's assistant or facilitator
     * - If seller deposit is non zero and there are not enough funds to cover it
     * - The caller does not provide the verification fee
     *
     * N.B. currently, the F-NFT owner will be the assistant that wrapped it, not the caller of this function
     * This behavior can be changed in the future
     *
     * @param _tokenId - the token ID
     */
    function unwrapNFTToSelf(uint256 _tokenId) external payable {
        SeaportTypes.AdvancedOrder memory _emptyOrder;
        unwrapNFT(_tokenId, _emptyOrder, true);
    }

    /**
     * @notice Unwraps F-NFT, uses seaport to sell the NFT
     * Reverts if:
     * - Offer region is paused
     * - Caller is not the seller's assistant or facilitator
     * - If seller deposit is non zero and there are not enough funds to cover it
     * - The price is not high enough to cover the verification fee
     *
     * @param _tokenId - the token ID
     * @param _buyerOrder - the Seaport buyer order
     */
    function unwrapNFT(uint256 _tokenId, SeaportTypes.AdvancedOrder calldata _buyerOrder) external payable {
        unwrapNFT(_tokenId, _buyerOrder, false);
    }

    /**
     * @notice Unwraps F-NFT
     *
     * Emits VerificationInitiated event
     *
     * Reverts if:
     * - Caller is not the seller's assistant or facilitator
     * - If seller deposit is non zero and there are not enough funds to cover it
     * - It is self sale and the caller does not provide the verification fee
     * - It is a normal sale and the price is not high enough to cover the verification fee
     *
     * @param _tokenId - the token ID
     * @param _buyerOrder - the Seaport buyer order (if not self sale)
     * @param _selfSale - if true, the NFT is unwrapped to the seller
     */
    function unwrapNFT(
        uint256 _tokenId,
        SeaportTypes.AdvancedOrder memory _buyerOrder,
        bool _selfSale
    ) internal notPaused(FermionTypes.PausableRegion.Offer) {
        (uint256 offerId, FermionTypes.Offer storage offer) = FermionStorage.getOfferFromTokenId(_tokenId);

<<<<<<< HEAD
        // Check the caller is the seller's assistant
        EntityLib.validateWalletRole(
            offer.sellerId,
            msgSender,
            FermionTypes.EntityRole.Seller,
            FermionTypes.WalletRole.Assistant
        );
=======
        // Check the caller is the the seller's assistant
        uint256 sellerId = offer.sellerId;
        EntityLib.validateSellerAssistantOrFacilitator(sellerId, offer.facilitatorId);
>>>>>>> 4924b1be

        address exchangeToken = offer.exchangeToken;
        handleBosonSellerDeposit(sellerId, exchangeToken, offer.sellerDeposit);

        FermionStorage.ProtocolLookups storage pl = FermionStorage.protocolLookups();
        address wrapperAddress = pl.wrapperAddress[offerId];

        IBosonProtocol.PriceDiscovery memory _priceDiscovery;
        _priceDiscovery.side = IBosonProtocol.Side.Wrapper;
        _priceDiscovery.priceDiscoveryContract = wrapperAddress;
        _priceDiscovery.conduit = wrapperAddress;
        uint256 bosonProtocolFee;
        if (_selfSale) {
            uint256 minimalPrice;
            (minimalPrice, bosonProtocolFee) = getMinimalPriceAndBosonProtocolFee(exchangeToken, offer.verifierFee, 0);
            if (minimalPrice > 0) {
                FundsLib.validateIncomingPayment(exchangeToken, minimalPrice);
                IERC20(exchangeToken).safeTransfer(wrapperAddress, minimalPrice);
            }

            _priceDiscovery.price = minimalPrice;
            _priceDiscovery.priceDiscoveryData = abi.encodeCall(
                IFermionWrapper.unwrapToSelf,
                (_tokenId, exchangeToken, minimalPrice)
            );
        } else {
            if (_buyerOrder.parameters.offer[0].startAmount < _buyerOrder.parameters.consideration[1].startAmount) {
                revert InvalidOrder();
            }
            unchecked {
                _priceDiscovery.price =
                    _buyerOrder.parameters.offer[0].startAmount -
                    _buyerOrder.parameters.consideration[1].startAmount;
            }

            uint256 minimalPrice;
            (minimalPrice, bosonProtocolFee) = getMinimalPriceAndBosonProtocolFee(
                exchangeToken,
                offer.verifierFee,
                _priceDiscovery.price
            );
            if (_priceDiscovery.price < minimalPrice) {
                revert PriceTooLow(_priceDiscovery.price, minimalPrice);
            }
            _priceDiscovery.priceDiscoveryData = abi.encodeCall(IFermionWrapper.unwrap, (_tokenId, _buyerOrder));
        }

        pl.offerPrice[offerId] = _priceDiscovery.price - bosonProtocolFee;

        BOSON_PROTOCOL.commitToPriceDiscoveryOffer(payable(address(this)), _tokenId, _priceDiscovery);
        BOSON_PROTOCOL.redeemVoucher(_tokenId & type(uint128).max); // Exchange id is in the lower 128 bits
        emit IVerificationEvents.VerificationInitiated(offerId, offer.verifierId, _tokenId);
    }

    /**
     * Handle Boson seller deposit
     *
     * If the seller deposit is non zero, the amount must be deposited into Boson so unwrapping can succed.
     * It the seller has some available funds in Fermion, they are used first.
     * Otherwise, the seller must provide the missing amount.
     *
     * Reverts if:
     * - The available funds are not enough and:
     *   - Not enough funds are sent to cover the seller deposit
     *   - Deposit is in ERC20 and the caller sends native currency
     *   - ERC20 token transfer fails
     *
     * @param _sellerId - the seller ID
     * @param _exchangeToken - the exchange token
     * @param _sellerDeposit - the seller deposit
     */
    function handleBosonSellerDeposit(uint256 _sellerId, address _exchangeToken, uint256 _sellerDeposit) internal {
        // Validate that the seller deposit is provided
        if (_sellerDeposit > 0) {
            // Use the available funds first
            // If there is not enough, the seller must provide the missing amount
            uint256 availableFunds = FermionStorage.protocolLookups().availableFunds[_sellerId][_exchangeToken];

            if (availableFunds >= _sellerDeposit) {
                FundsLib.decreaseAvailableFunds(_sellerId, _exchangeToken, _sellerDeposit);
            } else {
                FundsLib.decreaseAvailableFunds(_sellerId, _exchangeToken, availableFunds); // Use all available funds

                uint256 remainder;
                unchecked {
                    remainder = _sellerDeposit - availableFunds;
                }

                // Transfer the remainder from the seller
                FundsLib.validateIncomingPayment(_exchangeToken, remainder);
            }

            // Deposit to the boson protocol
            uint256 msgValue;
            if (_exchangeToken != address(0)) {
                IERC20(_exchangeToken).forceApprove(address(BOSON_PROTOCOL), _sellerDeposit);
            } else {
                msgValue = _sellerDeposit;
            }
            uint256 bosonSellerId = FermionStorage.protocolStatus().bosonSellerId;
            BOSON_PROTOCOL.depositFunds{ value: msgValue }(bosonSellerId, _exchangeToken, _sellerDeposit);
        }
    }

    /**
     * @notice calculate the minimal price in order to cover the verifier fee and the Boson protocol fee
     *
     * @param _exchangeToken - the token used for the exchange
     * @param _verifierFee - the verifier fee
     * @param _price - the price (if not selfSale)
     * @return minimalPrice - the minimal price
     */
    function getMinimalPriceAndBosonProtocolFee(
        address _exchangeToken,
        uint256 _verifierFee,
        uint256 _price
    ) internal view returns (uint256 minimalPrice, uint256 bosonProtocolFee) {
        if (_exchangeToken == BOSON_TOKEN) {
            bosonProtocolFee = BOSON_PROTOCOL.getProtocolFeeFlatBoson();
            minimalPrice = _verifierFee + bosonProtocolFee;
        } else {
            if (_verifierFee == 0 && _price == 0) return (0, 0); // to avoid the contract call
            uint256 bosonProtocolFeePercentage = BOSON_PROTOCOL.getProtocolFeePercentage();
            if (_verifierFee > 0) {
                minimalPrice = (HUNDRED_PERCENT * _verifierFee) / (HUNDRED_PERCENT - bosonProtocolFeePercentage);
                if (_price == 0) _price = minimalPrice; // self sale
            }
            bosonProtocolFee = (_price * bosonProtocolFeePercentage) / HUNDRED_PERCENT; // price is guaranteed to be > 0, so this must always be calculated
        }
    }

    /**
     * @notice Add a supported token to the Boson dispute resolver. This is necessary for a succesful offer creation.
     *
     * Not restricted with onlyAdmin. The purpose of this method is to allow the seller to add supported tokens in boson if they
     * want to use them in their offers and not already added by the protocol.
     *
     * Reverts if:
     * - Offer region is paused
     * - Call to Boson protocol reverts
     *
     * @param _tokenAddress Token address
     */
    function addSupportedToken(address _tokenAddress) external notPaused(FermionTypes.PausableRegion.Offer) {
        IBosonProtocol.DisputeResolverFee[] memory disputeResolverFees = new IBosonProtocol.DisputeResolverFee[](1);
        disputeResolverFees[0] = IBosonProtocol.DisputeResolverFee({
            tokenAddress: _tokenAddress,
            tokenName: "",
            feeAmount: 0
        });

        uint256 bosonDisputeResolverId = FermionStorage.protocolStatus().bosonSellerId + BOSON_DR_ID_OFFSET;
        BOSON_PROTOCOL.addFeesToDisputeResolver(bosonDisputeResolverId, disputeResolverFees);
    }

    /**
     * @notice Get an offer by ID
     *
     * @param _offerId Offer ID
     *
     * @return offer Offer details
     */
    function getOffer(uint256 _offerId) external view returns (FermionTypes.Offer memory offer) {
        return FermionStorage.protocolEntities().offer[_offerId];
    }

    /**
     * @notice Predict the address of the wrapper contract
     *
     * @dev This is primarily used for testing purposes. Might be removed in the future.
     *
     * @param _startingNFTId - the starting NFT ID
     *
     * @return address - the predicted address
     */
    function predictFermionWrapperAddress(uint256 _startingNFTId) external view returns (address) {
        return
            Clones.predictDeterministicAddress(
                FermionStorage.protocolStatus().wrapperBeaconProxy,
                bytes32(_startingNFTId)
            );
    }

    /**
     * @notice Mint NFTs
     *
     * Reserves range in Boson protocol, premints Boson rNFT, creates wrapper and wrap NFTs
     *
     * Emits an NFTsMinted event
     *
     * Reverts if:
     * - Caller is not the seller's assistant or facilitator
     * - Not enough funds are sent to cover the seller deposit
     * - Deposit is in ERC20 and the caller sends native currency
     * - ERC20 token transfer fails
     *
     * @param _offerId - the offer ID
     * @param _quantity - the number of NFTs to mint
     */
    function mintNFTs(
        uint256 _offerId,
        uint256 _quantity
    ) internal returns (IBosonVoucher bosonVoucher, uint256 startingNFTId) {
        if (_quantity == 0) {
            revert InvalidQuantity(_quantity);
        }
        FermionTypes.Offer storage offer = FermionStorage.protocolEntities().offer[_offerId];

<<<<<<< HEAD
        // Check the caller is the seller's assistant
        EntityLib.validateWalletRole(
            offer.sellerId,
            msgSender,
            FermionTypes.EntityRole.Seller,
            FermionTypes.WalletRole.Assistant
        );
=======
        // Check the caller is the the seller's assistant or facilitator
        EntityLib.validateSellerAssistantOrFacilitator(offer.sellerId, offer.facilitatorId);
>>>>>>> 4924b1be

        uint256 nextExchangeId = BOSON_PROTOCOL.getNextExchangeId();
        startingNFTId = nextExchangeId | (_offerId << 128);

        // Reserve range in Boson
        BOSON_PROTOCOL.reserveRange(_offerId, _quantity, address(this)); // The recipient is this contract, so the NFTs can be wrapped later on

        // Premint NFTs on boson voucher
        bosonVoucher = IBosonVoucher(FermionStorage.protocolStatus().bosonNftCollection);
        bosonVoucher.preMint(_offerId, _quantity);

        // emit event
        emit NFTsMinted(_offerId, startingNFTId, _quantity);
    }

    /**
     * @notice Wrap Boson rNFTs
     *
     * Creates wrapper and wrap NFTs
     *
     * Emits an NFTsWrapped event
     *
     * @param _offerId - the offer ID
     * @param _bosonVoucher - the Boson rNFT voucher contract
     * @param _startingNFTId - the starting NFT ID
     * @param _quantity - the number of NFTs to wrap
     * @param ps - the protocol status storage pointer
     */
    function wrapNFTS(
        uint256 _offerId,
        IBosonVoucher _bosonVoucher,
        uint256 _startingNFTId,
        uint256 _quantity,
        FermionStorage.ProtocolStatus storage ps
    ) internal {
        address msgSender = msgSender();

        // create wrapper
        // opt1: minimal clone
        address wrapperAddress = Clones.cloneDeterministic(ps.wrapperBeaconProxy, bytes32(_startingNFTId)); // ToDo: investigate the salt options

        // opt2: beacon proxy <= alternative approach. Keep for now, estimate gas after more functions are implemented
        // deployment: ~80k more per deployment. But the next calls should be cheaper.
        // address wrapperAddress = address(new BeaconProxy{salt: bytes32(_startingNFTId)}(ps.wrapperBeacon, ""));

        address exchangeToken = FermionStorage.protocolEntities().offer[_offerId].exchangeToken;
        FermionStorage.protocolLookups().wrapperAddress[_offerId] = wrapperAddress;
        IFermionFNFT(wrapperAddress).initialize(address(_bosonVoucher), msgSender, exchangeToken);

        // wrap NFTs
        _bosonVoucher.setApprovalForAll(wrapperAddress, true);
        IFermionWrapper(wrapperAddress).wrapForAuction(_startingNFTId, _quantity, msgSender);
        _bosonVoucher.setApprovalForAll(wrapperAddress, false);

        emit NFTsWrapped(_offerId, wrapperAddress, _startingNFTId, _quantity);
    }
}<|MERGE_RESOLUTION|>--- conflicted
+++ resolved
@@ -197,19 +197,9 @@
     ) internal notPaused(FermionTypes.PausableRegion.Offer) {
         (uint256 offerId, FermionTypes.Offer storage offer) = FermionStorage.getOfferFromTokenId(_tokenId);
 
-<<<<<<< HEAD
-        // Check the caller is the seller's assistant
-        EntityLib.validateWalletRole(
-            offer.sellerId,
-            msgSender,
-            FermionTypes.EntityRole.Seller,
-            FermionTypes.WalletRole.Assistant
-        );
-=======
         // Check the caller is the the seller's assistant
         uint256 sellerId = offer.sellerId;
         EntityLib.validateSellerAssistantOrFacilitator(sellerId, offer.facilitatorId);
->>>>>>> 4924b1be
 
         address exchangeToken = offer.exchangeToken;
         handleBosonSellerDeposit(sellerId, exchangeToken, offer.sellerDeposit);
@@ -418,18 +408,8 @@
         }
         FermionTypes.Offer storage offer = FermionStorage.protocolEntities().offer[_offerId];
 
-<<<<<<< HEAD
-        // Check the caller is the seller's assistant
-        EntityLib.validateWalletRole(
-            offer.sellerId,
-            msgSender,
-            FermionTypes.EntityRole.Seller,
-            FermionTypes.WalletRole.Assistant
-        );
-=======
         // Check the caller is the the seller's assistant or facilitator
         EntityLib.validateSellerAssistantOrFacilitator(offer.sellerId, offer.facilitatorId);
->>>>>>> 4924b1be
 
         uint256 nextExchangeId = BOSON_PROTOCOL.getNextExchangeId();
         startingNFTId = nextExchangeId | (_offerId << 128);
