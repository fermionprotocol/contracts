// SPDX-License-Identifier: GPL-3.0-or-later
pragma solidity 0.8.24;

import { BOSON_DR_ID_OFFSET, HUNDRED_PERCENT } from "../domain/Constants.sol";
import { OfferErrors, EntityErrors, FundsErrors, FermionGeneralErrors, VerificationErrors } from "../domain/Errors.sol";
import { FermionTypes } from "../domain/Types.sol";
import { Access } from "../bases/mixins/Access.sol";
import { FermionStorage } from "../libs/Storage.sol";
import { EntityLib } from "../libs/EntityLib.sol";
import { FundsManager } from "../bases/mixins/FundsManager.sol";
import { Context } from "../bases/mixins/Context.sol";
import { FeeLib } from "../libs/FeeLib.sol";
import { RoyaltiesLib } from "../libs/RoyaltiesLib.sol";
import { IBosonProtocol, IBosonVoucher } from "../interfaces/IBosonProtocol.sol";
import { IOfferEvents } from "../interfaces/events/IOfferEvents.sol";
import { IVerificationEvents } from "../interfaces/events/IVerificationEvents.sol";

import { IERC20 } from "@openzeppelin/contracts/token/ERC20/IERC20.sol";
import { SafeERC20 } from "@openzeppelin/contracts/token/ERC20/utils/SafeERC20.sol";
import { Clones } from "@openzeppelin/contracts/proxy/Clones.sol";
import "seaport-types/src/lib/ConsiderationStructs.sol" as SeaportTypes;

import { IFermionWrapper } from "../interfaces/IFermionWrapper.sol";
import { FermionFNFTLib } from "../libs/FermionFNFTLib.sol";

/**
 * @title OfferFacet
 *
 * @notice Handles offer listing.
 */
contract OfferFacet is Context, OfferErrors, Access, FundsManager, IOfferEvents {
    using SafeERC20 for IERC20;
    using FermionFNFTLib for address;

    IBosonProtocol private immutable BOSON_PROTOCOL;
    address private immutable BOSON_TOKEN;

    constructor(address _bosonProtocol, bytes32 _fnftCodeHash) FundsManager(_fnftCodeHash) {
        if (_bosonProtocol == address(0)) revert FermionGeneralErrors.InvalidAddress();

        BOSON_PROTOCOL = IBosonProtocol(_bosonProtocol);
        BOSON_TOKEN = IBosonProtocol(_bosonProtocol).getTokenAddress();
    }

    function init() external {
        FermionStorage.ProtocolLookups storage pl = FermionStorage.protocolLookups();
        pl.deriveAndValidatePriceDiscoveryData[FermionTypes.WrapType.SELF_SALE] = selfSale;
        pl.deriveAndValidatePriceDiscoveryData[FermionTypes.WrapType.OS_AUCTION] = openSeaAuction;
        pl.deriveAndValidatePriceDiscoveryData[FermionTypes.WrapType.OS_FIXED_PRICE] = openSeaFixedPrice;
    }

    /**
     * @notice Create an offer
     *
     * Emits an OfferCreated event
     *
     * Reverts if:
     * - Offer region is paused
     * - Caller is not the seller's assistant or facilitator
     * - Invalid verifier or custodian ID is provided
     *
     * @param _offer Offer to list
     */
    function createOffer(
        FermionTypes.Offer calldata _offer
    ) external notPaused(FermionTypes.PausableRegion.Offer) nonReentrant {
        FermionStorage.SellerLookups storage sellerLookups = FermionStorage.protocolLookups().sellerLookups[
            _offer.sellerId
        ];
        if (_offer.sellerId != _offer.facilitatorId && !sellerLookups.isSellersFacilitator[_offer.facilitatorId]) {
            revert EntityErrors.NotSellersFacilitator(_offer.sellerId, _offer.facilitatorId);
        }
        EntityLib.validateSellerAssistantOrFacilitator(_offer.sellerId, _offer.facilitatorId);

        // Validate verifier and custodian IDs
        FermionStorage.ProtocolEntities storage pe = FermionStorage.protocolEntities();
        EntityLib.validateEntityRole(
            _offer.verifierId,
            pe.entityData[_offer.verifierId].roles,
            FermionTypes.EntityRole.Verifier
        );
        EntityLib.validateEntityRole(
            _offer.custodianId,
            pe.entityData[_offer.custodianId].roles,
            FermionTypes.EntityRole.Custodian
        );

        // Fermion offer parameter validation
        if (_offer.facilitatorFeePercent > HUNDRED_PERCENT) {
            revert FermionGeneralErrors.InvalidPercentage(_offer.facilitatorFeePercent);
        }

<<<<<<< HEAD
        if (_offer.custodianFee.period == 0) {
            revert FermionGeneralErrors.InvalidPeriod();
        }
=======
        RoyaltiesLib.validateRoyaltyInfo(sellerLookups, _offer.sellerId, _offer.royaltyInfo);
>>>>>>> 660496d4

        // Create offer in Boson
        uint256 bosonSellerId = FermionStorage.protocolStatus().bosonSellerId;
        IBosonProtocol.Offer memory bosonOffer;
        bosonOffer.sellerId = bosonSellerId;
        // bosonOffer.price = _offer.verifierFee; // Boson currently requires price to be 0; this will be enabled with 2.4.2 release
        bosonOffer.sellerDeposit = _offer.sellerDeposit;
        // bosonOffer.buyerCancelPenalty = _offer.verifierFee; // Boson currently requires buyerCancelPenalty to be 0; this will be enabled with 2.4.2 release
        bosonOffer.quantityAvailable = type(uint256).max; // unlimited offer
        bosonOffer.exchangeToken = _offer.exchangeToken;
        bosonOffer.priceType = IBosonProtocol.PriceType.Discovery;
        bosonOffer.metadataUri = _offer.metadataURI;
        bosonOffer.metadataHash = _offer.metadataHash;
        bosonOffer.royaltyInfo = new IBosonProtocol.RoyaltyInfo[](1);
        // bosonOffer.voided and bosonOffer.collectionIndex are not set, the defaults are fine

        IBosonProtocol.OfferDates memory bosonOfferDates;
        bosonOfferDates.validUntil = type(uint256).max; // unlimited offer. Sellers can limit it when they list preminted vouchers on external marketplaces
        // bosonOfferDates.validFrom, bosonOfferDates.voucherRedeemableFrom, bosonOfferDates.voucherRedeemableUntil are not set, the defaults are fine

        IBosonProtocol.OfferDurations memory bosonOfferDurations;
        bosonOfferDurations.disputePeriod = type(uint256).max; // TBD: how to limit the time verifier has to respond
        bosonOfferDurations.voucherValid = 1; // It could be 0, since in fermion offers, commit and redeem happen atomically, but Boson does not allow it
        bosonOfferDurations.resolutionPeriod = 7 days; // Not needed for fermion, but Boson requires it

        uint256 bosonOfferId = BOSON_PROTOCOL.getNextOfferId();

        BOSON_PROTOCOL.createOffer(
            bosonOffer,
            bosonOfferDates,
            bosonOfferDurations,
            bosonSellerId + BOSON_DR_ID_OFFSET,
            0, // no agent
            type(uint256).max // no fee limit
        );

        // Store fermion offer properties
        pe.offer[bosonOfferId] = _offer;

        emit OfferCreated(_offer.sellerId, _offer.verifierId, _offer.custodianId, _offer, bosonOfferId);
    }

    /**
     * @notice Mint and wrap NFTs
     *
     * Reserves range in Boson protocol, premints Boson rNFT, creates wrapper and wrap NFTs
     *
     * Emits an NFTsMinted and NFTsWrapped event
     *
     * Reverts if:
     * - Offer region is paused
     * - Caller is not the seller's assistant or facilitator
     *
     * @param _offerId - the offer ID
     * @param _quantity - the number of NFTs to mint
     */
    function mintAndWrapNFTs(
        uint256 _offerId,
        uint256 _quantity
    ) external notPaused(FermionTypes.PausableRegion.Offer) nonReentrant {
        (IBosonVoucher bosonVoucher, uint256 startingNFTId) = mintNFTs(_offerId, _quantity);
        wrapNFTS(
            _offerId,
            bosonVoucher,
            startingNFTId,
            _quantity,
            FermionTypes.WrapType.OS_AUCTION,
            FermionStorage.protocolStatus()
        );
    }

    /**
     * @notice Mint and wrap NFTs and makes a fixed price offer on seaport
     *
     * Emits an NFTsMinted and NFTsWrapped event
     *
     * Reverts if:
     * - Offer region is paused
     * - Caller is not the seller's assistant or facilitator
     * - The lengths of the prices and endTimes arrays do not match
     *
     * Note: The notPaused and nonentrant modifier and enforced in the mintWrapFixedPriced function
     *
     * @param _offerId - the offer ID
     * @param _prices The prices for each token.
     * @param _endTimes The end times for each token.
     */
    function mintWrapAndListNFTs(uint256 _offerId, uint256[] calldata _prices, uint256[] calldata _endTimes) external {
        (address wrapperAddress, address exchangeToken, uint256 startingNFTId) = mintWrapFixedPriced(
            _offerId,
            _prices.length
        );

        listFixedPriceOrdersInternal(_offerId, _prices, _endTimes, wrapperAddress, startingNFTId);
    }

    /**
     * @notice Mint and wrap NFTs in a way to enable fixed price offers on seaport
     * This is a two-step process, where the first step is to mint and wrap the NFTs,
     * and the second step is to list them by calling the listFixedPriceOrders.
     *
     * Emits an NFTsMinted and NFTsWrapped event
     *
     * Reverts if:
     * - Offer region is paused
     * - Caller is not the seller's assistant or facilitator
     *
     * @param _offerId - the offer ID
     * @param _quantity the number of NFTs to mint
     */
    function mintWrapFixedPriced(
        uint256 _offerId,
        uint256 _quantity
    )
        public
        notPaused(FermionTypes.PausableRegion.Offer)
        nonReentrant
        returns (address wrapperAddress, address exchangeToken, uint256 startingNFTId)
    {
        IBosonVoucher bosonVoucher;
        (bosonVoucher, startingNFTId) = mintNFTs(_offerId, _quantity);
        (wrapperAddress, exchangeToken) = wrapNFTS(
            _offerId,
            bosonVoucher,
            startingNFTId,
            _quantity,
            FermionTypes.WrapType.OS_FIXED_PRICE,
            FermionStorage.protocolStatus()
        );
    }

    /**
     * @notice List a fixed price offer on seaport.
     * This is a second step after mintWrapFixedPriced.
     *
     * Reverts if:
     * - Offer region is paused
     * - Caller is not the seller's assistant or facilitator <todo
     * - The lengths of the prices and endTimes arrays are not equal to the number of minted tokens
     *
     * @param _offerId - the offer ID
     * @param _prices The prices for each token.
     * @param _endTimes The end times for each token.
     */
    function listFixedPriceOrders(
        uint256 _offerId,
        uint256[] calldata _prices,
        uint256[] calldata _endTimes
    ) external notPaused(FermionTypes.PausableRegion.Offer) nonReentrant {
        FermionStorage.OfferLookups storage offerLookup = FermionStorage.protocolLookups().offerLookups[_offerId];
        if (_prices.length != offerLookup.itemQuantity)
            revert FermionGeneralErrors.ArrayLengthMismatch(_prices.length, offerLookup.itemQuantity);

        FermionTypes.Offer storage offer = FermionStorage.protocolEntities().offer[_offerId];
        EntityLib.validateSellerAssistantOrFacilitator(offer.sellerId, offer.facilitatorId);

        listFixedPriceOrdersInternal(
            _offerId,
            _prices,
            _endTimes,
            offerLookup.fermionFNFTAddress,
            offerLookup.firstTokenId
        );
    }

    /**
     * @notice List a fixed price offer on seaport.
     *
     * Reverts if:
     * - The lengths of the prices and endTimes arrays do not match
     *
     * @param _offerId - the offer ID
     * @param _prices The prices for each token.
     * @param _endTimes The end times for each token.
     */
    function listFixedPriceOrdersInternal(
        uint256 _offerId,
        uint256[] calldata _prices,
        uint256[] calldata _endTimes,
        address wrapperAddress,
        uint256 startingNFTId
    ) internal {
        if (_prices.length != _endTimes.length)
            revert FermionGeneralErrors.ArrayLengthMismatch(_prices.length, _endTimes.length);

        FermionStorage.ProtocolEntities storage pe = FermionStorage.protocolEntities();
        FermionTypes.Offer storage offer = pe.offer[_offerId];
        FermionTypes.RoyaltyInfo memory royaltyInfo = offer.royaltyInfo;
        // If some of the royalty recipient is set to 0, replace it with entity admin
        for (uint256 i; i < royaltyInfo.recipients.length; ++i) {
            if (royaltyInfo.recipients[i] == address(0)) {
                royaltyInfo.recipients[i] = payable(pe.entityData[offer.sellerId].admin);
                break;
            }
        }

        wrapperAddress.listFixedPriceOrders(startingNFTId, _prices, _endTimes, royaltyInfo, offer.exchangeToken);
    }

    /**
     * @notice Cancel fixed price orders on OpenSea.
     *
     * Reverts if:
     * - Offer region is paused
     * - Caller is not the seller's assistant or facilitator
     *
     * @param _offerId The offer id
     * @param _orders The orders to cancel.
     */
    function cancelFixedPriceOrders(
        uint256 _offerId,
        SeaportTypes.OrderComponents[] calldata _orders
    ) external notPaused(FermionTypes.PausableRegion.Offer) nonReentrant {
        FermionTypes.Offer storage offer = FermionStorage.protocolEntities().offer[_offerId];
        EntityLib.validateSellerAssistantOrFacilitator(offer.sellerId, offer.facilitatorId);

        FermionStorage.OfferLookups storage offerLookups = FermionStorage.protocolLookups().offerLookups[_offerId];

        offerLookups.fermionFNFTAddress.cancelFixedPriceOrders(_orders);
    }

    /**
     * @notice Unwraps F-NFT, uses seaport to sell the NFT
     * Reverts if:
     * - Offer region is paused
     * - Caller is not the seller's assistant or facilitator
     * - If seller deposit is non zero and there are not enough funds to cover it
     * - The price is not high enough to cover the verification fee
     *
     * @param _tokenId - the token ID
     * @param _wrapType - the wrap type
     * @param _data - additional data, depending on the wrap type
     */
    function unwrapNFT(uint256 _tokenId, FermionTypes.WrapType _wrapType, bytes calldata _data) external payable {
        unwrapNFT(_tokenId, _wrapType, _data, 0);
    }

    /**
     * @notice Same as unwrapNFT, but also sets the verification timeout
     *
     * @param _tokenId - the token ID
     * @param _wrapType - the wrap type
     * @param _data - additional data, depending on the wrap type
     * @param _verificationTimeout - the verification timeout in UNIX timestamp
     */
    function unwrapNFTAndSetVerificationTimeout(
        uint256 _tokenId,
        FermionTypes.WrapType _wrapType,
        bytes calldata _data,
        uint256 _verificationTimeout
    ) external payable {
        unwrapNFT(_tokenId, _wrapType, _data, _verificationTimeout);
    }

    /**
     * @notice Unwraps F-NFT, uses seaport to sell the NFT
     *
     * Emits VerificationInitiated and ItemPriceObserved events
     *
     * Reverts if:
     * - Caller is not the seller's assistant or facilitator
     * - If seller deposit is non zero and there are not enough funds to cover it
     * - Any internal unwrapping functions revert. See `selfSale`, `openSeaAuction`, `openSeaFixedPrice` for details
     * - The price is not high enough to cover the protocol fees (Boson, Fermion, facilitator, verifier)
     * - The verification timeout is too long
     *
     * @param _tokenId - the token ID
     * @param _wrapType - the wrap type
     * @param _data - additional data, depending on the wrap type
     * @param _verificationTimeout - the verification timeout in UNIX timestamp
     */

    function unwrapNFT(
        uint256 _tokenId,
        FermionTypes.WrapType _wrapType,
        bytes memory _data,
        uint256 _verificationTimeout
    ) internal notPaused(FermionTypes.PausableRegion.Offer) nonReentrant {
        uint256 tokenId = _tokenId; // stack too deep workaround
        (uint256 offerId, FermionTypes.Offer storage offer) = FermionStorage.getOfferFromTokenId(tokenId);

        IBosonProtocol.PriceDiscovery memory _priceDiscovery;
        FermionStorage.TokenLookups storage tokenLookups;
        function(
            uint256,
            IBosonProtocol.PriceDiscovery memory,
            address,
            bytes memory
        ) deriveAndValidatePriceDiscoveryData;
        {
            FermionStorage.ProtocolLookups storage pl = FermionStorage.protocolLookups();
            address fermionFNFTAddress = pl.offerLookups[offerId].fermionFNFTAddress;
            tokenLookups = pl.tokenLookups[tokenId];

            fermionFNFTAddress.pushToNextTokenState(tokenId, FermionTypes.TokenState.Unwrapping);

            _priceDiscovery.priceDiscoveryContract = fermionFNFTAddress;
            _priceDiscovery.conduit = fermionFNFTAddress;
            _priceDiscovery.side = IBosonProtocol.Side.Wrapper;

            deriveAndValidatePriceDiscoveryData = pl.deriveAndValidatePriceDiscoveryData[_wrapType];
        }

        {
            address exchangeToken = offer.exchangeToken;

            // Check the caller is the seller's assistant
            uint256 sellerId = offer.sellerId;
            EntityLib.validateSellerAssistantOrFacilitator(sellerId, offer.facilitatorId);
            handleBosonSellerDeposit(sellerId, exchangeToken, offer.sellerDeposit);

            // WrapType wrapType = _wrapType;
            deriveAndValidatePriceDiscoveryData(tokenId, _priceDiscovery, exchangeToken, _data);

            uint256 bosonProtocolFee = getBosonProtocolFee(exchangeToken, _priceDiscovery.price);
            (uint256 fermionFeeAmount, uint256 facilitatorFeeAmount) = FeeLib.calculateAndValidateFees(
                _priceDiscovery.price,
                bosonProtocolFee,
                offer
            );

            // Store item full price along with all fees
            tokenLookups.itemPrice = _priceDiscovery.price;
            tokenLookups.bosonProtocolFee = bosonProtocolFee;
            tokenLookups.fermionFeeAmount = fermionFeeAmount;
            tokenLookups.verifierFee = offer.verifierFee;
            tokenLookups.facilitatorFeeAmount = facilitatorFeeAmount;

            BOSON_PROTOCOL.commitToPriceDiscoveryOffer(payable(address(this)), tokenId, _priceDiscovery);
            BOSON_PROTOCOL.redeemVoucher(tokenId & type(uint128).max); // Exchange id is in the lower 128 bits
        }

        // Verification timeout logic
        uint256 itemVerificationTimeout;
        uint256 maxItemVerificationTimeout;
        {
            FermionStorage.ProtocolConfig storage pc = FermionStorage.protocolConfig();
            maxItemVerificationTimeout = block.timestamp + pc.maxVerificationTimeout;
            if (_verificationTimeout == 0) {
                itemVerificationTimeout = block.timestamp + pc.defaultVerificationTimeout;
            } else {
                if (_verificationTimeout > maxItemVerificationTimeout) {
                    revert VerificationErrors.VerificationTimeoutTooLong(
                        _verificationTimeout,
                        maxItemVerificationTimeout
                    );
                }
                itemVerificationTimeout = _verificationTimeout;
            }
            tokenLookups.itemVerificationTimeout = itemVerificationTimeout;
            tokenLookups.itemMaxVerificationTimeout = maxItemVerificationTimeout;
        }

        emit ItemPriceObserved(tokenId, tokenLookups.itemPrice);

        emit IVerificationEvents.VerificationInitiated(
            offerId,
            offer.verifierId,
            tokenId,
            itemVerificationTimeout,
            maxItemVerificationTimeout
        );
    }

    /** [unwrapNFTFunction] Handles the case where the seller unwraps the NFT to themselves.
     *
     * `_data` encodes `(uint256 exchangeAmount, uint256 customItemPrice)` - the exchange amount the seller is willing to pay in case of a self-sale,
     * and the custom item price to be used for fractionalisation.
     *
     * Reverts if:
     * - The caller does not provide enough funds to cover the exchangeAmount
     * - The exchange token transfer fails
     *
     * @param _tokenId - the token ID
     * @param _priceDiscovery - the price discovery object
     * @param exchangeToken - the exchange token
     * @param _data - abi encoded (exchangeAmount, customItemPrice) (uint256, uint256)
     * @dev customItemPrice is not used in selfSale, but is used in forceful fractionalisation
     */
    function selfSale(
        uint256 _tokenId,
        IBosonProtocol.PriceDiscovery memory _priceDiscovery,
        address exchangeToken,
        bytes memory _data
    ) internal {
        (uint256 exchangeAmount, uint256 customItemPrice) = abi.decode(_data, (uint256, uint256));
        if (customItemPrice == 0) {
            revert InvalidCustomItemPrice();
        }
        if (exchangeAmount > 0) {
            validateIncomingPayment(exchangeToken, exchangeAmount);
            transferERC20FromProtocol(exchangeToken, payable(_priceDiscovery.priceDiscoveryContract), exchangeAmount);
        }

        _priceDiscovery.price = exchangeAmount;
        _priceDiscovery.priceDiscoveryData = abi.encodeCall(
            IFermionWrapper.unwrapToSelf,
            (_tokenId, exchangeToken, exchangeAmount)
        );

        // Store the custom item price for later use in case of forceful fractionalisation
        FermionStorage.protocolLookups().tokenLookups[_tokenId].selfSaleItemPrice = customItemPrice;
    }

    /** [unwrapNFTFunction] Handles the case where the seller unwraps the NFT via an OpenSea auction.
     *
     * `_data` encodes `SeaportTypes.AdvancedOrder memory _buyerOrder` - the valid buyer order, submitted to OpenSea.
     *
     * Reverts if:
     *   - There is more than 1 offer in the order
     *   - OpenSea fee is higher than the price
     *   - OpenSea fee is higher than the expected fee
     *
     * @param _tokenId - the token ID
     * @param _priceDiscovery - the price discovery object
     * @param _data - abi encoded exchange amount (uint256)
     */
    function openSeaAuction(
        uint256 _tokenId,
        IBosonProtocol.PriceDiscovery memory _priceDiscovery,
        address,
        bytes memory _data
    ) internal view {
        SeaportTypes.AdvancedOrder memory _buyerOrder = abi.decode(_data, (SeaportTypes.AdvancedOrder));
        if (
            _buyerOrder.parameters.offer.length != 1 ||
            _buyerOrder.parameters.consideration[1].startAmount >
            (_buyerOrder.parameters.offer[0].startAmount * FermionStorage.protocolConfig().openSeaFeePercentage) /
                HUNDRED_PERCENT +
                1 || // allow +1 in case they round up; minimal exposure
            _buyerOrder.parameters.offer[0].startAmount < _buyerOrder.parameters.consideration[1].startAmount // in most cases, previous check will catch this, except if the offer is 0 and the consideration is 1
        ) {
            revert InvalidOpenSeaOrder();
        }

        _priceDiscovery.price = _buyerOrder.parameters.offer[0].startAmount;
        unchecked {
            for (uint256 i = 1; i < _buyerOrder.parameters.consideration.length; i++) {
                // reduce the price by the openSea fee and the royalties
                _priceDiscovery.price -= _buyerOrder.parameters.consideration[i].startAmount;
            }
        }

        _priceDiscovery.priceDiscoveryData = abi.encodeCall(IFermionWrapper.unwrap, (_tokenId, _buyerOrder));
    }

    /** [unwrapNFTFunction] Handles the case where the seller unwraps the NFT after it was sold on OpenSea for a fixed price.
     *
     * `_data` encodes `uint256 price` - the price paid by the buyer, reduced by the OpenSea fee.
     *
     * Reverts if:
     *   - There is more than 1 offer in the order
     *   - There are more than 2 considerations in the order
     *   - OpenSea fee is higher than the price
     *   - OpenSea fee is higher than the expected fee
     *
     * @param _tokenId - the token ID
     * @param _priceDiscovery - the price discovery object
     * @param _data - abi encoded exchange amount (uint256)
     */
    function openSeaFixedPrice(
        uint256 _tokenId,
        IBosonProtocol.PriceDiscovery memory _priceDiscovery,
        address exchangeToken,
        bytes memory _data
    ) internal pure {
        _priceDiscovery.price = abi.decode(_data, (uint256)); // If this does not match the true price, Boson Protocol will revert

        _priceDiscovery.priceDiscoveryData = abi.encodeCall(
            IFermionWrapper.unwrapFixedPriced,
            (_tokenId, exchangeToken)
        );
    }

    /**
     * Handle Boson seller deposit
     *
     * If the seller deposit is non zero, the amount must be deposited into Boson so unwrapping can succed.
     * It the seller has some available funds in Fermion, they are used first.
     * Otherwise, the seller must provide the missing amount.
     *
     * Reverts if:
     * - The available funds are not enough and:
     *   - Not enough funds are sent to cover the seller deposit
     *   - Deposit is in ERC20 and the caller sends native currency
     *   - ERC20 token transfer fails
     *
     * @param _sellerId - the seller ID
     * @param _exchangeToken - the exchange token
     * @param _sellerDeposit - the seller deposit
     */
    function handleBosonSellerDeposit(uint256 _sellerId, address _exchangeToken, uint256 _sellerDeposit) internal {
        // Validate that the seller deposit is provided
        if (_sellerDeposit > 0) {
            // Use the available funds first
            // If there is not enough, the seller must provide the missing amount
            uint256 availableFunds = FermionStorage.protocolLookups().entityLookups[_sellerId].availableFunds[
                _exchangeToken
            ];

            if (availableFunds >= _sellerDeposit) {
                decreaseAvailableFunds(_sellerId, _exchangeToken, _sellerDeposit);
            } else {
                // For offers in native token, the seller deposit cannot be sent at the time of unwrapping.
                // It must be deposited in advance, using `depositFunds` method.
                if (_exchangeToken == address(0)) revert FundsErrors.NativeNotAllowed();

                decreaseAvailableFunds(_sellerId, _exchangeToken, availableFunds); // Use all available funds

                uint256 remainder;
                unchecked {
                    remainder = _sellerDeposit - availableFunds;
                }

                // Transfer the remainder from the seller
                validateIncomingPayment(_exchangeToken, remainder);
            }

            // Deposit to the boson protocol
            uint256 msgValue;
            if (_exchangeToken != address(0)) {
                IERC20(_exchangeToken).forceApprove(address(BOSON_PROTOCOL), _sellerDeposit);
            } else {
                msgValue = _sellerDeposit;
            }
            uint256 bosonSellerId = FermionStorage.protocolStatus().bosonSellerId;
            BOSON_PROTOCOL.depositFunds{ value: msgValue }(bosonSellerId, _exchangeToken, _sellerDeposit);
        }
    }

    /**
     * @notice returns the boson protocol
     *
     * @param _exchangeToken - the token used for the exchange
     * @param _price - the price (if selfSale price is inputed from the user)
     * @return boson protocol fee amount, if exchange token is BOSON, then boson flat fee amount is returned
     */
    function getBosonProtocolFee(address _exchangeToken, uint256 _price) internal view returns (uint256) {
        return BOSON_PROTOCOL.getProtocolFee(_exchangeToken, _price);
    }

    /**
     * @notice Add a supported token to the Boson dispute resolver. This is necessary for a succesful offer creation.
     *
     * Not restricted with onlyAdmin. The purpose of this method is to allow the seller to add supported tokens in boson if they
     * want to use them in their offers and not already added by the protocol.
     *
     * Reverts if:
     * - Offer region is paused
     * - Call to Boson protocol reverts
     *
     * @param _tokenAddress Token address
     */
    function addSupportedToken(
        address _tokenAddress
    ) external notPaused(FermionTypes.PausableRegion.Offer) nonReentrant {
        IBosonProtocol.DisputeResolverFee[] memory disputeResolverFees = new IBosonProtocol.DisputeResolverFee[](1);
        disputeResolverFees[0] = IBosonProtocol.DisputeResolverFee({
            tokenAddress: _tokenAddress,
            tokenName: "",
            feeAmount: 0
        });

        uint256 bosonDisputeResolverId = FermionStorage.protocolStatus().bosonSellerId + BOSON_DR_ID_OFFSET;
        BOSON_PROTOCOL.addFeesToDisputeResolver(bosonDisputeResolverId, disputeResolverFees);
    }

    /**
     * @notice Get an offer by ID
     *
     * @param _offerId Offer ID
     *
     * @return offer Offer details
     */
    function getOffer(uint256 _offerId) external view returns (FermionTypes.Offer memory offer) {
        return FermionStorage.protocolEntities().offer[_offerId];
    }

    /**
     * @notice Predict the address of the Fermion FNFT contract
     *
     * @dev This is primarily used for testing purposes. Might be removed in the future.
     *
     * @param _offerId - the offer ID
     *
     * @return address - the predicted address
     */
    function predictFermionFNFTAddress(uint256 _offerId) external view returns (address) {
        return
            Clones.predictDeterministicAddress(
                FermionStorage.protocolStatus().fermionFNFTBeaconProxy,
                bytes32(_offerId)
            );
    }

    /**
     * @notice Mint NFTs
     *
     * Reserves range in Boson protocol, premints Boson rNFT, creates wrapper and wrap NFTs
     *
     * Emits an NFTsMinted event
     *
     * Reverts if:
     * - Caller is not the seller's assistant or facilitator
     * - Not enough funds are sent to cover the seller deposit
     * - Deposit is in ERC20 and the caller sends native currency
     * - ERC20 token transfer fails
     *
     * @param _offerId - the offer ID
     * @param _quantity - the number of NFTs to mint
     */
    function mintNFTs(
        uint256 _offerId,
        uint256 _quantity
    ) internal returns (IBosonVoucher bosonVoucher, uint256 startingNFTId) {
        if (_quantity == 0) {
            revert InvalidQuantity(_quantity);
        }
        FermionTypes.Offer storage offer = FermionStorage.protocolEntities().offer[_offerId];
        FermionStorage.OfferLookups storage offerLookup = FermionStorage.protocolLookups().offerLookups[_offerId];

        // Check the caller is the the seller's assistant or facilitator
        EntityLib.validateSellerAssistantOrFacilitator(offer.sellerId, offer.facilitatorId);

        uint256 nextExchangeId = BOSON_PROTOCOL.getNextExchangeId();
        startingNFTId = nextExchangeId | (_offerId << 128);

        // Reserve range in Boson
        BOSON_PROTOCOL.reserveRange(_offerId, _quantity, address(this)); // The recipient is this contract, so the NFTs can be wrapped later on

        // Premint NFTs on boson voucher
        bosonVoucher = IBosonVoucher(FermionStorage.protocolStatus().bosonNftCollection);
        bosonVoucher.preMint(_offerId, _quantity);

        if (offerLookup.firstTokenId == 0) {
            offerLookup.firstTokenId = startingNFTId;
        }

        offerLookup.itemQuantity += _quantity;

        // emit event
        emit NFTsMinted(_offerId, startingNFTId, _quantity);
    }

    /**
     * @notice Wrap Boson rNFTs
     *
     * Creates wrapper and wrap NFTs
     *
     * Emits an NFTsWrapped event
     *
     * @param _offerId - the offer ID
     * @param _bosonVoucher - the Boson rNFT voucher contract
     * @param _startingNFTId - the starting NFT ID
     * @param _quantity - the number of NFTs to wrap
     * @param _wrapType - the wrap type
     * @param ps - the protocol status storage pointer
     */
    function wrapNFTS(
        uint256 _offerId,
        IBosonVoucher _bosonVoucher,
        uint256 _startingNFTId,
        uint256 _quantity,
        FermionTypes.WrapType _wrapType,
        FermionStorage.ProtocolStatus storage ps
    ) internal returns (address wrapperAddress, address _exchangeToken) {
        address msgSender = _msgSender();
        FermionStorage.OfferLookups storage offerLookup = FermionStorage.protocolLookups().offerLookups[_offerId];

        wrapperAddress = offerLookup.fermionFNFTAddress;
        if (wrapperAddress == address(0)) {
            // Currently, the wrapper is created for each offer, since BOSON_PROTOCOL.reserveRange can be called only once
            // so else path is not possible. This is here for future proofing.

            // create wrapper
            wrapperAddress = Clones.cloneDeterministic(ps.fermionFNFTBeaconProxy, bytes32(_offerId));
            offerLookup.fermionFNFTAddress = wrapperAddress;

            FermionTypes.Offer storage offer = FermionStorage.protocolEntities().offer[_offerId];
            _exchangeToken = offer.exchangeToken;
            wrapperAddress.initialize(address(_bosonVoucher), msgSender, _exchangeToken, _offerId, offer.metadataURI);
        }

        // wrap NFTs
        _bosonVoucher.setApprovalForAll(wrapperAddress, true);
        wrapperAddress.wrap(
            _startingNFTId,
            _quantity,
            _wrapType == FermionTypes.WrapType.OS_AUCTION ? msgSender : wrapperAddress
        );
        _bosonVoucher.setApprovalForAll(wrapperAddress, false);

        emit NFTsWrapped(_offerId, wrapperAddress, _startingNFTId, _quantity, _wrapType);
    }

    /**
     * @notice Gets all fee details for the particular item
     *
     * @param _tokenId - the token ID
     * @return bosonProtocolFee The Boson Protocol fee
     * @return fermionFeeAmount The Fermion Protocol fee
     * @return verifierFee The verifier fee
     * @return facilitatorFeeAmount The facilitator fee
     */
    function getItemFees(
        uint256 _tokenId
    )
        external
        view
        returns (uint256 bosonProtocolFee, uint256 fermionFeeAmount, uint256 verifierFee, uint256 facilitatorFeeAmount)
    {
        FermionStorage.TokenLookups storage tokenLookup = FermionStorage.protocolLookups().tokenLookups[_tokenId];
        return (
            tokenLookup.bosonProtocolFee,
            tokenLookup.fermionFeeAmount,
            tokenLookup.verifierFee,
            tokenLookup.facilitatorFeeAmount
        );
    }
}<|MERGE_RESOLUTION|>--- conflicted
+++ resolved
@@ -90,13 +90,11 @@
             revert FermionGeneralErrors.InvalidPercentage(_offer.facilitatorFeePercent);
         }
 
-<<<<<<< HEAD
         if (_offer.custodianFee.period == 0) {
             revert FermionGeneralErrors.InvalidPeriod();
         }
-=======
+
         RoyaltiesLib.validateRoyaltyInfo(sellerLookups, _offer.sellerId, _offer.royaltyInfo);
->>>>>>> 660496d4
 
         // Create offer in Boson
         uint256 bosonSellerId = FermionStorage.protocolStatus().bosonSellerId;
