--- conflicted
+++ resolved
@@ -282,15 +282,11 @@
                 _priceDiscovery.priceDiscoveryData = abi.encodeCall(IFermionWrapper.unwrap, (_tokenId, _buyerOrder));
             }
 
-<<<<<<< HEAD
-            pl.offerPrice[offerId] = _priceDiscovery.price - bosonProtocolFee;
+            pl.itemPrice[_tokenId] = _priceDiscovery.price - bosonProtocolFee;
 
             BOSON_PROTOCOL.commitToPriceDiscoveryOffer(payable(address(this)), _tokenId, _priceDiscovery);
             BOSON_PROTOCOL.redeemVoucher(_tokenId & type(uint128).max); // Exchange id is in the lower 128 bits
         }
-=======
-        pl.itemPrice[_tokenId] = _priceDiscovery.price - bosonProtocolFee;
->>>>>>> 8cbb4bdc
 
         uint256 itemVerificationTimeout = _verificationTimeout == 0
             ? block.timestamp + FermionStorage.protocolConfig().verificationTimeout
