--- conflicted
+++ resolved
@@ -8,6 +8,7 @@
 import { Access } from "../libs/Access.sol";
 import { EntityLib } from "../libs/EntityLib.sol";
 import { FundsLib } from "../libs/FundsLib.sol";
+import { MathLib } from "../libs/MathLib.sol";
 import { Context } from "../libs/Context.sol";
 import { IFundsEvents } from "../interfaces/events/IFundsEvents.sol";
 /**
@@ -129,54 +130,6 @@
     }
 
     /**
-<<<<<<< HEAD
-     * @notice Collects the royalties after the buyout auction.
-     *
-     * Emits AvailableFundsIncreased events for every royalty recipient.
-     *
-     * Reverts if:
-     * - Funds region is paused
-     * - Caller is not the F-NFT contract owning the token
-     *
-     * @param _tokenId - the token id
-     * @param _saleProceeds - the amount collected from the sale
-     * @return royalties - the total amount of royalties collected
-     */
-    function collectRoyalties(
-        uint256 _tokenId,
-        uint256 _saleProceeds
-    ) external notPaused(FermionTypes.PausableRegion.Funds) returns (uint256 royalties) {
-        FermionStorage.ProtocolLookups storage pl = FermionStorage.protocolLookups();
-        (uint256 offerId, FermionTypes.Offer storage offer) = FermionStorage.getOfferFromTokenId(_tokenId);
-        verifyFermionFNFTCaller(offerId, pl);
-
-        FermionTypes.RoyaltyInfo[] storage royaltyInfoAll = offer.royaltyInfo;
-        uint256 royaltyInfoLength = royaltyInfoAll.length;
-        if (royaltyInfoLength == 0) return 0;
-        FermionTypes.RoyaltyInfo memory royaltyInfo = royaltyInfoAll[royaltyInfoLength - 1];
-
-        address tokenAddress = offer.exchangeToken;
-        for (uint256 i = 0; i < royaltyInfo.recipients.length; i++) {
-            uint256 _entityId;
-            if (royaltyInfo.recipients[i] == address(0)) {
-                _entityId = offer.sellerId;
-            } else {
-                _entityId = EntityLib.getOrCreateEntityId(
-                    royaltyInfo.recipients[i],
-                    FermionTypes.EntityRole.RoyaltyRecipient,
-                    pl
-                );
-            }
-
-            uint256 amount = FundsLib.applyPercentage(_saleProceeds, royaltyInfo.bps[i]);
-            royalties += amount;
-
-            FundsLib.increaseAvailableFunds(_entityId, tokenAddress, amount);
-        }
-
-        // return the remainder
-        FundsLib.transferFundsFromProtocol(tokenAddress, payable(msg.sender), _saleProceeds - royalties);
-=======
      * @notice Deposit the phygitals in the vault.
      *
      * Emits ERC721Deposited events if successful.
@@ -279,7 +232,55 @@
 
             emit PhygitalsWithdrawn(_tokenIds[i], phygitals);
         }
->>>>>>> b7209457
+    }
+
+    /**
+     * @notice Collects the royalties after the buyout auction.
+     *
+     * Emits AvailableFundsIncreased events for every royalty recipient.
+     *
+     * Reverts if:
+     * - Funds region is paused
+     * - Caller is not the F-NFT contract owning the token
+     *
+     * @param _tokenId - the token id
+     * @param _saleProceeds - the amount collected from the sale
+     * @return royalties - the total amount of royalties collected
+     */
+    function collectRoyalties(
+        uint256 _tokenId,
+        uint256 _saleProceeds
+    ) external notPaused(FermionTypes.PausableRegion.Funds) returns (uint256 royalties) {
+        FermionStorage.ProtocolLookups storage pl = FermionStorage.protocolLookups();
+        (uint256 offerId, FermionTypes.Offer storage offer) = FermionStorage.getOfferFromTokenId(_tokenId);
+        verifyFermionFNFTCaller(offerId, pl);
+
+        FermionTypes.RoyaltyInfo[] storage royaltyInfoAll = offer.royaltyInfo;
+        uint256 royaltyInfoLength = royaltyInfoAll.length;
+        if (royaltyInfoLength == 0) return 0;
+        FermionTypes.RoyaltyInfo memory royaltyInfo = royaltyInfoAll[royaltyInfoLength - 1];
+
+        address tokenAddress = offer.exchangeToken;
+        for (uint256 i = 0; i < royaltyInfo.recipients.length; i++) {
+            uint256 _entityId;
+            if (royaltyInfo.recipients[i] == address(0)) {
+                _entityId = offer.sellerId;
+            } else {
+                _entityId = EntityLib.getOrCreateEntityId(
+                    royaltyInfo.recipients[i],
+                    FermionTypes.EntityRole.RoyaltyRecipient,
+                    pl
+                );
+            }
+
+            uint256 amount = MathLib.applyPercentage(_saleProceeds, royaltyInfo.bps[i]);
+            royalties += amount;
+
+            FundsLib.increaseAvailableFunds(_entityId, tokenAddress, amount);
+        }
+
+        // return the remainder
+        FundsLib.transferERC20FromProtocol(tokenAddress, payable(msg.sender), _saleProceeds - royalties);
     }
 
     /**
