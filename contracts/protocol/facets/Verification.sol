--- conflicted
+++ resolved
@@ -448,7 +448,11 @@
 
                     remainder -= buyerRevisedPayout;
 
-                    uint256 buyerId = EntityLib.getOrCreateBuyerId(tokenLookups.initialBuyer, pl);
+                    uint256 buyerId = EntityLib.getOrCreateEntityId(
+                        tokenLookups.initialBuyer,
+                        FermionTypes.EntityRole.Buyer,
+                        pl
+                    );
                     increaseAvailableFunds(buyerId, exchangeToken, buyerRevisedPayout);
 
                     uint256 facilitatorFeeAmount;
@@ -484,7 +488,7 @@
             } else {
                 address buyerAddress = pl.offerLookups[offerId].fermionFNFTAddress.burn(tokenId);
 
-                uint256 buyerId = EntityLib.getOrCreateBuyerId(buyerAddress, pl);
+                uint256 buyerId = EntityLib.getOrCreateEntityId(buyerAddress, FermionTypes.EntityRole.Buyer, pl);
 
                 if (_afterTimeout) {
                     remainder += offer.verifierFee;
@@ -554,9 +558,6 @@
 
                 splitProposal.buyer = _buyerPercent;
 
-<<<<<<< HEAD
-            uint256 buyerId = EntityLib.getOrCreateEntityId(buyerAddress, FermionTypes.EntityRole.Buyer, pl);
-=======
                 if (_otherSigner == address(0)) {
                     splitProposal.seller = tokenLookups.sellerSplitProposal;
                     splitProposal.matching = _buyerPercent <= splitProposal.seller;
@@ -569,7 +570,6 @@
             } else {
                 // check the caller is the seller
                 EntityLib.validateSellerAssistantOrFacilitator(offer.sellerId, offer.facilitatorId, _msgSender);
->>>>>>> b7209457
 
                 tokenLookups.sellerSplitProposal = _buyerPercent;
                 splitProposal.seller = _buyerPercent;
