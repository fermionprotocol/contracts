--- conflicted
+++ resolved
@@ -3,33 +3,26 @@
 
 import { HUNDRED_PERCENT } from "../domain/Constants.sol";
 import { FermionTypes } from "../domain/Types.sol";
-<<<<<<< HEAD
-import { VerificationErrors, FermionGeneralErrors, SignatureErrors } from "../domain/Errors.sol";
-=======
-import { VerificationErrors, FermionGeneralErrors, OfferErrors } from "../domain/Errors.sol";
->>>>>>> a5a6ff6e
+import { VerificationErrors, FermionGeneralErrors, OfferErrors, SignatureErrors } from "../domain/Errors.sol";
 import { Access } from "../libs/Access.sol";
 import { FermionStorage } from "../libs/Storage.sol";
 import { EntityLib } from "../libs/EntityLib.sol";
 import { FundsLib } from "../libs/FundsLib.sol";
 import { FeeLib } from "../libs/FeeLib.sol";
+import { MathLib } from "../libs/MathLib.sol";
 import { Context } from "../libs/Context.sol";
 import { IBosonProtocol } from "../interfaces/IBosonProtocol.sol";
 import { IVerificationEvents } from "../interfaces/events/IVerificationEvents.sol";
 import { FermionFNFTLib } from "../libs/FermionFNFTLib.sol";
 import { IFermionFNFT } from "../interfaces/IFermionFNFT.sol";
-<<<<<<< HEAD
 import { EIP712 } from "../libs/EIP712.sol";
-=======
->>>>>>> a5a6ff6e
 
 /**
  * @title VerificationFacet
  *
  * @notice Handles RWA verification.
  */
-<<<<<<< HEAD
-contract VerificationFacet is Context, Access, EIP712, VerificationErrors, IVerificationEvents {
+contract VerificationFacet is Context, Access, FundsLib, EIP712, VerificationErrors, IVerificationEvents {
     using FermionFNFTLib for address;
 
     bytes32 private constant SIGNED_PROPOSAL_TYPEHASH =
@@ -37,14 +30,11 @@
 
     IBosonProtocol private immutable BOSON_PROTOCOL;
 
-    constructor(address _bosonProtocol, address _fermionProtocolAddress) EIP712(_fermionProtocolAddress) {
-=======
-contract VerificationFacet is Context, Access, VerificationErrors, FundsLib, IVerificationEvents {
-    IBosonProtocol private immutable BOSON_PROTOCOL;
-    using FermionFNFTLib for address;
-
-    constructor(address _bosonProtocol, bytes32 _fnftCodeHash) FundsLib(_fnftCodeHash) {
->>>>>>> a5a6ff6e
+    constructor(
+        address _bosonProtocol,
+        bytes32 _fnftCodeHash,
+        address _fermionProtocolAddress
+    ) FundsLib(_fnftCodeHash) EIP712(_fermionProtocolAddress) {
         if (_bosonProtocol == address(0)) revert FermionGeneralErrors.InvalidAddress();
         BOSON_PROTOCOL = IBosonProtocol(_bosonProtocol);
     }
@@ -60,12 +50,9 @@
      * Reverts if:
      * - Verification region is paused
      * - Caller is not the verifier's assistant
-<<<<<<< HEAD
      * - Verdict is already submitted
      * - The revised metadata was submitted
-=======
      * - Offer has phygitals and the phygitals have not been verified
->>>>>>> a5a6ff6e
      *
      * @param _tokenId - the token ID
      * @param _verificationStatus - the verification status
@@ -76,7 +63,6 @@
     }
 
     /**
-<<<<<<< HEAD
      * @notice Submit a revised metadata
      *
      * Emits a RevisedMetadataSubmitted event
@@ -200,7 +186,9 @@
         verify(_signer, messageHash, _signature);
 
         submitProposalInternal(_tokenId, _buyerPercent, _metadataURIDigest, _msgSender(), _signer);
-=======
+    }
+
+    /**
      * @notice Confirm that the phygitals in the vault match the items described in the item metadata
      *
      * Emits an PhygitalsVerified event
@@ -260,7 +248,6 @@
         tokenLookups.phygitalsRecipient = type(uint256).max;
 
         emit PhygitalsVerified(_tokenId, msgSender);
->>>>>>> a5a6ff6e
     }
 
     /**
@@ -412,7 +399,7 @@
             BOSON_PROTOCOL.withdrawFunds(bosonSellerId, tokenList, amountList);
         }
 
-        if (_payVerifier) FundsLib.increaseAvailableFunds(verifierId, exchangeToken, offer.verifierFee);
+        if (_payVerifier) increaseAvailableFunds(verifierId, exchangeToken, offer.verifierFee);
     }
 
     /**
@@ -422,11 +409,8 @@
      *
      * Reverts if:
      * - Caller is not the verifier's assistant
-<<<<<<< HEAD
      * - The item has pending revised metadata and the verdict is verified
-=======
      * - Offer has phygitals and the phygitals have not been verified
->>>>>>> a5a6ff6e
      *
      * @param _tokenId - the token ID
      * @param _verificationStatus - the verification status
@@ -438,16 +422,21 @@
         bool _afterTimeout
     ) internal {
         uint256 tokenId = _tokenId;
-<<<<<<< HEAD
         (uint256 offerId, FermionTypes.Offer storage offer) = FermionStorage.getOfferFromTokenId(tokenId);
         uint256 verifierId = offer.verifierId;
 
+        FermionStorage.ProtocolLookups storage pl = FermionStorage.protocolLookups();
+        FermionStorage.TokenLookups storage tokenLookups = pl.tokenLookups[_tokenId];
+        bool hasPhygitals = offer.withPhygital;
+        if (
+            hasPhygitals &&
+            _verificationStatus == FermionTypes.VerificationStatus.Verified && // if the item is rejected, phygitals are not required
+            tokenLookups.phygitalsRecipient == 0
+        ) revert PhygitalsVerificationMissing(tokenId);
+
         {
-            FermionStorage.ProtocolLookups storage pl = FermionStorage.protocolLookups();
             address exchangeToken = offer.exchangeToken;
             uint256 sellerDeposit = offer.sellerDeposit;
-            FermionStorage.TokenLookups storage tokenLookups = pl.tokenLookups[tokenId];
-            // uint256 remainder = tokenLookups.itemPrice - tokenLookups.bosonProtocolFee;
             uint256 remainder = tokenLookups.itemPrice;
 
             unchecked {
@@ -455,12 +444,12 @@
                 uint256 buyerSplitProposal = tokenLookups.buyerSplitProposal;
                 uint256 fermionFeeAmount;
                 if (buyerSplitProposal > 0) {
-                    uint256 buyerRevisedPayout = FundsLib.applyPercentage(remainder, buyerSplitProposal);
+                    uint256 buyerRevisedPayout = MathLib.applyPercentage(remainder, buyerSplitProposal);
 
                     remainder -= buyerRevisedPayout;
 
                     uint256 buyerId = EntityLib.getOrCreateBuyerId(tokenLookups.initialBuyer, pl);
-                    FundsLib.increaseAvailableFunds(buyerId, exchangeToken, buyerRevisedPayout);
+                    increaseAvailableFunds(buyerId, exchangeToken, buyerRevisedPayout);
 
                     uint256 facilitatorFeeAmount;
                     (fermionFeeAmount, facilitatorFeeAmount) = FeeLib.calculateAndValidateFees(
@@ -476,59 +465,7 @@
                 remainder = remainder - tokenLookups.bosonProtocolFee - offer.verifierFee; // Remove what was already paid
 
                 // fermion fee
-                FundsLib.increaseAvailableFunds(0, exchangeToken, fermionFeeAmount); // Protocol fees are stored in entity 0
-=======
-        uint256 verifierId;
-        {
-            (uint256 offerId, FermionTypes.Offer storage offer) = FermionStorage.getOfferFromTokenId(tokenId);
-            verifierId = offer.verifierId;
-
-            if (!_afterTimeout) {
-                // Check the caller is the verifier's assistant
-                EntityLib.validateAccountRole(
-                    verifierId,
-                    _msgSender(),
-                    FermionTypes.EntityRole.Verifier,
-                    FermionTypes.AccountRole.Assistant
-                );
-            }
-
-            FermionStorage.ProtocolLookups storage pl = FermionStorage.protocolLookups();
-            FermionStorage.TokenLookups storage tokenLookups = pl.tokenLookups[_tokenId];
-            bool hasPhygitals = offer.withPhygital;
-            if (
-                hasPhygitals &&
-                _verificationStatus == FermionTypes.VerificationStatus.Verified && // if the item is rejected, phygitals are not required
-                tokenLookups.phygitalsRecipient == 0
-            ) revert PhygitalsVerificationMissing(tokenId);
-
-            BOSON_PROTOCOL.completeExchange(tokenId & type(uint128).max);
-
-            address exchangeToken = offer.exchangeToken;
-            uint256 sellerDeposit = offer.sellerDeposit;
-            uint256 remainder = tokenLookups.itemPrice - tokenLookups.bosonProtocolFee;
-
-            {
-                uint256 withdrawalAmount = remainder + sellerDeposit;
-                if (withdrawalAmount > 0) {
-                    uint256 bosonSellerId = FermionStorage.protocolStatus().bosonSellerId;
-                    address[] memory tokenList = new address[](1);
-                    uint256[] memory amountList = new uint256[](1);
-                    tokenList[0] = exchangeToken;
-                    amountList[0] = withdrawalAmount;
-                    BOSON_PROTOCOL.withdrawFunds(bosonSellerId, tokenList, amountList);
-                }
-            }
-
-            unchecked {
-                // pay the verifier
-                uint256 verifierFee = tokenLookups.verifierFee;
-                if (!_afterTimeout) increaseAvailableFunds(verifierId, exchangeToken, verifierFee);
-                remainder -= verifierFee; // guaranteed to be positive
-
-                uint256 fermionFeeAmount = tokenLookups.fermionFeeAmount;
-                increaseAvailableFunds(0, exchangeToken, tokenLookups.fermionFeeAmount); // Protocol fees are stored in entity 0
->>>>>>> a5a6ff6e
+                increaseAvailableFunds(0, exchangeToken, fermionFeeAmount); // Protocol fees are stored in entity 0
                 remainder -= fermionFeeAmount;
             }
 
