--- conflicted
+++ resolved
@@ -212,30 +212,19 @@
 
         BOSON_PROTOCOL.completeExchange(tokenId & type(uint128).max);
         {
-<<<<<<< HEAD
             address exchangeToken = offer.exchangeToken;
             uint256 sellerDeposit = offer.sellerDeposit;
             uint256 offerPrice = tokenLookups.itemPrice;
-=======
-            uint256 withdrawalAmount = offerPrice + sellerDeposit;
-            if (withdrawalAmount > 0) {
-                uint256 bosonSellerId = FermionStorage.protocolStatus().bosonSellerId;
-                address[] memory tokenList = new address[](1);
-                uint256[] memory amountList = new uint256[](1);
-                tokenList[0] = exchangeToken;
-                amountList[0] = withdrawalAmount;
-                BOSON_PROTOCOL.withdrawFunds(bosonSellerId, tokenList, amountList);
-            }
-        }
->>>>>>> 3f4fb98d
-
             {
-                uint256 bosonSellerId = FermionStorage.protocolStatus().bosonSellerId;
-                address[] memory tokenList = new address[](1);
-                uint256[] memory amountList = new uint256[](1);
-                tokenList[0] = exchangeToken;
-                amountList[0] = offerPrice + sellerDeposit;
-                BOSON_PROTOCOL.withdrawFunds(bosonSellerId, tokenList, amountList);
+                uint256 withdrawalAmount = offerPrice + sellerDeposit;
+                if (withdrawalAmount > 0) {
+                    uint256 bosonSellerId = FermionStorage.protocolStatus().bosonSellerId;
+                    address[] memory tokenList = new address[](1);
+                    uint256[] memory amountList = new uint256[](1);
+                    tokenList[0] = exchangeToken;
+                    amountList[0] = withdrawalAmount;
+                    BOSON_PROTOCOL.withdrawFunds(bosonSellerId, tokenList, amountList);
+                }
             }
 
             uint256 remainder = offerPrice;
