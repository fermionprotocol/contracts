// SPDX-License-Identifier: GPL-3.0-or-later
pragma solidity 0.8.24;

import { HUNDRED_PERCENT } from "../domain/Constants.sol";
import { FermionTypes } from "../domain/Types.sol";
import { VerificationErrors, FermionGeneralErrors, SignatureErrors } from "../domain/Errors.sol";
import { Access } from "../libs/Access.sol";
import { FermionStorage } from "../libs/Storage.sol";
import { EntityLib } from "../libs/EntityLib.sol";
import { FundsLib } from "../libs/FundsLib.sol";
import { Context } from "../libs/Context.sol";
import { IBosonProtocol } from "../interfaces/IBosonProtocol.sol";
import { IVerificationEvents } from "../interfaces/events/IVerificationEvents.sol";
import { FermionFNFTLib } from "../libs/FermionFNFTLib.sol";
import { IFermionFNFT } from "../interfaces/IFermionFNFT.sol";
import { EIP712 } from "../libs/EIP712.sol";

/**
 * @title VerificationFacet
 *
 * @notice Handles RWA verification.
 */
contract VerificationFacet is Context, Access, EIP712, VerificationErrors, IVerificationEvents {
    using FermionFNFTLib for address;

    bytes32 private constant SIGNED_PROPOSAL_TYPEHASH =
        keccak256(bytes("SignedProposal(uint256 tokenId,uint16 buyerPercent,bytes32 metadataURIDigest)"));

    IBosonProtocol private immutable BOSON_PROTOCOL;

    constructor(address _bosonProtocol, address _fermionProtocolAddress) EIP712(_fermionProtocolAddress) {
        if (_bosonProtocol == address(0)) revert FermionGeneralErrors.InvalidAddress();
        BOSON_PROTOCOL = IBosonProtocol(_bosonProtocol);
    }

    /**
     * @notice Submit a verdict
     *
     * Emits an VerdictSubmitted event
     *
     * If the revised metadata was already submitted, the verifier can submit the verdict only
     * by calling `removeRevisedMetadataAndSubmitVerdict`.
     *
     * Reverts if:
     * - Verification region is paused
     * - Caller is not the verifier's assistant
     * - Verdict is already submitted
     * - The revised metadata was submitted
     *
     * @param _tokenId - the token ID
     * @param _verificationStatus - the verification status
     */
    function submitVerdict(uint256 _tokenId, FermionTypes.VerificationStatus _verificationStatus) external {
        getFundsAndPayVerifier(_tokenId, true);
        submitVerdictInternal(_tokenId, _verificationStatus, false);
    }

    /**
     * @notice Submit a revised metadata
     *
     * Emits a RevisedMetadataSubmitted event
     *
     * Reverts if:
     * - Verification region is paused
     * - Caller is not the verifier's assistant
     * - The metadata is empty
     *
     * @param _tokenId - the token ID
     * @param _newMetadata - the uri of the new metadata
     */
    function submitRevisedMetadata(
        uint256 _tokenId,
        string memory _newMetadata
    ) external notPaused(FermionTypes.PausableRegion.Verification) nonReentrant {
        if (bytes(_newMetadata).length == 0) revert EmptyMetadata();

        FermionStorage.TokenLookups storage tokenLookups = FermionStorage.protocolLookups().tokenLookups[_tokenId];

        if (bytes(tokenLookups.revisedMetadata).length == 0) {
            getFundsAndPayVerifierUnguarded(_tokenId, true);
        } else {
            (, FermionTypes.Offer storage offer) = FermionStorage.getOfferFromTokenId(_tokenId);
            EntityLib.validateAccountRole(
                offer.verifierId,
                _msgSender(),
                FermionTypes.EntityRole.Verifier,
                FermionTypes.AccountRole.Assistant
            );
        }

        updateMetadataAndResetProposals(tokenLookups, _newMetadata, _tokenId);
    }

    /**
     * @notice If the revised metadata is incorrect, remove it and submit a verdict
     *
     * Emits a RevisedMetadataSubmitted and VerdictSubmitted events
     *
     * Reverts if:
     * - Verification region is paused
     * - The item has not been revised
     * - The caller is not the verifier's assistant
     *
     * @param _tokenId - the token ID
     * @param _verificationStatus - the verification status
     */
    function removeRevisedMetadataAndSubmitVerdict(
        uint256 _tokenId,
        FermionTypes.VerificationStatus _verificationStatus
    ) external notPaused(FermionTypes.PausableRegion.Verification) nonReentrant {
        FermionStorage.TokenLookups storage tokenLookups = FermionStorage.protocolLookups().tokenLookups[_tokenId];

        if (bytes(tokenLookups.revisedMetadata).length == 0) revert EmptyMetadata();

        (, FermionTypes.Offer storage offer) = FermionStorage.getOfferFromTokenId(_tokenId);
        EntityLib.validateAccountRole(
            offer.verifierId,
            _msgSender(),
            FermionTypes.EntityRole.Verifier,
            FermionTypes.AccountRole.Assistant
        );

        updateMetadataAndResetProposals(tokenLookups, "", _tokenId);

        submitVerdictInternal(_tokenId, _verificationStatus, false);
    }

    /**
     * @notice Submit a proposal for the buyer and seller split if the item has been revised
     *
     * Emits a ProposalSubmitted event
     *
     * Reverts if:
     * - Verification region is paused
     * - Buyer percentage is invalid (greater than 100%)
     * - The item has not been revised
     * - The metadata URI digest does not match the revised metadata digest
     * - The caller is not the buyer or seller
     *
     * @param _tokenId - the token ID
     * @param _buyerPercent - the percentage the buyer will receive
     * @param _metadataURIDigest - keccak256 of the revised metadata URI
     */
    function submitProposal(uint256 _tokenId, uint16 _buyerPercent, bytes32 _metadataURIDigest) external {
        submitProposalInternal(_tokenId, _buyerPercent, _metadataURIDigest, _msgSender(), address(0));
    }

    /**
     * @notice Submit a proposal for the buyer and seller split if the item has been revised, using the other party's signature
     *
     * Reverts if:
     * - The signature verification fails
     * - Verification region is paused
     * - Buyer percentage is invalid (greater than 100%)
     * - The item has not been revised
     * - The metadata URI digest does not match the revised metadata digest
     * - The caller is not the buyer or seller
     *
     * Emits a ProposalSubmitted event
     *
     * @param _tokenId - the token ID
     * @param _buyerPercent - the percentage the buyer will receive
     * @param _metadataURIDigest - keccak256 of the revised metadata URI
     * @param _signer - the signer of the proposal
     * @param _signature - the signature of the proposal
     */
    function submitSignedProposal(
        uint256 _tokenId,
        uint16 _buyerPercent,
        bytes32 _metadataURIDigest,
        address _signer,
        Signature memory _signature
    ) external {
        // verify signature
        bytes32 messageHash = keccak256(
            abi.encode(SIGNED_PROPOSAL_TYPEHASH, _tokenId, _buyerPercent, _metadataURIDigest)
        );

        verify(_signer, messageHash, _signature);

        submitProposalInternal(_tokenId, _buyerPercent, _metadataURIDigest, _msgSender(), _signer);
    }

    /**
     * @notice Reject a verification if verifier is inactive
     *
     * Emits a VerdictSubmitted event
     *
     * Reverts if:
     * - Verification region is paused
     * - Verification timeout has not passed
     *
     * @param _tokenId - the token ID
     */
    function verificationTimeout(uint256 _tokenId) external {
        FermionStorage.TokenLookups storage tokenLookups = FermionStorage.protocolLookups().tokenLookups[_tokenId];
        uint256 timeout = tokenLookups.itemVerificationTimeout;
        if (block.timestamp < timeout) revert VerificationTimeoutNotPassed(timeout, block.timestamp);

        bool inactiveVerifier = bytes(tokenLookups.revisedMetadata).length == 0;

        if (inactiveVerifier) {
            getFundsAndPayVerifier(_tokenId, false);
        }
        submitVerdictInternal(_tokenId, FermionTypes.VerificationStatus.Rejected, inactiveVerifier);
        delete tokenLookups.revisedMetadata;
    }

    /**
     * @notice Change the verification timeout for a specific token
     *
     * Emits an ItemVerificationTimeoutChanged event
     *
     * Reverts if:
     * - Verification region is paused
     * - Caller is not the seller's assistant or facilitator
     * - New timeout is greater than the maximum timeout
     *
     * @param _tokenId - the token ID
     * @param _newTimeout - the new verification timeout
     */
    function changeVerificationTimeout(
        uint256 _tokenId,
        uint256 _newTimeout
    ) external notPaused(FermionTypes.PausableRegion.Verification) nonReentrant {
        (, FermionTypes.Offer storage offer) = FermionStorage.getOfferFromTokenId(_tokenId);

        EntityLib.validateSellerAssistantOrFacilitator(offer.sellerId, offer.facilitatorId);

        FermionStorage.TokenLookups storage tokenLookups = FermionStorage.protocolLookups().tokenLookups[_tokenId];
        uint256 maxItemVerificationTimeout = tokenLookups.itemMaxVerificationTimeout;
        if (_newTimeout > maxItemVerificationTimeout) {
            revert VerificationTimeoutTooLong(_newTimeout, maxItemVerificationTimeout);
        }

        tokenLookups.itemVerificationTimeout = _newTimeout;

        emit ItemVerificationTimeoutChanged(_tokenId, _newTimeout);
    }

    /**
     * @notice Returns the verification timeout for a specific token
     *
     * @param _tokenId - the token ID
     */
    function getItemVerificationTimeout(uint256 _tokenId) external view returns (uint256) {
        return FermionStorage.protocolLookups().tokenLookups[_tokenId].itemVerificationTimeout;
    }

    /**
     * @notice Get token's revised metadata URI
     * If token has no revised metadata, refer to corresponfing offer's metadata URI
     *
     * @param _tokenId Fermion FNFT token ID
     *
     * @return revisedMetadata Token's revised metadata
     */
    function getRevisedMetadata(uint256 _tokenId) external view returns (string memory revisedMetadata) {
        return FermionStorage.protocolLookups().tokenLookups[_tokenId].revisedMetadata;
    }

    /**
     * @notice Get the buyer and seller proposals for a specific token
     *
     * @param _tokenId - the token ID
     *
     * @return buyer - the buyer's proposal
     * @return seller - the seller's proposal
     */
    function getProposals(uint256 _tokenId) external view returns (uint16 buyer, uint16 seller) {
        FermionStorage.TokenLookups storage tokenLookups = FermionStorage.protocolLookups().tokenLookups[_tokenId];
        buyer = tokenLookups.buyerSplitProposal;
        seller = tokenLookups.sellerSplitProposal;
    }

    /**
     * @notice Transfer the funds from Boson to Fermion and pay the verifier
     *
     * Reverts if:
     * - Verification region is paused
     * - The caller is not the verifier's assistant
     * - The funds were already withdrawn
     *
     * @param _tokenId - the token ID
     * @param _payVerifier - indicator if the verifier should be paid
     */
    function getFundsAndPayVerifier(
        uint256 _tokenId,
        bool _payVerifier
    ) internal notPaused(FermionTypes.PausableRegion.Verification) nonReentrant {
<<<<<<< HEAD
        getFundsAndPayVerifierUnguarded(_tokenId, _payVerifier);
    }

    /**
     * @notice Transfer the funds from Boson to Fermion and pay the verifier
     *
     * Reverts if:
     * - The caller is not the verifier's assistant
     * - The funds were already withdrawn
     *
     * @param _tokenId - the token ID
     * @param _payVerifier - indicator if the verifier should be paid
     */
    function getFundsAndPayVerifierUnguarded(uint256 _tokenId, bool _payVerifier) internal {
        (, FermionTypes.Offer storage offer) = FermionStorage.getOfferFromTokenId(_tokenId);
        uint256 verifierId = offer.verifierId;

        // Check the caller is the verifier's assistant
        if (_payVerifier) {
            EntityLib.validateAccountRole(
                verifierId,
                _msgSender(),
                FermionTypes.EntityRole.Verifier,
                FermionTypes.AccountRole.Assistant
            );
        }

        BOSON_PROTOCOL.completeExchange(_tokenId & type(uint128).max);

        address exchangeToken = offer.exchangeToken;
        uint256 withdrawalAmount = FermionStorage.protocolLookups().tokenLookups[_tokenId].itemPrice +
            offer.sellerDeposit;
        if (withdrawalAmount > 0) {
            uint256 bosonSellerId = FermionStorage.protocolStatus().bosonSellerId;
            address[] memory tokenList = new address[](1);
            uint256[] memory amountList = new uint256[](1);
            tokenList[0] = exchangeToken;
            amountList[0] = withdrawalAmount;
            BOSON_PROTOCOL.withdrawFunds(bosonSellerId, tokenList, amountList);
        }

        if (_payVerifier) FundsLib.increaseAvailableFunds(verifierId, exchangeToken, offer.verifierFee);
    }

    /**
     * @notice Submit a verdict
     *
     * Emits an VerdictSubmitted event
     *
     * Reverts if:
     * - Caller is not the verifier's assistant
     * - The item has pending revised metadata and the verdict is verified
     *
     * @param _tokenId - the token ID
     * @param _verificationStatus - the verification status
     * @param _afterTimeout - indicator if the verification is rejected after timeout
     */
    function submitVerdictInternal(
        uint256 _tokenId,
        FermionTypes.VerificationStatus _verificationStatus,
        bool _afterTimeout
    ) internal {
        uint256 tokenId = _tokenId;
        (uint256 offerId, FermionTypes.Offer storage offer) = FermionStorage.getOfferFromTokenId(tokenId);
        uint256 verifierId = offer.verifierId;

        {
            FermionStorage.ProtocolLookups storage pl = FermionStorage.protocolLookups();
            address exchangeToken = offer.exchangeToken;
            uint256 sellerDeposit = offer.sellerDeposit;
            FermionStorage.TokenLookups storage tokenLookups = pl.tokenLookups[tokenId];
            uint256 remainder = tokenLookups.itemPrice - offer.verifierFee;

            unchecked {
                // if the item was revised, payout the buyer and do the other calcualtion on a new price
                uint256 buyerSplitProposal = tokenLookups.buyerSplitProposal;
                if (buyerSplitProposal > 0) {
                    uint256 buyerRevisedPayout = FundsLib.applyPercentage(remainder, buyerSplitProposal);

                    remainder -= buyerRevisedPayout;

                    uint256 buyerId = EntityLib.getOrCreateBuyerId(tokenLookups.initialBuyer, pl);
                    FundsLib.increaseAvailableFunds(buyerId, exchangeToken, buyerRevisedPayout);
                }

                // fermion fee
                uint256 fermionFeeAmount = FundsLib.applyPercentage(
                    remainder,
                    FermionStorage.protocolConfig().protocolFeePercentage
                );
                FundsLib.increaseAvailableFunds(0, exchangeToken, fermionFeeAmount); // Protocol fees are stored in entity 0
                remainder -= fermionFeeAmount;
            }

            if (_verificationStatus == FermionTypes.VerificationStatus.Verified) {
                // pay the facilitator
                uint256 facilitatorFeeAmount = FundsLib.applyPercentage(remainder, offer.facilitatorFeePercent);
                FundsLib.increaseAvailableFunds(offer.facilitatorId, exchangeToken, facilitatorFeeAmount);
                remainder = remainder - facilitatorFeeAmount + sellerDeposit;

                // transfer the remainder to the seller
                FundsLib.increaseAvailableFunds(offer.sellerId, exchangeToken, remainder);
                pl.offerLookups[offerId].fermionFNFTAddress.pushToNextTokenState(
                    tokenId,
                    FermionTypes.TokenState.Verified
                );
            } else {
                address buyerAddress = pl.offerLookups[offerId].fermionFNFTAddress.burn(tokenId);

                uint256 buyerId = EntityLib.getOrCreateBuyerId(buyerAddress, pl);

                if (_afterTimeout) {
                    remainder += offer.verifierFee;
                }

                // transfer the remainder to the buyer
                FundsLib.increaseAvailableFunds(buyerId, exchangeToken, remainder + sellerDeposit);
=======
        uint256 tokenId = _tokenId;
        uint256 verifierId;
        {
            (uint256 offerId, FermionTypes.Offer storage offer) = FermionStorage.getOfferFromTokenId(tokenId);
            verifierId = offer.verifierId;

            if (!_afterTimeout) {
                // Check the caller is the verifier's assistant
                EntityLib.validateAccountRole(
                    verifierId,
                    _msgSender(),
                    FermionTypes.EntityRole.Verifier,
                    FermionTypes.AccountRole.Assistant
                );
>>>>>>> fabd7fd4
            }

<<<<<<< HEAD
        emit VerdictSubmitted(verifierId, tokenId, _verificationStatus);
    }

    /**
     * @notice Internal helper to check the caller is one of the involved parties and check if the proposals match
     *
     * Emits a ProposalSubmitted event
     *
     * Reverts if:
     * - Verification region is paused
     * - Buyer percentage is invalid (greater than 100%)
     * - The metadata URI digest does not match the revised metadata digest
     * - The caller is not the buyer or seller
     * - The item has not been revised
     *
     * @param _tokenId - the token ID
     * @param _buyerPercent - the percentage the buyer will receive
     * @param _metadataURIDigest - keccak256 of the revised metadata URI
     * @param _msgSender - the caller
     * @param _otherSigner - the other party's address (0 if not present)
     */
    function submitProposalInternal(
        uint256 _tokenId,
        uint16 _buyerPercent,
        bytes32 _metadataURIDigest,
        address _msgSender,
        address _otherSigner
    ) internal notPaused(FermionTypes.PausableRegion.Verification) nonReentrant {
        if (_buyerPercent > HUNDRED_PERCENT) revert FermionGeneralErrors.InvalidPercentage(_buyerPercent);

        FermionStorage.ProtocolLookups storage pl = FermionStorage.protocolLookups();
        FermionStorage.TokenLookups storage tokenLookups = pl.tokenLookups[_tokenId];
        {
            bytes memory revisedMetadata = bytes(tokenLookups.revisedMetadata);
            if (revisedMetadata.length == 0) revert EmptyMetadata();
            bytes32 expectedMetadataDigest = keccak256(revisedMetadata);
            if (expectedMetadataDigest != _metadataURIDigest)
                revert DigestMismatch(expectedMetadataDigest, _metadataURIDigest);
        }

        FermionTypes.SplitProposal memory splitProposal;

        {
            (uint256 offerId, FermionTypes.Offer storage offer) = FermionStorage.getOfferFromTokenId(_tokenId);
            address initialBuyer = tokenLookups.initialBuyer;
            if (initialBuyer == address(0)) {
                // get the information from the fnft
                initialBuyer = IFermionFNFT(pl.offerLookups[offerId].fermionFNFTAddress).ownerOf(_tokenId);
                tokenLookups.initialBuyer = initialBuyer;
            }
            if (_msgSender == initialBuyer) {
                tokenLookups.buyerSplitProposal = _buyerPercent;

                splitProposal.buyer = _buyerPercent;

                if (_otherSigner == address(0)) {
                    splitProposal.seller = tokenLookups.sellerSplitProposal;
                    splitProposal.matching = _buyerPercent <= splitProposal.seller;
                } else {
                    EntityLib.validateSellerAssistantOrFacilitator(offer.sellerId, offer.facilitatorId, _otherSigner);
                    tokenLookups.sellerSplitProposal = _buyerPercent;
                    splitProposal.seller = _buyerPercent;
                    splitProposal.matching = true;
                }
            } else {
                // check the caller is the seller
                EntityLib.validateSellerAssistantOrFacilitator(offer.sellerId, offer.facilitatorId, _msgSender);

                tokenLookups.sellerSplitProposal = _buyerPercent;
                splitProposal.seller = _buyerPercent;

                if (_otherSigner == address(0)) {
                    splitProposal.buyer = tokenLookups.buyerSplitProposal;
                    splitProposal.matching = splitProposal.buyer > 0 && _buyerPercent >= splitProposal.buyer;
                    if (splitProposal.matching) tokenLookups.buyerSplitProposal = _buyerPercent;
                } else {
                    if (_otherSigner != initialBuyer) revert SignatureErrors.InvalidSigner(initialBuyer, _otherSigner);
                    tokenLookups.buyerSplitProposal = _buyerPercent;
                    splitProposal.buyer = _buyerPercent;
                    splitProposal.matching = true;
                }
=======
            BOSON_PROTOCOL.completeExchange(tokenId & type(uint128).max);

            FermionStorage.ProtocolLookups storage pl = FermionStorage.protocolLookups();
            address exchangeToken = offer.exchangeToken;
            uint256 sellerDeposit = offer.sellerDeposit;
            FermionStorage.TokenLookups storage tokenLookups = pl.tokenLookups[_tokenId];
            uint256 remainder = tokenLookups.itemPrice - tokenLookups.bosonProtocolFee;

            {
                uint256 withdrawalAmount = remainder + sellerDeposit;
                if (withdrawalAmount > 0) {
                    uint256 bosonSellerId = FermionStorage.protocolStatus().bosonSellerId;
                    address[] memory tokenList = new address[](1);
                    uint256[] memory amountList = new uint256[](1);
                    tokenList[0] = exchangeToken;
                    amountList[0] = withdrawalAmount;
                    BOSON_PROTOCOL.withdrawFunds(bosonSellerId, tokenList, amountList);
                }
            }

            unchecked {
                // pay the verifier
                uint256 verifierFee = tokenLookups.verifierFee;
                if (!_afterTimeout) FundsLib.increaseAvailableFunds(verifierId, exchangeToken, verifierFee);
                remainder -= verifierFee; // guaranteed to be positive

                uint256 fermionFeeAmount = tokenLookups.fermionFeeAmount;
                FundsLib.increaseAvailableFunds(0, exchangeToken, tokenLookups.fermionFeeAmount); // Protocol fees are stored in entity 0
                remainder -= fermionFeeAmount;
>>>>>>> fabd7fd4
            }
        }

        emit ProposalSubmitted(_tokenId, splitProposal.buyer, splitProposal.seller, _buyerPercent);

<<<<<<< HEAD
        if (splitProposal.matching) {
            submitVerdictInternal(_tokenId, FermionTypes.VerificationStatus.Verified, false);
        }
    }

    /**
     * @notice Updates the metadata and resets the proposals
     *
     * Emits a RevisedMetadataSubmitted event
     */
    function updateMetadataAndResetProposals(
        FermionStorage.TokenLookups storage tokenLookups,
        string memory _newMetadata,
        uint256 _tokenId
    ) internal {
        tokenLookups.revisedMetadata = _newMetadata;

        // updating the metadata resets the proposals
        delete tokenLookups.buyerSplitProposal;
        delete tokenLookups.sellerSplitProposal;

        emit RevisedMetadataSubmitted(_tokenId, _newMetadata);
=======
            if (_verificationStatus == FermionTypes.VerificationStatus.Verified) {
                // pay the facilitator
                uint256 facilitatorFeeAmount = tokenLookups.facilitatorFeeAmount;
                FundsLib.increaseAvailableFunds(offer.facilitatorId, exchangeToken, facilitatorFeeAmount);
                remainder = remainder - facilitatorFeeAmount + sellerDeposit;

                // transfer the remainder to the seller
                FundsLib.increaseAvailableFunds(offer.sellerId, exchangeToken, remainder);
                pl.offerLookups[offerId].fermionFNFTAddress.pushToNextTokenState(
                    tokenId,
                    FermionTypes.TokenState.Verified
                );
            } else {
                address buyerAddress = pl.offerLookups[offerId].fermionFNFTAddress.burn(tokenId);

                uint256 buyerId = EntityLib.getOrCreateBuyerId(buyerAddress, pl);

                if (_afterTimeout) {
                    remainder += tokenLookups.verifierFee;
                }

                // transfer the remainder to the buyer
                FundsLib.increaseAvailableFunds(buyerId, exchangeToken, remainder + sellerDeposit);
            }
        }
        emit VerdictSubmitted(verifierId, tokenId, _verificationStatus);
>>>>>>> fabd7fd4
    }
}<|MERGE_RESOLUTION|>--- conflicted
+++ resolved
@@ -8,6 +8,7 @@
 import { FermionStorage } from "../libs/Storage.sol";
 import { EntityLib } from "../libs/EntityLib.sol";
 import { FundsLib } from "../libs/FundsLib.sol";
+import { FeeLib } from "../libs/FeeLib.sol";
 import { Context } from "../libs/Context.sol";
 import { IBosonProtocol } from "../interfaces/IBosonProtocol.sol";
 import { IVerificationEvents } from "../interfaces/events/IVerificationEvents.sol";
@@ -288,7 +289,6 @@
         uint256 _tokenId,
         bool _payVerifier
     ) internal notPaused(FermionTypes.PausableRegion.Verification) nonReentrant {
-<<<<<<< HEAD
         getFundsAndPayVerifierUnguarded(_tokenId, _payVerifier);
     }
 
@@ -319,8 +319,8 @@
         BOSON_PROTOCOL.completeExchange(_tokenId & type(uint128).max);
 
         address exchangeToken = offer.exchangeToken;
-        uint256 withdrawalAmount = FermionStorage.protocolLookups().tokenLookups[_tokenId].itemPrice +
-            offer.sellerDeposit;
+        FermionStorage.TokenLookups storage tokenLookups = FermionStorage.protocolLookups().tokenLookups[_tokenId];
+        uint256 withdrawalAmount = tokenLookups.itemPrice - tokenLookups.bosonProtocolFee + offer.sellerDeposit;
         if (withdrawalAmount > 0) {
             uint256 bosonSellerId = FermionStorage.protocolStatus().bosonSellerId;
             address[] memory tokenList = new address[](1);
@@ -360,11 +360,13 @@
             address exchangeToken = offer.exchangeToken;
             uint256 sellerDeposit = offer.sellerDeposit;
             FermionStorage.TokenLookups storage tokenLookups = pl.tokenLookups[tokenId];
-            uint256 remainder = tokenLookups.itemPrice - offer.verifierFee;
+            // uint256 remainder = tokenLookups.itemPrice - tokenLookups.bosonProtocolFee;
+            uint256 remainder = tokenLookups.itemPrice;
 
             unchecked {
-                // if the item was revised, payout the buyer and do the other calcualtion on a new price
+                // if the item was revised, payout the buyer and do the other calculation on a new price
                 uint256 buyerSplitProposal = tokenLookups.buyerSplitProposal;
+                uint256 fermionFeeAmount;
                 if (buyerSplitProposal > 0) {
                     uint256 buyerRevisedPayout = FundsLib.applyPercentage(remainder, buyerSplitProposal);
 
@@ -372,20 +374,28 @@
 
                     uint256 buyerId = EntityLib.getOrCreateBuyerId(tokenLookups.initialBuyer, pl);
                     FundsLib.increaseAvailableFunds(buyerId, exchangeToken, buyerRevisedPayout);
+
+                    uint256 facilitatorFeeAmount;
+                    (fermionFeeAmount, facilitatorFeeAmount) = FeeLib.calculateAndValidateFees(
+                        remainder,
+                        tokenLookups.bosonProtocolFee -
+                            FundsLib.applyPercentage(tokenLookups.bosonProtocolFee, buyerSplitProposal),
+                        offer
+                    );
+                    tokenLookups.fermionFeeAmount = fermionFeeAmount;
+                    tokenLookups.facilitatorFeeAmount = facilitatorFeeAmount;
+                } else {
+                    fermionFeeAmount = tokenLookups.fermionFeeAmount;
                 }
 
                 // fermion fee
-                uint256 fermionFeeAmount = FundsLib.applyPercentage(
-                    remainder,
-                    FermionStorage.protocolConfig().protocolFeePercentage
-                );
                 FundsLib.increaseAvailableFunds(0, exchangeToken, fermionFeeAmount); // Protocol fees are stored in entity 0
                 remainder -= fermionFeeAmount;
             }
 
             if (_verificationStatus == FermionTypes.VerificationStatus.Verified) {
                 // pay the facilitator
-                uint256 facilitatorFeeAmount = FundsLib.applyPercentage(remainder, offer.facilitatorFeePercent);
+                uint256 facilitatorFeeAmount = tokenLookups.facilitatorFeeAmount;
                 FundsLib.increaseAvailableFunds(offer.facilitatorId, exchangeToken, facilitatorFeeAmount);
                 remainder = remainder - facilitatorFeeAmount + sellerDeposit;
 
@@ -406,26 +416,10 @@
 
                 // transfer the remainder to the buyer
                 FundsLib.increaseAvailableFunds(buyerId, exchangeToken, remainder + sellerDeposit);
-=======
-        uint256 tokenId = _tokenId;
-        uint256 verifierId;
-        {
-            (uint256 offerId, FermionTypes.Offer storage offer) = FermionStorage.getOfferFromTokenId(tokenId);
-            verifierId = offer.verifierId;
-
-            if (!_afterTimeout) {
-                // Check the caller is the verifier's assistant
-                EntityLib.validateAccountRole(
-                    verifierId,
-                    _msgSender(),
-                    FermionTypes.EntityRole.Verifier,
-                    FermionTypes.AccountRole.Assistant
-                );
->>>>>>> fabd7fd4
             }
 
-<<<<<<< HEAD
-        emit VerdictSubmitted(verifierId, tokenId, _verificationStatus);
+            emit VerdictSubmitted(verifierId, tokenId, _verificationStatus);
+        }
     }
 
     /**
@@ -506,43 +500,11 @@
                     splitProposal.buyer = _buyerPercent;
                     splitProposal.matching = true;
                 }
-=======
-            BOSON_PROTOCOL.completeExchange(tokenId & type(uint128).max);
-
-            FermionStorage.ProtocolLookups storage pl = FermionStorage.protocolLookups();
-            address exchangeToken = offer.exchangeToken;
-            uint256 sellerDeposit = offer.sellerDeposit;
-            FermionStorage.TokenLookups storage tokenLookups = pl.tokenLookups[_tokenId];
-            uint256 remainder = tokenLookups.itemPrice - tokenLookups.bosonProtocolFee;
-
-            {
-                uint256 withdrawalAmount = remainder + sellerDeposit;
-                if (withdrawalAmount > 0) {
-                    uint256 bosonSellerId = FermionStorage.protocolStatus().bosonSellerId;
-                    address[] memory tokenList = new address[](1);
-                    uint256[] memory amountList = new uint256[](1);
-                    tokenList[0] = exchangeToken;
-                    amountList[0] = withdrawalAmount;
-                    BOSON_PROTOCOL.withdrawFunds(bosonSellerId, tokenList, amountList);
-                }
             }
-
-            unchecked {
-                // pay the verifier
-                uint256 verifierFee = tokenLookups.verifierFee;
-                if (!_afterTimeout) FundsLib.increaseAvailableFunds(verifierId, exchangeToken, verifierFee);
-                remainder -= verifierFee; // guaranteed to be positive
-
-                uint256 fermionFeeAmount = tokenLookups.fermionFeeAmount;
-                FundsLib.increaseAvailableFunds(0, exchangeToken, tokenLookups.fermionFeeAmount); // Protocol fees are stored in entity 0
-                remainder -= fermionFeeAmount;
->>>>>>> fabd7fd4
-            }
         }
 
         emit ProposalSubmitted(_tokenId, splitProposal.buyer, splitProposal.seller, _buyerPercent);
 
-<<<<<<< HEAD
         if (splitProposal.matching) {
             submitVerdictInternal(_tokenId, FermionTypes.VerificationStatus.Verified, false);
         }
@@ -565,33 +527,5 @@
         delete tokenLookups.sellerSplitProposal;
 
         emit RevisedMetadataSubmitted(_tokenId, _newMetadata);
-=======
-            if (_verificationStatus == FermionTypes.VerificationStatus.Verified) {
-                // pay the facilitator
-                uint256 facilitatorFeeAmount = tokenLookups.facilitatorFeeAmount;
-                FundsLib.increaseAvailableFunds(offer.facilitatorId, exchangeToken, facilitatorFeeAmount);
-                remainder = remainder - facilitatorFeeAmount + sellerDeposit;
-
-                // transfer the remainder to the seller
-                FundsLib.increaseAvailableFunds(offer.sellerId, exchangeToken, remainder);
-                pl.offerLookups[offerId].fermionFNFTAddress.pushToNextTokenState(
-                    tokenId,
-                    FermionTypes.TokenState.Verified
-                );
-            } else {
-                address buyerAddress = pl.offerLookups[offerId].fermionFNFTAddress.burn(tokenId);
-
-                uint256 buyerId = EntityLib.getOrCreateBuyerId(buyerAddress, pl);
-
-                if (_afterTimeout) {
-                    remainder += tokenLookups.verifierFee;
-                }
-
-                // transfer the remainder to the buyer
-                FundsLib.increaseAvailableFunds(buyerId, exchangeToken, remainder + sellerDeposit);
-            }
-        }
-        emit VerdictSubmitted(verifierId, tokenId, _verificationStatus);
->>>>>>> fabd7fd4
     }
 }