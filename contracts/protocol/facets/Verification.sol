// SPDX-License-Identifier: GPL-3.0-or-later
pragma solidity 0.8.24;

import { FermionTypes } from "../domain/Types.sol";
import { VerificationErrors, FermionGeneralErrors, OfferErrors } from "../domain/Errors.sol";
import { Access } from "../libs/Access.sol";
import { FermionStorage } from "../libs/Storage.sol";
import { EntityLib } from "../libs/EntityLib.sol";
import { FundsLib } from "../libs/FundsLib.sol";
import { Context } from "../libs/Context.sol";
import { IBosonProtocol } from "../interfaces/IBosonProtocol.sol";
import { IVerificationEvents } from "../interfaces/events/IVerificationEvents.sol";
import { FermionFNFTLib } from "../libs/FermionFNFTLib.sol";
import { IFermionFNFT } from "../interfaces/IFermionFNFT.sol";

/**
 * @title VerificationFacet
 *
 * @notice Handles RWA verification.
 */
contract VerificationFacet is Context, Access, VerificationErrors, FundsLib, IVerificationEvents {
    IBosonProtocol private immutable BOSON_PROTOCOL;
    using FermionFNFTLib for address;

    constructor(address _bosonProtocol, bytes32 _fnftCodeHash) FundsLib(_fnftCodeHash) {
        if (_bosonProtocol == address(0)) revert FermionGeneralErrors.InvalidAddress();
        BOSON_PROTOCOL = IBosonProtocol(_bosonProtocol);
    }

    /**
     * @notice Submit a verdict
     *
     * Emits an VerdictSubmitted event
     *
     * Reverts if:
     * - Verification region is paused
     * - Caller is not the verifier's assistant
     * - Offer has phygitals and the phygitals have not been verified
     *
     * @param _tokenId - the token ID
     * @param _verificationStatus - the verification status
     */
    function submitVerdict(uint256 _tokenId, FermionTypes.VerificationStatus _verificationStatus) external {
        submitVerdictInternal(_tokenId, _verificationStatus, false);
    }

    /**
     * @notice Confirm that the phygitals in the vault match the items described in the item metadata
     *
     * Emits an PhygitalsVerified event
     *
     * Reverts if:
     * - Verification region is paused
     * - The offer does not have phygitals
     * - The phygitals have already been verified
     * - The caller is not the verifier or the buyer
     * - The FNFT is not in the unverified state
     * - The digest does not match the expected digest
     *
     * @param _tokenId - the token ID
     * @param _phygitalsDigest - the keccak256 digest of the phygitals
     */
    function verifyPhygitals(
        uint256 _tokenId,
        bytes32 _phygitalsDigest
    ) external notPaused(FermionTypes.PausableRegion.Verification) nonReentrant {
        // check that the offer has phygitals
        (uint256 offerId, FermionTypes.Offer storage offer) = FermionStorage.getOfferFromTokenId(_tokenId);
        if (!offer.withPhygital) revert OfferErrors.NoPhygitalOffer(_tokenId);

        // check that phygitals not already verified
        FermionStorage.ProtocolLookups storage pl = FermionStorage.protocolLookups();
        FermionStorage.TokenLookups storage tokenLookups = pl.tokenLookups[_tokenId];
        if (tokenLookups.phygitalsRecipient != 0) revert VerificationErrors.PhygitalsAlreadyVerified(_tokenId);

        // FNFT must be in the unverified state
        IFermionFNFT fermionFNFT = IFermionFNFT(pl.offerLookups[offerId].fermionFNFTAddress);
        FermionTypes.TokenState tokenState = fermionFNFT.tokenState(_tokenId);
        if (tokenState != FermionTypes.TokenState.Unverified) revert InvalidTokenState(_tokenId, tokenState);

        // only the verifier or the buyer can call this function
        address msgSender = _msgSender();

        address buyerAddress = fermionFNFT.ownerOf(_tokenId);

        if (
            buyerAddress != msgSender &&
            !EntityLib.hasAccountRole(
                offer.verifierId,
                msgSender,
                FermionTypes.EntityRole.Verifier,
                FermionTypes.AccountRole.Assistant,
                false
            )
        ) {
            revert FermionGeneralErrors.AccessDenied(msgSender);
        }

        // check that the digest is correct
        bytes32 expectedDigest = keccak256(abi.encode(tokenLookups.phygitals));
        if (expectedDigest != _phygitalsDigest)
            revert PhygitalsDigestMismatch(_tokenId, expectedDigest, _phygitalsDigest);

        tokenLookups.phygitalsRecipient = type(uint256).max;

        emit PhygitalsVerified(_tokenId, msgSender);
    }

    /**
     * @notice Reject a verification if verifier is inactive
     *
     * Emits a VerdictSubmitted event
     *
     * Reverts if:
     * - Verification region is paused
     * - Verification timeout has not passed
     * - Offer has phygitals and the phygitals have not been verified
     *
     * @param _tokenId - the token ID
     */
    function verificationTimeout(uint256 _tokenId) external {
        uint256 timeout = FermionStorage.protocolLookups().tokenLookups[_tokenId].itemVerificationTimeout;
        if (block.timestamp < timeout) revert VerificationTimeoutNotPassed(timeout, block.timestamp);

        submitVerdictInternal(_tokenId, FermionTypes.VerificationStatus.Rejected, true);
    }

    /**
     * @notice Change the verification timeout for a specific token
     *
     * Emits an ItemVerificationTimeoutChanged event
     *
     * Reverts if:
     * - Verification region is paused
     * - Caller is not the seller's assistant or facilitator
     * - New timeout is greater than the maximum timeout
     *
     * @param _tokenId - the token ID
     * @param _newTimeout - the new verification timeout
     */
    function changeVerificationTimeout(
        uint256 _tokenId,
        uint256 _newTimeout
    ) external notPaused(FermionTypes.PausableRegion.Verification) nonReentrant {
        (, FermionTypes.Offer storage offer) = FermionStorage.getOfferFromTokenId(_tokenId);

        EntityLib.validateSellerAssistantOrFacilitator(offer.sellerId, offer.facilitatorId);

        FermionStorage.TokenLookups storage tokenLookups = FermionStorage.protocolLookups().tokenLookups[_tokenId];
        uint256 maxItemVerificationTimeout = tokenLookups.itemMaxVerificationTimeout;
        if (_newTimeout > maxItemVerificationTimeout) {
            revert VerificationErrors.VerificationTimeoutTooLong(_newTimeout, maxItemVerificationTimeout);
        }

        tokenLookups.itemVerificationTimeout = _newTimeout;

        emit ItemVerificationTimeoutChanged(_tokenId, _newTimeout);
    }

    /**
     * @notice Returns the verification timeout for a specific token
     *
     * @param _tokenId - the token ID
     */
    function getItemVerificationTimeout(uint256 _tokenId) external view returns (uint256) {
        return FermionStorage.protocolLookups().tokenLookups[_tokenId].itemVerificationTimeout;
    }

    /**
     * @notice Submit a verdict
     *
     * Emits an VerdictSubmitted event
     *
     * Reverts if:
     * - Verification region is paused
     * - Caller is not the verifier's assistant
     * - Offer has phygitals and the phygitals have not been verified
     *
     * @param _tokenId - the token ID
     * @param _verificationStatus - the verification status
     * @param _afterTimeout - indicator if the verification is rejected after timeout
     */
    function submitVerdictInternal(
        uint256 _tokenId,
        FermionTypes.VerificationStatus _verificationStatus,
        bool _afterTimeout
    ) internal notPaused(FermionTypes.PausableRegion.Verification) nonReentrant {
        uint256 tokenId = _tokenId;
<<<<<<< HEAD
        (uint256 offerId, FermionTypes.Offer storage offer) = FermionStorage.getOfferFromTokenId(tokenId);
        uint256 verifierId = offer.verifierId;

        if (!_afterTimeout) {
            // Check the caller is the verifier's assistant
            EntityLib.validateAccountRole(
                verifierId,
                _msgSender(),
                FermionTypes.EntityRole.Verifier,
                FermionTypes.AccountRole.Assistant
            );
        }

        // If offer is listed with phygitals, they must be verified before the verdict can be submitted
        FermionStorage.ProtocolLookups storage pl = FermionStorage.protocolLookups();
        FermionStorage.TokenLookups storage tokenLookups = pl.tokenLookups[tokenId];
        bool hasPhygitals = offer.withPhygital;
        if (
            hasPhygitals &&
            _verificationStatus == FermionTypes.VerificationStatus.Verified && // if the item is rejected, phygitals are not required
            tokenLookups.phygitalsRecipient == 0
        ) revert PhygitalsVerificationMissing(tokenId);

        BOSON_PROTOCOL.completeExchange(tokenId & type(uint128).max);
        {
            address exchangeToken = offer.exchangeToken;
            uint256 sellerDeposit = offer.sellerDeposit;
            uint256 offerPrice = tokenLookups.itemPrice;
            {
                uint256 withdrawalAmount = offerPrice + sellerDeposit;
                if (withdrawalAmount > 0) {
                    uint256 bosonSellerId = FermionStorage.protocolStatus().bosonSellerId;
                    address[] memory tokenList = new address[](1);
                    uint256[] memory amountList = new uint256[](1);
                    tokenList[0] = exchangeToken;
                    amountList[0] = withdrawalAmount;
                    BOSON_PROTOCOL.withdrawFunds(bosonSellerId, tokenList, amountList);
                }
            }

            uint256 remainder = offerPrice;
            unchecked {
                // pay the verifier
                uint256 verifierFee = offer.verifierFee;
                if (!_afterTimeout) increaseAvailableFunds(verifierId, exchangeToken, verifierFee);
                remainder -= verifierFee; // guaranteed to be positive

                // fermion fee
                uint256 fermionFeeAmount = applyPercentage(
                    remainder,
                    FermionStorage.protocolConfig().protocolFeePercentage
                );
                increaseAvailableFunds(0, exchangeToken, fermionFeeAmount); // Protocol fees are stored in entity 0
                remainder -= fermionFeeAmount;
            }

            if (_verificationStatus == FermionTypes.VerificationStatus.Verified) {
                // pay the facilitator
                uint256 facilitatorFeeAmount = applyPercentage(remainder, offer.facilitatorFeePercent);
                increaseAvailableFunds(offer.facilitatorId, exchangeToken, facilitatorFeeAmount);
                remainder = remainder - facilitatorFeeAmount + sellerDeposit;

                // transfer the remainder to the seller
                increaseAvailableFunds(offer.sellerId, exchangeToken, remainder);
                address fermionFNFTAddress = pl.offerLookups[offerId].fermionFNFTAddress;
                fermionFNFTAddress.pushToNextTokenState(tokenId, FermionTypes.TokenState.Verified);

                // If item is verified, the phygital recipient is already stored
            } else {
                address buyerAddress = pl.offerLookups[offerId].fermionFNFTAddress.burn(tokenId);

                uint256 buyerId = EntityLib.getOrCreateBuyerId(buyerAddress, pl);

                if (_afterTimeout) {
                    remainder += offer.verifierFee;
                }

                // transfer the remainder to the buyer
                increaseAvailableFunds(buyerId, exchangeToken, remainder + sellerDeposit);

                if (hasPhygitals) {
                    pl.tokenLookups[tokenId].phygitalsRecipient = 0; // reset phygitals verification status, so the seller can withdraw them
                }
=======
        uint256 verifierId;
        {
            (uint256 offerId, FermionTypes.Offer storage offer) = FermionStorage.getOfferFromTokenId(tokenId);
            verifierId = offer.verifierId;

            if (!_afterTimeout) {
                // Check the caller is the verifier's assistant
                EntityLib.validateAccountRole(
                    verifierId,
                    _msgSender(),
                    FermionTypes.EntityRole.Verifier,
                    FermionTypes.AccountRole.Assistant
                );
            }

            BOSON_PROTOCOL.completeExchange(tokenId & type(uint128).max);

            FermionStorage.ProtocolLookups storage pl = FermionStorage.protocolLookups();
            address exchangeToken = offer.exchangeToken;
            uint256 sellerDeposit = offer.sellerDeposit;
            FermionStorage.TokenLookups storage tokenLookups = pl.tokenLookups[_tokenId];
            uint256 remainder = tokenLookups.itemPrice - tokenLookups.bosonProtocolFee;

            {
                uint256 withdrawalAmount = remainder + sellerDeposit;
                if (withdrawalAmount > 0) {
                    uint256 bosonSellerId = FermionStorage.protocolStatus().bosonSellerId;
                    address[] memory tokenList = new address[](1);
                    uint256[] memory amountList = new uint256[](1);
                    tokenList[0] = exchangeToken;
                    amountList[0] = withdrawalAmount;
                    BOSON_PROTOCOL.withdrawFunds(bosonSellerId, tokenList, amountList);
                }
            }

            unchecked {
                // pay the verifier
                uint256 verifierFee = tokenLookups.verifierFee;
                if (!_afterTimeout) FundsLib.increaseAvailableFunds(verifierId, exchangeToken, verifierFee);
                remainder -= verifierFee; // guaranteed to be positive

                uint256 fermionFeeAmount = tokenLookups.fermionFeeAmount;
                FundsLib.increaseAvailableFunds(0, exchangeToken, tokenLookups.fermionFeeAmount); // Protocol fees are stored in entity 0
                remainder -= fermionFeeAmount;
            }

            if (_verificationStatus == FermionTypes.VerificationStatus.Verified) {
                // pay the facilitator
                uint256 facilitatorFeeAmount = tokenLookups.facilitatorFeeAmount;
                FundsLib.increaseAvailableFunds(offer.facilitatorId, exchangeToken, facilitatorFeeAmount);
                remainder = remainder - facilitatorFeeAmount + sellerDeposit;

                // transfer the remainder to the seller
                FundsLib.increaseAvailableFunds(offer.sellerId, exchangeToken, remainder);
                pl.offerLookups[offerId].fermionFNFTAddress.pushToNextTokenState(
                    tokenId,
                    FermionTypes.TokenState.Verified
                );
            } else {
                address buyerAddress = pl.offerLookups[offerId].fermionFNFTAddress.burn(tokenId);

                uint256 buyerId = EntityLib.getOrCreateBuyerId(buyerAddress, pl);

                if (_afterTimeout) {
                    remainder += tokenLookups.verifierFee;
                }

                // transfer the remainder to the buyer
                FundsLib.increaseAvailableFunds(buyerId, exchangeToken, remainder + sellerDeposit);
>>>>>>> fabd7fd4
            }
        }
        emit VerdictSubmitted(verifierId, tokenId, _verificationStatus);
    }
}<|MERGE_RESOLUTION|>--- conflicted
+++ resolved
@@ -186,91 +186,6 @@
         bool _afterTimeout
     ) internal notPaused(FermionTypes.PausableRegion.Verification) nonReentrant {
         uint256 tokenId = _tokenId;
-<<<<<<< HEAD
-        (uint256 offerId, FermionTypes.Offer storage offer) = FermionStorage.getOfferFromTokenId(tokenId);
-        uint256 verifierId = offer.verifierId;
-
-        if (!_afterTimeout) {
-            // Check the caller is the verifier's assistant
-            EntityLib.validateAccountRole(
-                verifierId,
-                _msgSender(),
-                FermionTypes.EntityRole.Verifier,
-                FermionTypes.AccountRole.Assistant
-            );
-        }
-
-        // If offer is listed with phygitals, they must be verified before the verdict can be submitted
-        FermionStorage.ProtocolLookups storage pl = FermionStorage.protocolLookups();
-        FermionStorage.TokenLookups storage tokenLookups = pl.tokenLookups[tokenId];
-        bool hasPhygitals = offer.withPhygital;
-        if (
-            hasPhygitals &&
-            _verificationStatus == FermionTypes.VerificationStatus.Verified && // if the item is rejected, phygitals are not required
-            tokenLookups.phygitalsRecipient == 0
-        ) revert PhygitalsVerificationMissing(tokenId);
-
-        BOSON_PROTOCOL.completeExchange(tokenId & type(uint128).max);
-        {
-            address exchangeToken = offer.exchangeToken;
-            uint256 sellerDeposit = offer.sellerDeposit;
-            uint256 offerPrice = tokenLookups.itemPrice;
-            {
-                uint256 withdrawalAmount = offerPrice + sellerDeposit;
-                if (withdrawalAmount > 0) {
-                    uint256 bosonSellerId = FermionStorage.protocolStatus().bosonSellerId;
-                    address[] memory tokenList = new address[](1);
-                    uint256[] memory amountList = new uint256[](1);
-                    tokenList[0] = exchangeToken;
-                    amountList[0] = withdrawalAmount;
-                    BOSON_PROTOCOL.withdrawFunds(bosonSellerId, tokenList, amountList);
-                }
-            }
-
-            uint256 remainder = offerPrice;
-            unchecked {
-                // pay the verifier
-                uint256 verifierFee = offer.verifierFee;
-                if (!_afterTimeout) increaseAvailableFunds(verifierId, exchangeToken, verifierFee);
-                remainder -= verifierFee; // guaranteed to be positive
-
-                // fermion fee
-                uint256 fermionFeeAmount = applyPercentage(
-                    remainder,
-                    FermionStorage.protocolConfig().protocolFeePercentage
-                );
-                increaseAvailableFunds(0, exchangeToken, fermionFeeAmount); // Protocol fees are stored in entity 0
-                remainder -= fermionFeeAmount;
-            }
-
-            if (_verificationStatus == FermionTypes.VerificationStatus.Verified) {
-                // pay the facilitator
-                uint256 facilitatorFeeAmount = applyPercentage(remainder, offer.facilitatorFeePercent);
-                increaseAvailableFunds(offer.facilitatorId, exchangeToken, facilitatorFeeAmount);
-                remainder = remainder - facilitatorFeeAmount + sellerDeposit;
-
-                // transfer the remainder to the seller
-                increaseAvailableFunds(offer.sellerId, exchangeToken, remainder);
-                address fermionFNFTAddress = pl.offerLookups[offerId].fermionFNFTAddress;
-                fermionFNFTAddress.pushToNextTokenState(tokenId, FermionTypes.TokenState.Verified);
-
-                // If item is verified, the phygital recipient is already stored
-            } else {
-                address buyerAddress = pl.offerLookups[offerId].fermionFNFTAddress.burn(tokenId);
-
-                uint256 buyerId = EntityLib.getOrCreateBuyerId(buyerAddress, pl);
-
-                if (_afterTimeout) {
-                    remainder += offer.verifierFee;
-                }
-
-                // transfer the remainder to the buyer
-                increaseAvailableFunds(buyerId, exchangeToken, remainder + sellerDeposit);
-
-                if (hasPhygitals) {
-                    pl.tokenLookups[tokenId].phygitalsRecipient = 0; // reset phygitals verification status, so the seller can withdraw them
-                }
-=======
         uint256 verifierId;
         {
             (uint256 offerId, FermionTypes.Offer storage offer) = FermionStorage.getOfferFromTokenId(tokenId);
@@ -286,12 +201,19 @@
                 );
             }
 
+            FermionStorage.ProtocolLookups storage pl = FermionStorage.protocolLookups();
+            FermionStorage.TokenLookups storage tokenLookups = pl.tokenLookups[_tokenId];
+            bool hasPhygitals = offer.withPhygital;
+            if (
+                hasPhygitals &&
+                _verificationStatus == FermionTypes.VerificationStatus.Verified && // if the item is rejected, phygitals are not required
+                tokenLookups.phygitalsRecipient == 0
+            ) revert PhygitalsVerificationMissing(tokenId);
+
             BOSON_PROTOCOL.completeExchange(tokenId & type(uint128).max);
 
-            FermionStorage.ProtocolLookups storage pl = FermionStorage.protocolLookups();
             address exchangeToken = offer.exchangeToken;
             uint256 sellerDeposit = offer.sellerDeposit;
-            FermionStorage.TokenLookups storage tokenLookups = pl.tokenLookups[_tokenId];
             uint256 remainder = tokenLookups.itemPrice - tokenLookups.bosonProtocolFee;
 
             {
@@ -309,22 +231,22 @@
             unchecked {
                 // pay the verifier
                 uint256 verifierFee = tokenLookups.verifierFee;
-                if (!_afterTimeout) FundsLib.increaseAvailableFunds(verifierId, exchangeToken, verifierFee);
+                if (!_afterTimeout) increaseAvailableFunds(verifierId, exchangeToken, verifierFee);
                 remainder -= verifierFee; // guaranteed to be positive
 
                 uint256 fermionFeeAmount = tokenLookups.fermionFeeAmount;
-                FundsLib.increaseAvailableFunds(0, exchangeToken, tokenLookups.fermionFeeAmount); // Protocol fees are stored in entity 0
+                increaseAvailableFunds(0, exchangeToken, tokenLookups.fermionFeeAmount); // Protocol fees are stored in entity 0
                 remainder -= fermionFeeAmount;
             }
 
             if (_verificationStatus == FermionTypes.VerificationStatus.Verified) {
                 // pay the facilitator
                 uint256 facilitatorFeeAmount = tokenLookups.facilitatorFeeAmount;
-                FundsLib.increaseAvailableFunds(offer.facilitatorId, exchangeToken, facilitatorFeeAmount);
+                increaseAvailableFunds(offer.facilitatorId, exchangeToken, facilitatorFeeAmount);
                 remainder = remainder - facilitatorFeeAmount + sellerDeposit;
 
                 // transfer the remainder to the seller
-                FundsLib.increaseAvailableFunds(offer.sellerId, exchangeToken, remainder);
+                increaseAvailableFunds(offer.sellerId, exchangeToken, remainder);
                 pl.offerLookups[offerId].fermionFNFTAddress.pushToNextTokenState(
                     tokenId,
                     FermionTypes.TokenState.Verified
@@ -339,8 +261,11 @@
                 }
 
                 // transfer the remainder to the buyer
-                FundsLib.increaseAvailableFunds(buyerId, exchangeToken, remainder + sellerDeposit);
->>>>>>> fabd7fd4
+                increaseAvailableFunds(buyerId, exchangeToken, remainder + sellerDeposit);
+
+                if (hasPhygitals) {
+                    pl.tokenLookups[tokenId].phygitalsRecipient = 0; // reset phygitals verification status, so the seller can withdraw them
+                }
             }
         }
         emit VerdictSubmitted(verifierId, tokenId, _verificationStatus);
