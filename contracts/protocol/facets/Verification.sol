--- conflicted
+++ resolved
@@ -80,17 +80,13 @@
 
         EntityLib.validateSellerAssistantOrFacilitator(offer.sellerId, offer.facilitatorId);
 
-<<<<<<< HEAD
-        FermionStorage.ProtocolLookups storage pl = FermionStorage.protocolLookups();
-        uint256 maxItemVerificationTimeout = pl.itemMaxVerificationTimeout[_tokenId];
+        FermionStorage.TokenLookups storage tokenLookups = FermionStorage.protocolLookups().tokenLookups[_tokenId];
+        uint256 maxItemVerificationTimeout = tokenLookups.itemMaxVerificationTimeout;
         if (_newTimeout > maxItemVerificationTimeout) {
             revert VerificationErrors.VerificationTimeoutTooLong(_newTimeout, maxItemVerificationTimeout);
         }
 
-        pl.itemVerificationTimeout[_tokenId] = _newTimeout;
-=======
-        FermionStorage.protocolLookups().tokenLookups[_tokenId].itemVerificationTimeout = _newTimeout;
->>>>>>> 85910d2f
+        tokenLookups.itemVerificationTimeout = _newTimeout;
 
         emit ItemVerificationTimeoutChanged(_tokenId, _newTimeout);
     }
