--- conflicted
+++ resolved
@@ -20,12 +20,8 @@
 contract EntityFacet is Context, EntityErrors, Access, IEntityEvents {
     uint256 private constant TOTAL_ROLE_COUNT = uint256(type(FermionTypes.EntityRole).max) + 1;
     uint256 private constant ENTITY_ROLE_MASK = (1 << TOTAL_ROLE_COUNT) - 1;
-<<<<<<< HEAD
-    uint256 private constant WALLET_ROLE_MASK = (1 << (uint256(type(FermionTypes.WalletRole).max) + 1)) - 1;
+    uint256 private constant WALLET_ROLE_MASK = (1 << (uint256(type(FermionTypes.AccountRole).max) + 1)) - 1;
     using FermionFNFTLib for address;
-=======
-    uint256 private constant WALLET_ROLE_MASK = (1 << (uint256(type(FermionTypes.AccountRole).max) + 1)) - 1;
->>>>>>> e40b876e
 
     /**
      * @notice Creates an entity.
