--- conflicted
+++ resolved
@@ -227,9 +227,6 @@
     }
 
     /**
-<<<<<<< HEAD
-     * @notice Sets the Fermion FNFT implementation address.
-=======
      * @notice Sets the OpenSea fee percentage.
      *
      * Emits an OpenSeaFeePercentageChanged event if successful.
@@ -257,8 +254,7 @@
     }
 
     /**
-     * @notice Sets the Fermion FNFT implmentation address.
->>>>>>> 5a112ea5
+     * @notice Sets the Fermion FNFT implementation address.
      *
      * Emits a FermionFNFTImplementationChanged event if successful.
      *
@@ -467,7 +463,7 @@
      *
      */
     function setOpenSeaFeePercentageInternal(uint16 _openSeaFeePercentage) internal {
-        checkMaxPercententage(_openSeaFeePercentage);
+        checkMaxPercentage(_openSeaFeePercentage);
         FermionStorage.protocolConfig().openSeaFeePercentage = _openSeaFeePercentage;
         emit OpenSeaFeePercentageChanged(_openSeaFeePercentage);
     }
