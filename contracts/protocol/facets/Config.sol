// SPDX-License-Identifier: GPL-3.0-or-later
pragma solidity 0.8.24;

import { ADMIN, HUNDRED_PERCENT } from "../domain/Constants.sol";
import { FermionGeneralErrors, VerificationErrors } from "../domain/Errors.sol";
import { Access } from "../libs/Access.sol";
import { FermionStorage } from "../libs/Storage.sol";
import { IConfigEvents } from "../interfaces/events/IConfigEvents.sol";
import { FermionTypes } from "../domain/Types.sol";

/**
 * @title ConfigFacet
 *
 * @notice Handles management of protocol-wide configuration parameters.
 */
contract ConfigFacet is Access, FermionGeneralErrors, IConfigEvents {
    /**
     * @notice Initializes facet.
     * This function is callable only once.
     *
     * @param _config - the protocol configuration parameters
     */
    function init(FermionStorage.ProtocolConfig calldata _config) external {
        // Initialize protocol config params
        setTreasuryAddressInternal(_config.treasury);
        setProtocolFeePercentageInternal(_config.protocolFeePercentage);
        setMaxVerificationTimeoutInternal(_config.maxVerificationTimeout);
        setDefaultVerificationTimeoutInternal(_config.defaultVerificationTimeout);
    }

    /**
     * @notice Sets the Boson Protocol multi-sig wallet address.
     *
     * Emits a TreasuryAddressChanged event if successful.
     *
     * Reverts if:
     * - The caller is not a protocol admin
     * - The _treasuryAddress is the zero address
     *
     *
     * @param _treasuryAddress - the the multi-sig wallet address
     */
    function setTreasuryAddress(
        address payable _treasuryAddress
    ) external onlyRole(ADMIN) notPaused(FermionTypes.PausableRegion.Config) nonReentrant {
        setTreasuryAddressInternal(_treasuryAddress);
    }

    /**
     * @notice Gets the Boson Protocol multi-sig wallet address.
     *
     * @return the Boson Protocol multi-sig wallet address
     */
    function getTreasuryAddress() external view returns (address payable) {
        return FermionStorage.protocolConfig().treasury;
    }

    /**
     * @notice Sets the protocol fee percentage.
     *
     * Emits a ProtocolFeePercentageChanged event if successful.
     *
     * Reverts if:
     * - The caller is not a protocol admin
     * - The _protocolFeePercentage is greater than 10000
     *
     * @param _protocolFeePercentage - the percentage that will be taken as a fee from the net of a Boson Protocol sale or auction (after royalties)
     *
     * N.B. Represent percentage value as an unsigned int by multiplying the percentage by 100:
     * e.g, 1.75% = 175, 100% = 10000
     */
    function setProtocolFeePercentage(
        uint16 _protocolFeePercentage
    ) external onlyRole(ADMIN) notPaused(FermionTypes.PausableRegion.Config) nonReentrant {
        setProtocolFeePercentageInternal(_protocolFeePercentage);
    }

    /**
     * @notice Gets the protocol fee percentage.
     *
     * @return the protocol fee percentage
     */
    function getProtocolFeePercentage() external view returns (uint256) {
        return FermionStorage.protocolConfig().protocolFeePercentage;
    }

    /**
     * @notice Sets the default verification timeout.
     *
     * Emits a DefaultVerificationTimeoutChanged event if successful.
     *
     * Reverts if:
     * - The caller is not a protocol admin
     * - The _defaultVerificationTimeout is 0
     *
     * @dev Caller must have ADMIN role.
     *
     * @param _defaultVerificationTimeout - the period after anyone can reject the verification
     */
    function setDefaultVerificationTimeout(
        uint256 _defaultVerificationTimeout
    ) public onlyRole(ADMIN) notPaused(FermionTypes.PausableRegion.Config) {
        setDefaultVerificationTimeoutInternal(_defaultVerificationTimeout);
    }

    /**
     * @notice Gets the current default verification timeout.
     *
     * @return the default verification timeout
     */
    function getDefaultVerificationTimeout() external view returns (uint256) {
        return FermionStorage.protocolConfig().defaultVerificationTimeout;
    }

    /**
     * @notice Sets the max verification timeout.
     *
     * Emits a MaxVerificationTimeoutChanged event if successful.
     *
     * Reverts if:
     * - The caller is not a protocol admin
     * - The _maxVerificationTimeout is 0
     *
     * @dev Caller must have ADMIN role.
     *
     * @param _maxVerificationTimeout - the period after anyone can reject the verification
     */
<<<<<<< HEAD
    function setVerificationTimeout(
        uint256 _verificationTimeout
    ) external onlyRole(ADMIN) notPaused(FermionTypes.PausableRegion.Config) nonReentrant {
        setVerificationTimeoutInternal(_verificationTimeout);
=======
    function setMaxVerificationTimeout(
        uint256 _maxVerificationTimeout
    ) external onlyRole(ADMIN) notPaused(FermionTypes.PausableRegion.Config) {
        setMaxVerificationTimeoutInternal(_maxVerificationTimeout);
    }

    /**
     * @notice Gets the current maximal  verification timeout.
     *
     * @return the maximal verification timeout
     */
    function getMaxVerificationTimeout() external view returns (uint256) {
        return FermionStorage.protocolConfig().maxVerificationTimeout;
>>>>>>> 1b3edfc9
    }

    /**
     * @notice Sets the max verification timeout.
     *
     * Emits a MaxVerificationTimeoutChanged event if successful.
     *
     * Reverts if the _maxVerificationTimeout is 0.
     *
     * @param _maxVerificationTimeout - the period after anyone can reject the verification
     */
    function setMaxVerificationTimeoutInternal(uint256 _maxVerificationTimeout) internal {
        // Make sure verification timeout is greater than 0
        checkNonZeroValue(_maxVerificationTimeout);

        // Store verification timeout
        FermionStorage.protocolConfig().maxVerificationTimeout = _maxVerificationTimeout;

        // Notify watchers of state change
        emit MaxVerificationTimeoutChanged(_maxVerificationTimeout);
    }

    /**
     * @notice Sets the Boson Protocol multi-sig wallet address.
     *
     * Emits a TreasuryAddressChanged event if successful.
     *
     * Reverts if _treasuryAddress is the zero address
     *
     * @param _treasuryAddress - the the multi-sig wallet address
     */
    function setTreasuryAddressInternal(address payable _treasuryAddress) internal {
        checkNonZeroAddress(_treasuryAddress);
        FermionStorage.protocolConfig().treasury = _treasuryAddress;
        emit TreasuryAddressChanged(_treasuryAddress);
    }

    /**
     * @notice Sets the protocol fee percentage.
     *
     * Emits a ProtocolFeePercentageChanged event if successful.
     *
     * Reverts if the _protocolFeePercentage is greater than 10000.
     *
     * @param _protocolFeePercentage - the percentage that will be taken as a fee from the net of a Boson Protocol sale or auction (after royalties)
     *
     * N.B. Represent percentage value as an unsigned int by multiplying the percentage by 100:
     * e.g, 1.75% = 175, 100% = 10000
     */
    function setProtocolFeePercentageInternal(uint16 _protocolFeePercentage) internal {
        // Make sure percentage is less than 10000
        checkMaxPercententage(_protocolFeePercentage);

        // Store fee percentage
        FermionStorage.protocolConfig().protocolFeePercentage = _protocolFeePercentage;

        // Notify watchers of state change
        emit ProtocolFeePercentageChanged(_protocolFeePercentage);
    }

    /**
     * @notice Sets the verification timeout.
     *
     * Emits a DefaultVerificationTimeoutChanged event if successful.
     *
     * Reverts if the _defaultVerificationTimeout is 0.
     *
     * @param _defaultVerificationTimeout - the period after anyone can reject the verification
     */
    function setDefaultVerificationTimeoutInternal(uint256 _defaultVerificationTimeout) internal {
        // Make sure that verification timeout greater than 0
        checkNonZeroValue(_defaultVerificationTimeout);

        FermionStorage.ProtocolConfig storage pc = FermionStorage.protocolConfig();
        uint256 maxItemVerificationTimeout = pc.maxVerificationTimeout;
        if (_defaultVerificationTimeout > maxItemVerificationTimeout) {
            revert VerificationErrors.VerificationTimeoutTooLong(
                _defaultVerificationTimeout,
                maxItemVerificationTimeout
            );
        }

        // Store the verification timeout
        pc.defaultVerificationTimeout = _defaultVerificationTimeout;

        // Notify watchers of state change
        emit DefaultVerificationTimeoutChanged(_defaultVerificationTimeout);
    }

    /**
     * @notice Checks that supplied value is not 0.
     *
     * Reverts if the value is zero
     */
    function checkNonZeroValue(uint256 _value) internal pure {
        if (_value == 0) revert ZeroNotAllowed();
    }

    /**
     * @notice Checks that supplied value is not address 0.
     *
     * Reverts if the value is address zero
     */
    function checkNonZeroAddress(address _address) internal pure {
        if (_address == address(0)) revert InvalidAddress();
    }

    /**
     * @notice Checks that supplied value is less or equal to 10000 (100%).
     *
     * Reverts if the value more than 10000
     */
    function checkMaxPercententage(uint16 _percentage) internal pure {
        if (_percentage > HUNDRED_PERCENT) revert InvalidPercentage(_percentage);
    }
}<|MERGE_RESOLUTION|>--- conflicted
+++ resolved
@@ -125,15 +125,9 @@
      *
      * @param _maxVerificationTimeout - the period after anyone can reject the verification
      */
-<<<<<<< HEAD
-    function setVerificationTimeout(
-        uint256 _verificationTimeout
-    ) external onlyRole(ADMIN) notPaused(FermionTypes.PausableRegion.Config) nonReentrant {
-        setVerificationTimeoutInternal(_verificationTimeout);
-=======
     function setMaxVerificationTimeout(
         uint256 _maxVerificationTimeout
-    ) external onlyRole(ADMIN) notPaused(FermionTypes.PausableRegion.Config) {
+    ) external onlyRole(ADMIN) notPaused(FermionTypes.PausableRegion.Config) nonReentrant {
         setMaxVerificationTimeoutInternal(_maxVerificationTimeout);
     }
 
@@ -144,7 +138,6 @@
      */
     function getMaxVerificationTimeout() external view returns (uint256) {
         return FermionStorage.protocolConfig().maxVerificationTimeout;
->>>>>>> 1b3edfc9
     }
 
     /**
