// SPDX-License-Identifier: GPL-3.0-or-later
pragma solidity 0.8.24;

import { ADMIN, HUNDRED_PERCENT } from "../domain/Constants.sol";
import { FermionGeneralErrors } from "../domain/Errors.sol";
import { Access } from "../libs/Access.sol";
import { FermionStorage } from "../libs/Storage.sol";
import { IConfigEvents } from "../interfaces/events/IConfigEvents.sol";
import { FermionTypes } from "../domain/Types.sol";

/**
 * @title ConfigFacet
 *
 * @notice Handles management of protocol-wide configuration parameters.
 */
contract ConfigFacet is Access, FermionGeneralErrors, IConfigEvents {
    /**
     * @notice Initializes facet.
     * This function is callable only once.
     *
     * @param _config - the protocol configuration parameters
     */
    function init(FermionStorage.ProtocolConfig calldata _config) public {
        // Initialize protocol config params
        setTreasuryAddress(_config.treasury);
        setProtocolFeePercentage(_config.protocolFeePercentage);
        setVerificationTimeout(_config.verificationTimeout);
    }

    /**
     * @notice Sets the Boson Protocol multi-sig wallet address.
     *
     * Emits a TreasuryAddressChanged event if successful.
     *
     * Reverts if _treasuryAddress is the zero address
     *
     * @dev Caller must have ADMIN role.
     *
     * @param _treasuryAddress - the the multi-sig wallet address
     */
    function setTreasuryAddress(
        address payable _treasuryAddress
    ) public onlyRole(ADMIN) notPaused(FermionTypes.PausableRegion.Config) nonReentrant {
        checkNonZeroAddress(_treasuryAddress);
        FermionStorage.protocolConfig().treasury = _treasuryAddress;
        emit TreasuryAddressChanged(_treasuryAddress);
    }

    /**
     * @notice Gets the Boson Protocol multi-sig wallet address.
     *
     * @return the Boson Protocol multi-sig wallet address
     */
    function getTreasuryAddress() external view returns (address payable) {
        return FermionStorage.protocolConfig().treasury;
    }

    /**
     * @notice Sets the protocol fee percentage.
     *
     * Emits a ProtocolFeePercentageChanged event if successful.
     *
     * Reverts if the _protocolFeePercentage is greater than 10000.
     *
     * @dev Caller must have ADMIN role.
     *
     * @param _protocolFeePercentage - the percentage that will be taken as a fee from the net of a Boson Protocol sale or auction (after royalties)
     *
     * N.B. Represent percentage value as an unsigned int by multiplying the percentage by 100:
     * e.g, 1.75% = 175, 100% = 10000
     */
    function setProtocolFeePercentage(
        uint16 _protocolFeePercentage
    ) public onlyRole(ADMIN) notPaused(FermionTypes.PausableRegion.Config) nonReentrant {
        // Make sure percentage is less than 10000
        checkMaxPercententage(_protocolFeePercentage);

        // Store fee percentage
        FermionStorage.protocolConfig().protocolFeePercentage = _protocolFeePercentage;

        // Notify watchers of state change
        emit ProtocolFeePercentageChanged(_protocolFeePercentage);
    }

    /**
     * @notice Gets the protocol fee percentage.
     *
     * @return the protocol fee percentage
     */
    function getProtocolFeePercentage() external view returns (uint256) {
        return FermionStorage.protocolConfig().protocolFeePercentage;
    }

    /**
     * @notice Sets the verification timeout.
     *
     * Emits a VerificationTimeoutChanged event if successful.
     *
     * Reverts if the _protocolFeePercentage is 0.
     *
     * @dev Caller must have ADMIN role.
     *
     * @param _verificationTimeout - the period after anyone can reject the verification
     */
    function setVerificationTimeout(
        uint256 _verificationTimeout
<<<<<<< HEAD
    ) public onlyRole(ADMIN) notPaused(FermionTypes.PausableRegion.Config) nonReentrant {
        // Make sure percentage is less than 10000
=======
    ) public onlyRole(ADMIN) notPaused(FermionTypes.PausableRegion.Config) {
        // Make sure that verification timeout greater than 0
>>>>>>> b597ac18
        checkNonZeroValue(_verificationTimeout);

        // Store fee percentage
        FermionStorage.protocolConfig().verificationTimeout = _verificationTimeout;

        // Notify watchers of state change
        emit VerificationTimeoutChanged(_verificationTimeout);
    }

    /**
     * @notice Gets the current verification timeout.
     *
     * @return the verification timeout
     */
    function getVerificationTimeout() external view returns (uint256) {
        return FermionStorage.protocolConfig().verificationTimeout;
    }

    /**
     * @notice Checks that supplied value is not 0.
     *
     * Reverts if the value is zero
     */
    function checkNonZeroValue(uint256 _value) internal pure {
        if (_value == 0) revert ZeroNotAllowed();
    }

    /**
     * @notice Checks that supplied value is not address 0.
     *
     * Reverts if the value is address zero
     */
    function checkNonZeroAddress(address _address) internal pure {
        if (_address == address(0)) revert InvalidAddress();
    }

    /**
     * @notice Checks that supplied value is less or equal to 10000 (100%).
     *
     * Reverts if the value more than 10000
     */
    function checkMaxPercententage(uint16 _percentage) internal pure {
        if (_percentage > HUNDRED_PERCENT) revert InvalidPercentage(_percentage);
    }
}<|MERGE_RESOLUTION|>--- conflicted
+++ resolved
@@ -104,16 +104,11 @@
      */
     function setVerificationTimeout(
         uint256 _verificationTimeout
-<<<<<<< HEAD
     ) public onlyRole(ADMIN) notPaused(FermionTypes.PausableRegion.Config) nonReentrant {
-        // Make sure percentage is less than 10000
-=======
-    ) public onlyRole(ADMIN) notPaused(FermionTypes.PausableRegion.Config) {
         // Make sure that verification timeout greater than 0
->>>>>>> b597ac18
         checkNonZeroValue(_verificationTimeout);
 
-        // Store fee percentage
+        // Store fee verification timeout
         FermionStorage.protocolConfig().verificationTimeout = _verificationTimeout;
 
         // Notify watchers of state change
