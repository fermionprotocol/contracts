--- conflicted
+++ resolved
@@ -41,15 +41,8 @@
      */
     function setTreasuryAddress(
         address payable _treasuryAddress
-<<<<<<< HEAD
-    ) public onlyRole(ADMIN) notPaused(FermionTypes.PausableRegion.Config) nonReentrant {
-        checkNonZeroAddress(_treasuryAddress);
-        FermionStorage.protocolConfig().treasury = _treasuryAddress;
-        emit TreasuryAddressChanged(_treasuryAddress);
-=======
-    ) external onlyRole(ADMIN) notPaused(FermionTypes.PausableRegion.Config) {
+    ) external onlyRole(ADMIN) notPaused(FermionTypes.PausableRegion.Config) nonReentrant {
         setTreasuryAddressInternal(_treasuryAddress);
->>>>>>> 85910d2f
     }
 
     /**
@@ -77,20 +70,8 @@
      */
     function setProtocolFeePercentage(
         uint16 _protocolFeePercentage
-<<<<<<< HEAD
-    ) public onlyRole(ADMIN) notPaused(FermionTypes.PausableRegion.Config) nonReentrant {
-        // Make sure percentage is less than 10000
-        checkMaxPercententage(_protocolFeePercentage);
-
-        // Store fee percentage
-        FermionStorage.protocolConfig().protocolFeePercentage = _protocolFeePercentage;
-
-        // Notify watchers of state change
-        emit ProtocolFeePercentageChanged(_protocolFeePercentage);
-=======
-    ) external onlyRole(ADMIN) notPaused(FermionTypes.PausableRegion.Config) {
+    ) external onlyRole(ADMIN) notPaused(FermionTypes.PausableRegion.Config) nonReentrant {
         setProtocolFeePercentageInternal(_protocolFeePercentage);
->>>>>>> 85910d2f
     }
 
     /**
@@ -115,20 +96,8 @@
      */
     function setVerificationTimeout(
         uint256 _verificationTimeout
-<<<<<<< HEAD
-    ) public onlyRole(ADMIN) notPaused(FermionTypes.PausableRegion.Config) nonReentrant {
-        // Make sure that verification timeout greater than 0
-        checkNonZeroValue(_verificationTimeout);
-
-        // Store fee verification timeout
-        FermionStorage.protocolConfig().verificationTimeout = _verificationTimeout;
-
-        // Notify watchers of state change
-        emit VerificationTimeoutChanged(_verificationTimeout);
-=======
-    ) external onlyRole(ADMIN) notPaused(FermionTypes.PausableRegion.Config) {
+    ) external onlyRole(ADMIN) notPaused(FermionTypes.PausableRegion.Config) nonReentrant {
         setVerificationTimeoutInternal(_verificationTimeout);
->>>>>>> 85910d2f
     }
 
     /**
