// SPDX-License-Identifier: GPL-3.0-or-later
pragma solidity 0.8.24;

import { ADMIN, HUNDRED_PERCENT } from "../domain/Constants.sol";
import { FermionGeneralErrors } from "../domain/Errors.sol";
import { Access } from "../libs/Access.sol";
import { FermionStorage } from "../libs/Storage.sol";
import { IConfigEvents } from "../interfaces/events/IConfigEvents.sol";
import { FermionTypes } from "../domain/Types.sol";

/**
 * @title ConfigFacet
 *
 * @notice Handles management of protocol-wide configuration parameters.
 */
contract ConfigFacet is Access, FermionGeneralErrors, IConfigEvents {
    /**
     * @notice Initializes facet.
     * This function is callable only once.
     *
     * @param _config - the protocol configuration parameters
     */
    function init(FermionStorage.ProtocolConfig calldata _config) public {
        // Initialize protocol config params
        setTreasuryAddress(_config.treasury);
        setProtocolFeePercentage(_config.protocolFeePercentage);
        setDefaultVerificationTimeout(_config.defaultVerificationTimeout);
        setMaxVerificationTimeoutInternal(_config.maxVerificationTimeout);
    }

    /**
     * @notice Sets the Boson Protocol multi-sig wallet address.
     *
     * Emits a TreasuryAddressChanged event if successful.
     *
     * Reverts if _treasuryAddress is the zero address
     *
     * @dev Caller must have ADMIN role.
     *
     * @param _treasuryAddress - the the multi-sig wallet address
     */
    function setTreasuryAddress(
        address payable _treasuryAddress
    ) public onlyRole(ADMIN) notPaused(FermionTypes.PausableRegion.Config) {
        checkNonZeroAddress(_treasuryAddress);
        FermionStorage.protocolConfig().treasury = _treasuryAddress;
        emit TreasuryAddressChanged(_treasuryAddress);
    }

    /**
     * @notice Gets the Boson Protocol multi-sig wallet address.
     *
     * @return the Boson Protocol multi-sig wallet address
     */
    function getTreasuryAddress() external view returns (address payable) {
        return FermionStorage.protocolConfig().treasury;
    }

    /**
     * @notice Sets the protocol fee percentage.
     *
     * Emits a ProtocolFeePercentageChanged event if successful.
     *
     * Reverts if the _protocolFeePercentage is greater than 10000.
     *
     * @dev Caller must have ADMIN role.
     *
     * @param _protocolFeePercentage - the percentage that will be taken as a fee from the net of a Boson Protocol sale or auction (after royalties)
     *
     * N.B. Represent percentage value as an unsigned int by multiplying the percentage by 100:
     * e.g, 1.75% = 175, 100% = 10000
     */
    function setProtocolFeePercentage(
        uint16 _protocolFeePercentage
    ) public onlyRole(ADMIN) notPaused(FermionTypes.PausableRegion.Config) {
        // Make sure percentage is less than 10000
        checkMaxPercententage(_protocolFeePercentage);

        // Store fee percentage
        FermionStorage.protocolConfig().protocolFeePercentage = _protocolFeePercentage;

        // Notify watchers of state change
        emit ProtocolFeePercentageChanged(_protocolFeePercentage);
    }

    /**
     * @notice Gets the protocol fee percentage.
     *
     * @return the protocol fee percentage
     */
    function getProtocolFeePercentage() external view returns (uint256) {
        return FermionStorage.protocolConfig().protocolFeePercentage;
    }

    /**
     * @notice Sets the default verification timeout.
     *
     * Emits a DefaultVerificationTimeoutChanged event if successful.
     *
     * Reverts if the _defaultVerificationTimeout is 0.
     *
     * @dev Caller must have ADMIN role.
     *
     * @param _defaultVerificationTimeout - the period after anyone can reject the verification
     */
    function setDefaultVerificationTimeout(
        uint256 _defaultVerificationTimeout
    ) public onlyRole(ADMIN) notPaused(FermionTypes.PausableRegion.Config) {
<<<<<<< HEAD
        // Make sure verification timeout is greater than 0
        checkNonZeroValue(_defaultVerificationTimeout);
=======
        // Make sure that verification timeout greater than 0
        checkNonZeroValue(_verificationTimeout);
>>>>>>> b597ac18

        // Store verification timeout
        FermionStorage.protocolConfig().defaultVerificationTimeout = _defaultVerificationTimeout;

        // Notify watchers of state change
        emit DefaultVerificationTimeoutChanged(_defaultVerificationTimeout);
    }

    /**
     * @notice Gets the current default verification timeout.
     *
     * @return the default verification timeout
     */
    function getDefaultVerificationTimeout() external view returns (uint256) {
        return FermionStorage.protocolConfig().defaultVerificationTimeout;
    }

    /**
     * @notice Sets the max verification timeout.
     *
     * Emits a MaxVerificationTimeoutChanged event if successful.
     *
     * Reverts if:
     * - The caller is not a protocol admin
     * - The _maxVerificationTimeout is 0
     *
     * @dev Caller must have ADMIN role.
     *
     * @param _maxVerificationTimeout - the period after anyone can reject the verification
     */
    function setMaxVerificationTimeout(
        uint256 _maxVerificationTimeout
    ) external onlyRole(ADMIN) notPaused(FermionTypes.PausableRegion.Config) {
        setMaxVerificationTimeoutInternal(_maxVerificationTimeout);
    }

    /**
     * @notice Gets the current maximal  verification timeout.
     *
     * @return the maximal verification timeout
     */
    function getMaxVerificationTimeout() external view returns (uint256) {
        return FermionStorage.protocolConfig().maxVerificationTimeout;
    }

    /**
     * @notice Sets the max verification timeout.
     *
     * Emits a MaxVerificationTimeoutChanged event if successful.
     *
     * Reverts if the _maxVerificationTimeout is 0.
     *
     * @param _maxVerificationTimeout - the period after anyone can reject the verification
     */
    function setMaxVerificationTimeoutInternal(uint256 _maxVerificationTimeout) internal {
        // Make sure verification timeout is greater than 0
        checkNonZeroValue(_maxVerificationTimeout);

        // Store verification timeout
        FermionStorage.protocolConfig().maxVerificationTimeout = _maxVerificationTimeout;

        // Notify watchers of state change
        emit MaxVerificationTimeoutChanged(_maxVerificationTimeout);
    }

    /**
     * @notice Checks that supplied value is not 0.
     *
     * Reverts if the value is zero
     */
    function checkNonZeroValue(uint256 _value) internal pure {
        if (_value == 0) revert ZeroNotAllowed();
    }

    /**
     * @notice Checks that supplied value is not address 0.
     *
     * Reverts if the value is address zero
     */
    function checkNonZeroAddress(address _address) internal pure {
        if (_address == address(0)) revert InvalidAddress();
    }

    /**
     * @notice Checks that supplied value is less or equal to 10000 (100%).
     *
     * Reverts if the value more than 10000
     */
    function checkMaxPercententage(uint16 _percentage) internal pure {
        if (_percentage > HUNDRED_PERCENT) revert InvalidPercentage(_percentage);
    }
}<|MERGE_RESOLUTION|>--- conflicted
+++ resolved
@@ -106,13 +106,8 @@
     function setDefaultVerificationTimeout(
         uint256 _defaultVerificationTimeout
     ) public onlyRole(ADMIN) notPaused(FermionTypes.PausableRegion.Config) {
-<<<<<<< HEAD
-        // Make sure verification timeout is greater than 0
+        // Make sure that verification timeout greater than 0
         checkNonZeroValue(_defaultVerificationTimeout);
-=======
-        // Make sure that verification timeout greater than 0
-        checkNonZeroValue(_verificationTimeout);
->>>>>>> b597ac18
 
         // Store verification timeout
         FermionStorage.protocolConfig().defaultVerificationTimeout = _defaultVerificationTimeout;
