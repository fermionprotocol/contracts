--- conflicted
+++ resolved
@@ -164,15 +164,14 @@
         Votes votes;
     }
 
-<<<<<<< HEAD
     struct SplitProposal {
         uint16 buyer;
         uint16 seller;
         bool matching;
-=======
+    }
+
     struct Phygital {
         address contractAddress;
         uint256 tokenId;
->>>>>>> a5a6ff6e
     }
 }