--- conflicted
+++ resolved
@@ -36,18 +36,14 @@
     }
 
     enum PausableRegion {
+        Config,
         MetaTransaction,
+        Funds,
         Entity,
-        Funds,
         Offer,
+        Verification,
         Custody,
-<<<<<<< HEAD
-        Verification,
-        Config
-=======
-        CustodyVault,
-        Verification
->>>>>>> 8cbb4bdc
+        CustodyVault
     }
 
     enum AuctionState {
