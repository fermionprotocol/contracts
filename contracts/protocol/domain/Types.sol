--- conflicted
+++ resolved
@@ -115,13 +115,8 @@
         uint256 facilitatorFeePercent;
         address exchangeToken;
         bool withPhygital;
-<<<<<<< HEAD
         Metadata metadata;
-=======
-        string metadataURI;
-        string metadataHash;
         RoyaltyInfo royaltyInfo;
->>>>>>> 660496d4
     }
 
     struct CustodianFee {
