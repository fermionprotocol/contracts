--- conflicted
+++ resolved
@@ -197,16 +197,6 @@
         Votes votes;
     }
 
-<<<<<<< HEAD
-    struct RoyaltyInfo {
-        address payable[] recipients;
-        uint256[] bps;
-    }
-
-    struct RoyaltyRecipientInfo {
-        address payable wallet;
-        uint256 minRoyaltyPercentage;
-=======
     struct SplitProposal {
         uint16 buyer;
         uint16 seller;
@@ -216,6 +206,15 @@
     struct Phygital {
         address contractAddress;
         uint256 tokenId;
->>>>>>> b7209457
+    }
+
+    struct RoyaltyInfo {
+        address payable[] recipients;
+        uint256[] bps;
+    }
+
+    struct RoyaltyRecipientInfo {
+        address payable wallet;
+        uint256 minRoyaltyPercentage;
     }
 }