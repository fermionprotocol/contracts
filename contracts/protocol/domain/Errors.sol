// SPDX-License-Identifier: GPL-3.0-or-later
pragma solidity 0.8.24;

import { FermionTypes } from "./Types.sol";
import "seaport-types/src/lib/ConsiderationStructs.sol" as SeaportTypes;

interface FermionGeneralErrors {
    // General errors
    error InvalidAddress();
    error ArrayLengthMismatch(uint256 expectedLength, uint256 actualLength);
    error AccessDenied(address caller);
    error InvalidPercentage(uint256 percentage);
    error ZeroNotAllowed();
    error UnexpectedDataReturned(bytes data);
    // Array elements that are not in ascending order (i.e arr[i-1] > arr[i])
    error NonAscendingOrder();
}

interface InitializationErrors {
    // Initialization errors
    error DirectInitializationNotAllowed();
    error VersionMustBeSet();
    error AddressesAndCalldataLengthMismatch(uint256 addressesLength, uint256 calldataLength);
}

interface EntityErrors {
    // Entity errors
    error EntityAlreadyExists();
    error NoSuchEntity(uint256 entityId);
    error NotRoleManager(address manager, uint256 entityId, FermionTypes.EntityRole role);
    error NotEntityWideRole(address account, uint256 entityId, FermionTypes.AccountRole role);
    error NotAdmin(uint256 entityId, address admin);
    error AlreadyAdmin(uint256 entityId, address admin);
    error EntityHasNoRole(uint256 entityId, FermionTypes.EntityRole role);
    error AccountHasNoRole(
        uint256 entityId,
        address account,
        FermionTypes.EntityRole entityRole,
        FermionTypes.AccountRole accountRole
    );
    error ChangeNotAllowed();
    error NotSellersFacilitator(uint256 sellerId, uint256 facilitatorId);
    error FacilitatorAlreadyExists(uint256 sellerId, uint256 facilitatorId);
    error AccountAlreadyExists(address account);
    error NewAccountSameAsOld();
}

interface OfferErrors {
    // Offer errors
    error InvalidQuantity(uint256 quantity);
    error NoSuchOffer(uint256 offerId);
    error InvalidOpenSeaOrder();
<<<<<<< HEAD
    error InvalidRoyaltyInfo();
    error InvalidRoyaltyRecipient(address recipient);
    error InvalidRoyaltyPercentage(uint256 percentage);
    error OfferWithoutRoyalties(uint256 offerId);
    error InvalidTokenId(address fnftAddress, uint256 tokenId);
=======
    error NoPhygitalOffer(uint256 offerId);
>>>>>>> b7209457
}

interface VerificationErrors {
    // Verification errors
    error VerificationTimeoutNotPassed(uint256 verificationTimeout, uint256 currentTime);
    error VerificationTimeoutTooLong(uint256 verificationTimeout, uint256 maxVerificationTimeout);
    error EmptyMetadata();
    error DigestMismatch(bytes32 expected, bytes32 actual);
    error AlreadyVerified(FermionTypes.VerificationStatus status);
    error InvalidTokenState(uint256 tokenId, FermionTypes.TokenState tokenState);
    error PhygitalsAlreadyVerified(uint256 tokenId);
    error PhygitalsDigestMismatch(uint256 tokenId, bytes32 expectedDigest, bytes32 actualDigest);
    error PhygitalsVerificationMissing(uint256 tokenId);
}

interface CustodyErrors {
    // Custody errors
    error NotTokenBuyer(uint256 tokenId, address owner, address caller);
    error InvalidTaxAmount();
    error InvalidCheckoutRequestStatus(
        uint256 tokenId,
        FermionTypes.CheckoutRequestStatus expectedStatus,
        FermionTypes.CheckoutRequestStatus actualStatus
    );
}

interface AuctionErrors {
    error InvalidBid(uint256 tokenId, uint256 minimalBid, uint256 bid);
    error AuctionEnded(uint256 tokenId, uint256 endedAt);
    error AuctionNotStarted(uint256 tokenId);
    error AuctionOngoing(uint256 tokenId, uint256 validUntil);
    error AuctionFinalized(uint256 tokenId);
    error NoFractionsAvailable(uint256 tokenId);
    error NoBids(uint256 tokenId);
    error BidBelowExitPrice(uint256 tokenId, uint256 bid, uint256 exitPrice);
}

interface CustodianVaultErrors is AuctionErrors {
    // Custodian vault
    error InactiveVault(uint256 tokenId);
    error PeriodNotOver(uint256 tokenId, uint256 periodEnd);
    error InvalidPartialAuctionThreshold();
    error InsufficientBalanceToFractionalise(uint256 tokenId, uint256 minimalDeposit);
}

interface FundsErrors {
    // Funds errors
    error WrongValueReceived(uint256 expected, uint256 actual);
    error NativeNotAllowed();
    error PriceTooLow(uint256 price, uint256 minimumPrice);
    error ZeroDepositNotAllowed();
    error NothingToWithdraw();
    error TokenTransferFailed(address to, uint256 amount, bytes errorMessage);
    error InsufficientAvailableFunds(uint256 availableFunds, uint256 requestedFunds);
    error ERC721CheckFailed(address tokenAddress, bool erc721expected);
    error ERC721TokenNotTransferred(address tokenAddress, uint256 tokenId);
    error PhygitalsNotFound(uint256 tokenId, FermionTypes.Phygital phygital);
}

interface PauseErrors {
    // Pause handler
    error NotPaused();
    error RegionPaused(FermionTypes.PausableRegion region);
}

interface MetaTransactionErrors {
    // Meta transaction errors
    error NonceUsedAlready();
    error FunctionNotAllowlisted();
    error InvalidFunctionName();
    error FunctionCallFailed();
}

interface SignatureErrors {
    error InvalidSignature(); // Somethihing is wrong with the signature
    error SignatureValidationFailed(); // Signature might be correct, but the validation failed
    error InvalidSigner(address expected, address actual);
}

interface FractionalisationErrors is AuctionErrors {
    // Fractionalisation errors
    error InvalidLength();
    error InvalidFractionsAmount(uint256 amount, uint256 min, uint256 max);
    error InvalidExitPrice(uint256 amount);
    error AlreadyFractionalized(uint256 tokenId);
    error PriceOracleNotWhitelisted(address oracleAddress);

    error NotMaxBidder(uint256 tokenId, address caller, address winner);
    error AlreadyRedeemed(uint256 tokenId);
    error NoFractions();
    error InvalidValue(uint256 expected, uint256 actual);
    error BidRemovalNotAllowed(uint256 tokenId);
    error MaxBidderCannotVote(uint256 tokenId);
    error NotEnoughLockedVotes(uint256 tokenId, uint256 lockedVotes, uint256 requestedVotes);
    error InitialFractionalisationOnly();
    error MissingFractionalisation();
    error InvalidAmount();
    error TokenNotFractionalised(uint256 tokenId);
    error InvalidAuctionIndex(uint256 auctionIndex, uint256 numberOfAuctions); // auctionIndex should be less than numberOfAuctions
    error AuctionReserved(uint256 tokenId);
    error ProposalNotActive(uint256 proposalId);
    error AlreadyVoted();
    error NoVotingPower(address voter);
    error OnlyFractionOwner();
    error InvalidVoteDuration(uint256 voteDuration);
    error OngoingProposalExists();
    error ConflictingVote();
    error OracleInternalError();
}

interface PriceOracleRegistryErrors {
    error InvalidOracleAddress();
    error InvalidIdentifier();
    error OracleAlreadyApproved();
    error OracleNotApproved();
    error OracleValidationFailed();
    error OracleReturnedInvalidPrice();
}

interface WrapperErrors {
    error ZeroPriceNotAllowed();
    error InvalidOrder(uint256 tokenId, SeaportTypes.OrderComponents order);
    error InvalidOwner(uint256 tokenId, address expected, address actual);
}

interface FermionErrors is
    FermionGeneralErrors,
    InitializationErrors,
    EntityErrors,
    OfferErrors,
    VerificationErrors,
    CustodyErrors,
    CustodianVaultErrors,
    FundsErrors,
    PauseErrors,
    MetaTransactionErrors,
    FractionalisationErrors,
    SignatureErrors,
    PriceOracleRegistryErrors,
    WrapperErrors
{}<|MERGE_RESOLUTION|>--- conflicted
+++ resolved
@@ -50,15 +50,12 @@
     error InvalidQuantity(uint256 quantity);
     error NoSuchOffer(uint256 offerId);
     error InvalidOpenSeaOrder();
-<<<<<<< HEAD
+    error NoPhygitalOffer(uint256 offerId);
     error InvalidRoyaltyInfo();
     error InvalidRoyaltyRecipient(address recipient);
     error InvalidRoyaltyPercentage(uint256 percentage);
     error OfferWithoutRoyalties(uint256 offerId);
     error InvalidTokenId(address fnftAddress, uint256 tokenId);
-=======
-    error NoPhygitalOffer(uint256 offerId);
->>>>>>> b7209457
 }
 
 interface VerificationErrors {
