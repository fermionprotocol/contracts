--- conflicted
+++ resolved
@@ -56,16 +56,13 @@
     // Verification errors
     error VerificationTimeoutNotPassed(uint256 verificationTimeout, uint256 currentTime);
     error VerificationTimeoutTooLong(uint256 verificationTimeout, uint256 maxVerificationTimeout);
-<<<<<<< HEAD
     error EmptyMetadata();
     error DigestMismatch(bytes32 expected, bytes32 actual);
     error AlreadyVerified(FermionTypes.VerificationStatus status);
-=======
     error InvalidTokenState(uint256 tokenId, FermionTypes.TokenState tokenState);
     error PhygitalsAlreadyVerified(uint256 tokenId);
     error PhygitalsDigestMismatch(uint256 tokenId, bytes32 expectedDigest, bytes32 actualDigest);
     error PhygitalsVerificationMissing(uint256 tokenId);
->>>>>>> a5a6ff6e
 }
 
 interface CustodyErrors {
