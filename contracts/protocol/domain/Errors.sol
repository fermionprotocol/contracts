// SPDX-License-Identifier: GPL-3.0-or-later
pragma solidity 0.8.24;

import { FermionTypes } from "./Types.sol";
import "seaport-types/src/lib/ConsiderationStructs.sol" as SeaportTypes;

interface FermionGeneralErrors {
    // General errors
    error InvalidAddress();
    error ArrayLengthMismatch(uint256 expectedLength, uint256 actualLength);
    error AccessDenied(address caller);
    error InvalidPercentage(uint256 percentage);
    error ZeroNotAllowed();
    error UnexpectedDataReturned(bytes data);
    // Array elements that are not in ascending order (i.e arr[i-1] > arr[i])
    error NonAscendingOrder();
}

interface InitializationErrors {
    // Initialization errors
    error DirectInitializationNotAllowed();
    error VersionMustBeSet();
    error AddressesAndCalldataLengthMismatch(uint256 addressesLength, uint256 calldataLength);
}

interface EntityErrors {
    // Entity errors
    error EntityAlreadyExists();
    error NoSuchEntity(uint256 entityId);
    error NotRoleManager(address manager, uint256 entityId, FermionTypes.EntityRole role);
    error NotEntityWideRole(address account, uint256 entityId, FermionTypes.AccountRole role);
    error NotAdmin(uint256 entityId, address admin);
    error AlreadyAdmin(uint256 entityId, address admin);
    error EntityHasNoRole(uint256 entityId, FermionTypes.EntityRole role);
    error AccountHasNoRole(
        uint256 entityId,
        address account,
        FermionTypes.EntityRole entityRole,
        FermionTypes.AccountRole accountRole
    );
    error ChangeNotAllowed();
    error NotSellersFacilitator(uint256 sellerId, uint256 facilitatorId);
    error AssociatedEntityAlreadyExists(
        FermionTypes.AssociatedRole associatedRole,
        uint256 sellerId,
        uint256 facilitatorId
    );
    error AccountAlreadyExists(address account);
    error NewAccountSameAsOld();
}

interface OfferErrors {
    // Offer errors
    error InvalidQuantity(uint256 quantity);
    error NoSuchOffer(uint256 offerId);
    error InvalidOpenSeaOrder();
    error NoPhygitalOffer(uint256 offerId);
<<<<<<< HEAD
    error InvalidRoyaltyInfo();
    error InvalidRoyaltyRecipient(address recipient);
    error InvalidRoyaltyPercentage(uint256 percentage);
    error OfferWithoutRoyalties(uint256 offerId);
    error InvalidTokenId(address fnftAddress, uint256 tokenId);
=======
    error InvalidCustomItemPrice();
>>>>>>> 2900d8d4
}

interface VerificationErrors {
    // Verification errors
    error VerificationTimeoutNotPassed(uint256 verificationTimeout, uint256 currentTime);
    error VerificationTimeoutTooLong(uint256 verificationTimeout, uint256 maxVerificationTimeout);
    error EmptyMetadata();
    error DigestMismatch(bytes32 expected, bytes32 actual);
    error AlreadyVerified(FermionTypes.VerificationStatus status);
    error InvalidTokenState(uint256 tokenId, FermionTypes.TokenState tokenState);
    error PhygitalsAlreadyVerified(uint256 tokenId);
    error PhygitalsDigestMismatch(uint256 tokenId, bytes32 expectedDigest, bytes32 actualDigest);
    error PhygitalsVerificationMissing(uint256 tokenId);
}

interface CustodyErrors {
    // Custody errors
    error NotTokenBuyer(uint256 tokenId, address owner, address caller);
    error InvalidTaxAmount();
    error InvalidCheckoutRequestStatus(
        uint256 offerId,
        FermionTypes.CheckoutRequestStatus expectedStatus,
        FermionTypes.CheckoutRequestStatus actualStatus
    );
    error InsufficientVaultBalance(uint256 tokenId, uint256 required, uint256 available);
    error UpdateRequestExpired(uint256 tokenId);
    error UpdateRequestTooRecent(uint256 tokenId, uint256 waitTime);
    error NoTokensInCustody(uint256 offerId);
    error InvalidCustodianFeePeriod();
}

interface AuctionErrors {
    error InvalidBid(uint256 tokenId, uint256 minimalBid, uint256 bid);
    error AuctionEnded(uint256 tokenId, uint256 endedAt);
    error AuctionNotStarted(uint256 tokenId);
    error AuctionOngoing(uint256 tokenId, uint256 validUntil);
    error AuctionFinalized(uint256 tokenId);
    error NoFractionsAvailable(uint256 tokenId);
    error NoBids(uint256 tokenId);
    error BidBelowExitPrice(uint256 tokenId, uint256 bid, uint256 exitPrice);
}

interface CustodianVaultErrors is AuctionErrors {
    // Custodian vault
    error InactiveVault(uint256 tokenId);
    error PeriodNotOver(uint256 tokenId, uint256 periodEnd);
    error InvalidPartialAuctionThreshold();
    error InsufficientBalanceToFractionalise(uint256 tokenId, uint256 minimalDeposit);
}

interface FundsErrors {
    // Funds errors
    error WrongValueReceived(uint256 expected, uint256 actual);
    error NativeNotAllowed();
    error PriceTooLow(uint256 price, uint256 minimumPrice);
    error ZeroDepositNotAllowed();
    error NothingToWithdraw();
    error TokenTransferFailed(address to, uint256 amount, bytes errorMessage);
    error InsufficientAvailableFunds(uint256 availableFunds, uint256 requestedFunds);
    error ERC721CheckFailed(address tokenAddress, bool erc721expected);
    error ERC721TokenNotTransferred(address tokenAddress, uint256 tokenId);
    error PhygitalsNotFound(uint256 tokenId, FermionTypes.Phygital phygital);
}

interface PauseErrors {
    // Pause handler
    error NotPaused();
    error RegionPaused(FermionTypes.PausableRegion region);
}

interface MetaTransactionErrors {
    // Meta transaction errors
    error NonceUsedAlready();
    error FunctionNotAllowlisted();
    error InvalidFunctionName();
    error FunctionCallFailed();
}

interface SignatureErrors {
    error InvalidSignature(); // Somethihing is wrong with the signature
    error SignatureValidationFailed(); // Signature might be correct, but the validation failed
    error InvalidSigner(address expected, address actual);
}

interface FractionalisationErrors is AuctionErrors {
    // Fractionalisation errors
    error InvalidLength();
    error InvalidFractionsAmount(uint256 amount, uint256 min, uint256 max);
    error InvalidExitPrice(uint256 amount);
    error AlreadyFractionalized(uint256 tokenId);
    error PriceOracleNotWhitelisted(address oracleAddress);

    error NotMaxBidder(uint256 tokenId, address caller, address winner);
    error AlreadyRedeemed(uint256 tokenId);
    error NoFractions();
    error InvalidValue(uint256 expected, uint256 actual);
    error BidRemovalNotAllowed(uint256 tokenId);
    error MaxBidderCannotVote(uint256 tokenId);
    error NotEnoughLockedVotes(uint256 tokenId, uint256 lockedVotes, uint256 requestedVotes);
    error InitialFractionalisationOnly();
    error MissingFractionalisation();
    error InvalidAmount();
    error TokenNotFractionalised(uint256 tokenId);
    error InvalidAuctionIndex(uint256 auctionIndex, uint256 numberOfAuctions); // auctionIndex should be less than numberOfAuctions
    error AuctionReserved(uint256 tokenId);
    error ProposalNotActive(uint256 proposalId);
    error AlreadyVoted();
    error NoVotingPower(address voter);
    error OnlyFractionOwner();
    error InvalidVoteDuration(uint256 voteDuration);
    error OngoingProposalExists();
    error ConflictingVote();
    error OracleInternalError();
}

interface PriceOracleRegistryErrors {
    error InvalidOracleAddress();
    error InvalidIdentifier();
    error OracleAlreadyApproved();
    error OracleNotApproved();
    error OracleValidationFailed();
    error OracleReturnedInvalidPrice();
}

interface WrapperErrors {
    error ZeroPriceNotAllowed();
    error InvalidOrder(uint256 tokenId, SeaportTypes.OrderComponents order);
    error InvalidOwner(uint256 tokenId, address expected, address actual);
    error InvalidOpenSeaFee(uint256 actual, uint256 expected);
}

interface FermionErrors is
    FermionGeneralErrors,
    InitializationErrors,
    EntityErrors,
    OfferErrors,
    VerificationErrors,
    CustodyErrors,
    CustodianVaultErrors,
    FundsErrors,
    PauseErrors,
    MetaTransactionErrors,
    FractionalisationErrors,
    SignatureErrors,
    PriceOracleRegistryErrors,
    WrapperErrors
{}<|MERGE_RESOLUTION|>--- conflicted
+++ resolved
@@ -55,15 +55,12 @@
     error NoSuchOffer(uint256 offerId);
     error InvalidOpenSeaOrder();
     error NoPhygitalOffer(uint256 offerId);
-<<<<<<< HEAD
     error InvalidRoyaltyInfo();
     error InvalidRoyaltyRecipient(address recipient);
     error InvalidRoyaltyPercentage(uint256 percentage);
     error OfferWithoutRoyalties(uint256 offerId);
     error InvalidTokenId(address fnftAddress, uint256 tokenId);
-=======
     error InvalidCustomItemPrice();
->>>>>>> 2900d8d4
 }
 
 interface VerificationErrors {
