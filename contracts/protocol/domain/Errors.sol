--- conflicted
+++ resolved
@@ -14,11 +14,8 @@
     error UnexpectedDataReturned(bytes data);
     // Array elements that are not in ascending order (i.e arr[i-1] > arr[i])
     error NonAscendingOrder();
-<<<<<<< HEAD
     error InvalidTokenId(address fnftAddress, uint256 tokenId);
-=======
     error InvalidPeriod();
->>>>>>> 4bfc05ad
 }
 
 interface InitializationErrors {
