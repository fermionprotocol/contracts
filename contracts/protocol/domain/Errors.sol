--- conflicted
+++ resolved
@@ -166,9 +166,6 @@
     PauseErrors,
     MetaTransactionErrors,
     FractionalisationErrors,
-<<<<<<< HEAD
+    SignatureErrors,
     WrapperErrors
-=======
-    SignatureErrors
->>>>>>> 6a93d2ee
 {}