--- conflicted
+++ resolved
@@ -188,11 +188,8 @@
     error ZeroPriceNotAllowed();
     error InvalidOrder(uint256 tokenId, SeaportTypes.OrderComponents order);
     error InvalidOwner(uint256 tokenId, address expected, address actual);
-<<<<<<< HEAD
     error InvalidUnwrap();
-=======
     error InvalidOpenSeaFee(uint256 actual, uint256 expected);
->>>>>>> 620fb8e1
 }
 
 interface FermionErrors is
