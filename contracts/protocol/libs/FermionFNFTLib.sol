// SPDX-License-Identifier: GPL-3.0-or-later
pragma solidity 0.8.24;

import { SLOT_SIZE } from "../domain/Constants.sol";
import { FermionTypes } from "../domain/Types.sol";
import { FermionGeneralErrors } from "../domain/Errors.sol";

import { Address } from "@openzeppelin/contracts/utils/Address.sol";
import { IFermionFNFT } from "../interfaces/IFermionFNFT.sol";
import { IFermionFractions } from "../interfaces/IFermionFractions.sol";
import { IFermionWrapper } from "../interfaces/IFermionWrapper.sol";
import { IERC721 } from "@openzeppelin/contracts/token/ERC721/IERC721.sol";

/**
 * @title FermionFNFTLib
 *
 * @notice Appends own address to the data and forwards the call to the target address.
 */
library FermionFNFTLib {
    using Address for address;
    using FermionFNFTLib for address;

<<<<<<< HEAD
    /**
     * @notice Pushes the F-NFT to next token state
     *
     * @param _tokenId The token id.
     * @param _newState The new token state
     */
=======
    function functionCallWithAddress(address _fnft, bytes memory data) internal returns (bytes memory) {
        return _fnft.functionCall(appendAddress(data));
    }

    /**
     * @notice Initializes the FNFT contract
     *
     * @param _voucherAddress The address of the Boson Voucher contract
     * @param _owner The address of the owner
     * @param _exchangeToken The address of the exchange token
     * @param _offerId The offer id
     * @param _metadataUri The metadata URI, used for all tokens and contract URI
     */
    function initialize(
        address _fnft,
        address _voucherAddress,
        address _owner,
        address _exchangeToken,
        uint256 _offerId,
        string memory _metadataUri
    ) internal {
        _fnft.functionCallWithAddress(
            abi.encodeCall(IFermionFNFT.initialize, (_voucherAddress, _owner, _exchangeToken, _offerId, _metadataUri))
        );
    }

>>>>>>> 31e6ac29
    function pushToNextTokenState(address _fnft, uint256 _tokenId, FermionTypes.TokenState _newState) internal {
        _fnft.functionCallWithAddress(abi.encodeCall(IFermionFNFT.pushToNextTokenState, (_tokenId, _newState)));
    }

    /**
     * @notice Transfers the ERC721 FNFT token
     *
     * @param _from The address to transfer from.
     * @param _to The address to transfer to.
     * @param _tokenId The token id.
     */
    function transferFrom(address _fnft, address _from, address _to, uint256 _tokenId) internal {
        _fnft.functionCallWithAddress(abi.encodeCall(IERC721.transferFrom, (_from, _to, _tokenId)));
    }

    /**
     * @notice Transfers the ERC20 FNFT fractions
     *
     * N.B. Although the Fermion FNFT returns a boolean, as per ERC20 standard, it is not decoded here
     * since the the return value is not used in the protocol.
     *
     * @param _to The address to transfer to.
     * @param _value The number of fractions to transfer.
     */
    function transfer(address _fnft, address _to, uint256 _value) internal returns (bool) {
        _fnft.functionCallWithAddress(abi.encodeCall(IFermionFractions.transfer, (_to, _value)));
    }

    /**
     * @notice Locks the F-NFTs and mints the fractions. The number of fractions matches the number of fractions for existing NFTs.
     *
     * @param _firstTokenId The starting token ID
     * @param _length The number of tokens to fractionalise
     * @param _depositAmount - the amount to deposit
     */
    function mintFractions(address _fnft, uint256 _firstTokenId, uint256 _length, uint256 _depositAmount) internal {
        _fnft.functionCallWithAddress(
            abi.encodeWithSignature("mintFractions(uint256,uint256,uint256)", _firstTokenId, _length, _depositAmount)
        );
    }

    /**
     * @notice Locks the F-NFTs and mints the fractions. Sets the auction parameters and custodian vault parameters.
     *
     * @param _firstTokenId The starting token ID
     * @param _length The number of tokens to fractionalise
     * @param _fractionsAmount The number of fractions to mint for each NFT
     * @param _buyoutAuctionParameters The buyout auction parameters
     * @param _custodianVaultParameters The custodian vault parameters
     * @param _depositAmount - the amount to deposit
     */
    function mintFractions(
        address _fnft,
        uint256 _firstTokenId,
        uint256 _length,
        uint256 _fractionsAmount,
        FermionTypes.BuyoutAuctionParameters memory _buyoutAuctionParameters,
        FermionTypes.CustodianVaultParameters memory _custodianVaultParameters,
        uint256 _depositAmount
    ) internal {
        _fnft.functionCallWithAddress(
            abi.encodeWithSignature(
                "mintFractions(uint256,uint256,uint256,(uint256,uint256,uint256,uint256),(uint256,uint256,uint256,uint256),uint256)",
                _firstTokenId,
                _length,
                _fractionsAmount,
                _buyoutAuctionParameters,
                _custodianVaultParameters,
                _depositAmount
            )
        );
    }

    /**
     * @notice Mints additional fractions to be sold in the partial auction to fill the custodian vault.
     *
     * @param _amount The number of fractions to mint
     */
    function mintAdditionalFractions(address _fnft, uint256 _amount) internal {
        _fnft.functionCallWithAddress(abi.encodeCall(IFermionFractions.mintAdditionalFractions, (_amount)));
    }

    /**
     * @notice Transfers the contract ownership to a new owner
     *
     * @param _newOwner The address of the new owner
     */
    function transferOwnership(address _fnft, address _newOwner) internal {
        _fnft.functionCallWithAddress(abi.encodeCall(IFermionWrapper.transferOwnership, (_newOwner)));
    }

    /**
     * @notice Wraps the vouchers, transfer true vouchers to this contract and mint wrapped vouchers
     *
     * @param _firstTokenId The first token id.
     * @param _length The number of tokens to wrap.
     * @param _to The address to mint the wrapped tokens to.
     */
    function wrapForAuction(address _fnft, uint256 _firstTokenId, uint256 _length, address _to) internal {
        _fnft.functionCallWithAddress(abi.encodeCall(IFermionWrapper.wrapForAuction, (_firstTokenId, _length, _to)));
    }

    /**
     * @notice Burns the token and returns the voucher owner
     *
     * @param _tokenId The token id.
     */
    function burn(address _fnft, uint256 _tokenId) internal returns (address wrappedVoucherOwner) {
        bytes memory returndata = address(_fnft).functionCallWithAddress(abi.encodeCall(IFermionFNFT.burn, (_tokenId)));

        if (returndata.length != SLOT_SIZE) revert FermionGeneralErrors.UnexpectedDataReturned(returndata);
        wrappedVoucherOwner = abi.decode(returndata, (address));
    }

    /**
     * @notice Append this contract's address to calldata and make a function call.
     *
     * @param _fnft - the FNFT contract address
     * @param _data - the calldata
     * @return the return data
     */
    function functionCallWithAddress(address _fnft, bytes memory _data) internal returns (bytes memory) {
        return _fnft.functionCall(appendAddress(_data));
    }

    /**
     * @notice Append this contract's address to the data.
     *
     * @param _data - the data
     * @return tha data with the address appended
     */
    function appendAddress(bytes memory _data) internal view returns (bytes memory) {
        return abi.encodePacked(_data, address(this));
    }
}<|MERGE_RESOLUTION|>--- conflicted
+++ resolved
@@ -19,18 +19,6 @@
 library FermionFNFTLib {
     using Address for address;
     using FermionFNFTLib for address;
-
-<<<<<<< HEAD
-    /**
-     * @notice Pushes the F-NFT to next token state
-     *
-     * @param _tokenId The token id.
-     * @param _newState The new token state
-     */
-=======
-    function functionCallWithAddress(address _fnft, bytes memory data) internal returns (bytes memory) {
-        return _fnft.functionCall(appendAddress(data));
-    }
 
     /**
      * @notice Initializes the FNFT contract
@@ -54,7 +42,12 @@
         );
     }
 
->>>>>>> 31e6ac29
+    /**
+     * @notice Pushes the F-NFT to next token state
+     *
+     * @param _tokenId The token id.
+     * @param _newState The new token state
+     */
     function pushToNextTokenState(address _fnft, uint256 _tokenId, FermionTypes.TokenState _newState) internal {
         _fnft.functionCallWithAddress(abi.encodeCall(IFermionFNFT.pushToNextTokenState, (_tokenId, _newState)));
     }
