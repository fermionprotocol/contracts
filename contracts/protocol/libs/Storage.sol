--- conflicted
+++ resolved
@@ -62,15 +62,9 @@
         // entity id => entity admin => pending status
         mapping(uint256 => mapping(address => bool)) pendingEntityAdmin;
         // offerId => wrapper address
-<<<<<<< HEAD
         mapping(uint256 => address) fermionFNFTAddress;
-        // offerId => offerPrice
-        mapping(uint256 => uint256) offerPrice;
-=======
-        mapping(uint256 => address) wrapperAddress;
         // tokenId => item price
         mapping(uint256 => uint256) itemPrice;
->>>>>>> 8cbb4bdc
         // entity id => token address => amount
         mapping(uint256 => mapping(address => uint256)) availableFunds;
         // entity id => all tokens with balance > 0
@@ -83,10 +77,6 @@
         mapping(uint256 => mapping(uint256 => bool)) isSellersFacilitator;
         // seller id => list of facilitators
         mapping(uint256 => uint256[]) sellerFacilitators;
-<<<<<<< HEAD
-        // token id => verification teimeout
-        mapping(uint256 => uint256) itemVerificationTimeout;
-=======
         // token id => vault amount
         mapping(uint256 => FermionTypes.CustodianFee) vault;
         // offer id => fraction auction details
@@ -95,7 +85,8 @@
         mapping(uint256 => FermionTypes.CustodianVaultParameters) custodianVaultParameters;
         // offer id => number of items in custodian vault
         mapping(uint256 => uint256) custodianVaultItems;
->>>>>>> 8cbb4bdc
+        // token id => verification timeout
+        mapping(uint256 => uint256) itemVerificationTimeout;
     }
 
     // Storage related to Meta Transactions
