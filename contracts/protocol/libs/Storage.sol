// SPDX-License-Identifier: MIT
pragma solidity 0.8.24;

import { FermionTypes } from "../domain/Types.sol";
import { IBosonProtocol } from "../interfaces/IBosonProtocol.sol";

/**
 * @title FermionStorage
 *
 * @notice Provides access to the protocol storage
 */
library FermionStorage {
    // keccak256(abi.encode(uint256(keccak256("fermion.protocol.status")) - 1)) & ~bytes32(uint256(0xff));
    bytes32 private constant PROTOCOL_STATUS_POSITION =
        0x3144091ebb938ccd9d751b466db575a8de4d70fb2eb8b40620da838c2583fa00;
    // keccak256(abi.encode(uint256(keccak256("fermion.protocol.config")) - 1)) & ~bytes32(uint256(0xff));
    bytes32 private constant PROTOCOL_CONFIG_POSITION =
        0x6ef45f7257a99921155f075ce9a6791d74a06c7aef2321d25e643f688d1e3d00;
    // keccak256(abi.encode(uint256(keccak256("fermion.protocol.entities")) - 1)) & ~bytes32(uint256(0xff));
    bytes32 private constant PROTOCOL_ENTITIES_POSITION =
        0x88d4ceef162f03fe6cb4afc6ec9059995e2e55e4c807661ebd7d646b852a9700;
    // keccak256(abi.encode(uint256(keccak256("fermion.protocol.lookups")) - 1)) & ~bytes32(uint256(0xff));
    bytes32 private constant PROTOCOL_LOOKUPS_POSITION =
        0x769aa294c8d03dc2ae011ff448d15e722e87cfb823b4b4d6339267d1c690d900;
    // keccak256(abi.encode(uint256(keccak256("fermion.meta.transaction")) - 1)) & ~bytes32(uint256(0xff));
    bytes32 private constant META_TRANSACTION_POSITION =
        0x1b00ae0f5ca50b57738405440d11dc84d7b23d830f08bc0a651be8df02efae00;
    // keccak256(abi.encode(uint256(keccak256("fermion.price.oracle.registry")) - 1)) & ~bytes32(uint256(0xff))
    bytes32 private constant PRICE_ORACLE_REGISTRY_STORAGE_POSITION =
        0xf3e4b6e521454dd4d56ea49cf25ff76edb944d588972b9362ced848f4db54500;

    // Protocol status storage
    /// @custom:storage-location erc7201:fermion.protocol.status
    struct ProtocolStatus {
        // Current protocol version
        bytes32 version;
        // Boson seller id
        uint256 bosonSellerId;
        // Boson NFT collection address
        address bosonNftCollection;
        // Beacon for wrapper implementation
        address fermionFNFTBeacon;
        // Beacon proxy, which uses fermionFNFTBeacon
        address fermionFNFTBeaconProxy;
        // Pause status
        uint256 paused;
    }

    // Protocol config storage
    /// @custom:storage-location erc7201:fermion.protocol.config
    struct ProtocolConfig {
        // Protocol treasury address
        address payable treasury;
        // Default Protocol fee
        uint16 protocolFeePercentage;
        // Default verification timeout
        uint256 defaultVerificationTimeout;
        // Max verification timeout
        uint256 maxVerificationTimeout;
        // Token-specific fee tables
        mapping(address => uint256[]) tokenPriceRanges; // Price ranges for each token
        mapping(address => uint16[]) tokenFeePercentages; // Fee percentages for each price range
    }

    // Protocol entities storage
    /// @custom:storage-location erc7201:fermion.protocol.entities
    struct ProtocolEntities {
        // entity id => entity data
        mapping(uint256 => FermionTypes.EntityData) entityData;
        // account id => entity id => account permissions (compact)
        mapping(uint256 => mapping(uint256 => uint256)) accountRole;
        // offer id => fermion properties
        mapping(uint256 => FermionTypes.Offer) offer;
    }

    // Protocol lookup storage
    /// @custom:storage-location erc7201:fermion.protocol.lookups
    struct ProtocolLookups {
        // entity counter
        uint256 entityCounter;
        // accounts counter
        uint256 accountsCounter;
        // entity admin => entity id
        mapping(address => uint256) entityId;
        // account => account id
        mapping(address => uint256) accountId;
        // account id => token address => index on token addresses list
        mapping(uint256 => mapping(address => uint256)) tokenIndexByAccount;
        // entity id => entity lookups
        mapping(uint256 => EntityLookups) entityLookups;
        // offer id => offer lookups
        mapping(uint256 => OfferLookups) offerLookups;
        // token id => token lookups
        mapping(uint256 => TokenLookups) tokenLookups;
        // entity id => seller lookups
        mapping(uint256 => SellerLookups) sellerLookups;
        // unwraping function storage slot
        mapping(FermionTypes.WrapType => function(
            uint256,
            IBosonProtocol.PriceDiscovery memory,
            address,
            bytes memory
        )) deriveAndValidatePriceDiscoveryData;
    }

    struct EntityLookups {
        // pending entity admin
        address pendingAdmin;
        // token address => amount
        mapping(address => uint256) availableFunds;
        // all tokens with balance > 0
        address[] tokenList;
    }

    struct OfferLookups {
        // fermion FNFT address
        address fermionFNFTAddress;
        // fraction auction details
        FermionTypes.FractionAuction fractionAuction;
        // custodianVaultParameters
        FermionTypes.CustodianVaultParameters custodianVaultParameters;
        // number of items in custodian vault
        uint256 custodianVaultItems;
        uint256 itemQuantity;
        uint256 firstTokenId;
<<<<<<< HEAD
=======
        // custodian update request
        FermionTypes.CustodianUpdateRequest custodianUpdateRequest;
>>>>>>> c968508c
    }

    struct TokenLookups {
        // item full price
        uint256 itemPrice;
        // checkout request
        FermionTypes.CheckoutRequest checkoutRequest;
        // vault amount
        FermionTypes.CustodianFee vault;
        // verification timeout
        uint256 itemVerificationTimeout;
        // max verification timeout
        uint256 itemMaxVerificationTimeout;
        // fees
        uint256 bosonProtocolFee;
        uint256 fermionFeeAmount;
        uint256 verifierFee;
        uint256 facilitatorFeeAmount;
        // revised metadata
        string revisedMetadata;
        // buyer payout when the item is revised
        uint16 sellerSplitProposal;
        uint16 buyerSplitProposal;
        // initial buyer
        address initialBuyer;
        // pyhgitals
        FermionTypes.Phygital[] phygitals;
        // phygitals recipient
        uint256 phygitalsRecipient;
    }

    struct SellerLookups {
        // facilitator id => status
        mapping(uint256 => bool) isSellersFacilitator;
        // list of facilitators
        uint256[] sellerFacilitators;
    }

    // Storage related to Meta Transactions
    /// @custom:storage-location erc7201:fermion.meta.transaction
    struct MetaTransaction {
        // The address of the protocol contract
        address fermionAddress;
        // address => nonce => nonce used indicator
        mapping(address => mapping(uint256 => bool)) usedNonce;
        // Can function be executed using meta transactions
        mapping(bytes32 => bool) isAllowlisted;
    }

    // Storage related to Price Oracle Registry
    /// @custom:storage-location erc7201:fermion.price.oracle.registry
    struct PriceOracleRegistryStorage {
        // oracle address => identifier (e.g GOLD, REAL_ESTATE, ROLEX_REF214325)
        mapping(address => bytes32) priceOracles;
    }

    /**
     * @notice Gets the protocol status slot
     *
     * @return ps - the protocol status slot
     */
    function protocolStatus() internal pure returns (ProtocolStatus storage ps) {
        assembly {
            ps.slot := PROTOCOL_STATUS_POSITION
        }
    }

    /**
     * @notice Gets the protocol config slot
     *
     * @return pc - the protocol config slot
     */
    function protocolConfig() internal pure returns (ProtocolConfig storage pc) {
        assembly {
            pc.slot := PROTOCOL_CONFIG_POSITION
        }
    }

    /**
     * @notice Gets the protocol entities slot
     *
     * @return pe - the protocol entities slot
     */
    function protocolEntities() internal pure returns (ProtocolEntities storage pe) {
        assembly {
            pe.slot := PROTOCOL_ENTITIES_POSITION
        }
    }

    /**
     * @notice Gets the protocol lookups slot
     *
     * @return pl - the protocol lookups slot
     */
    function protocolLookups() internal pure returns (ProtocolLookups storage pl) {
        assembly {
            pl.slot := PROTOCOL_LOOKUPS_POSITION
        }
    }

    /**
     * @notice Gets the meta transaction slot
     *
     * @return mt - the meta transaction slot
     */
    function metaTransaction() internal pure returns (MetaTransaction storage mt) {
        assembly {
            mt.slot := META_TRANSACTION_POSITION
        }
    }

    /**
     * @notice Gets the offer from the token id
     *
     * @param _tokenId - the token id
     * @return offerId - the offer id
     * @return offer storage pointer
     */
    function getOfferFromTokenId(
        uint256 _tokenId
    ) internal view returns (uint256 offerId, FermionTypes.Offer storage offer) {
        offerId = _tokenId >> 128;
        offer = protocolEntities().offer[offerId];
    }

    /**
     * @notice Gets the price oracle registry storage slot.
     *
     * @return storageRef - the price oracle registry storage
     */
    function priceOracleRegistryStorage() internal pure returns (PriceOracleRegistryStorage storage storageRef) {
        assembly {
            storageRef.slot := PRICE_ORACLE_REGISTRY_STORAGE_POSITION
        }
    }
}<|MERGE_RESOLUTION|>--- conflicted
+++ resolved
@@ -123,11 +123,8 @@
         uint256 custodianVaultItems;
         uint256 itemQuantity;
         uint256 firstTokenId;
-<<<<<<< HEAD
-=======
         // custodian update request
         FermionTypes.CustodianUpdateRequest custodianUpdateRequest;
->>>>>>> c968508c
     }
 
     struct TokenLookups {
