// SPDX-License-Identifier: MIT
pragma solidity 0.8.24;

import { HUNDRED_PERCENT, MINIMAL_BID_INCREMENT, MIN_FRACTIONS, MAX_FRACTIONS, TOP_BID_LOCK_TIME, AUCTION_DURATION, UNLOCK_THRESHOLD } from "../domain/Constants.sol";
import { FermionErrors, FermionGeneralErrors } from "../domain/Errors.sol";
import { FermionTypes } from "../domain/Types.sol";
import { FermionFractionsERC20Base } from "./FermionFractionsERC20Base.sol";
import { Common, InvalidStateOrCaller } from "./Common.sol";
import { FermionFNFTBase } from "./FermionFNFTBase.sol";
import { ERC721Upgradeable as ERC721 } from "@openzeppelin/contracts-upgradeable/token/ERC721/ERC721Upgradeable.sol";
import { FundsLib } from "../libs/FundsLib.sol";
import { IFermionFractionsEvents } from "../interfaces/events/IFermionFractionsEvents.sol";
import { IFermionFractions } from "../interfaces/IFermionFractions.sol";
import { IFermionCustodyVault } from "../interfaces/IFermionCustodyVault.sol";
<<<<<<< HEAD
import { FundsFacet } from "../facets/Funds.sol";
=======
import { IPriceOracleRegistry } from "../interfaces/IPriceOracleRegistry.sol";
import { IFermionFNFTPriceManager } from "../interfaces/IFermionFNFTPriceManager.sol";
import { Address } from "@openzeppelin/contracts/utils/Address.sol";
>>>>>>> b7209457

/**
 * @dev Fractionalisation and buyout auction
 */
abstract contract FermionFractions is
    FermionFractionsERC20Base,
    FermionFNFTBase,
    FermionErrors,
    FundsLib,
    IFermionFractionsEvents,
    IFermionFractions
{
    using Address for address;

    address private immutable FNFT_PRICE_MANAGER;

    /**
     * @notice Constructor
     *
     * @param _fnftPriceManager The address of FNFT price manager holding buyout auction exit price update
     */
    constructor(address _fnftPriceManager) {
        if (_fnftPriceManager == address(0)) revert FermionGeneralErrors.InvalidAddress();
        FNFT_PRICE_MANAGER = _fnftPriceManager;
    }
    /**
     * @notice Initializes the contract
     *
     * @param _exchangeToken The address of the exchange token
     */
    function intializeFractions(address _exchangeToken) internal virtual {
        Common._getBuyoutAuctionStorage().exchangeToken = _exchangeToken;
    }

    /**
     * @notice Locks the F-NFTs and mints the fractions. Sets the auction parameters and custodian vault parameters.
     * This function is called when the first NFT is fractionalised.
     * If some NFTs are already fractionalised, use `mintFractions(uint256 _firstTokenId, uint256 _length)` instead.
     *
     * Emits FractionsSetup and Fractionalised events if successful.
     *
     * Reverts if:
     * - Number of tokens to fractionalise is zero
     * - Other tokens are fractionalised already
     * - Exit price is zero
     * - Fractions amount is not in the range [MIN_FRACTIONS, MAX_FRACTIONS]
     * - Token state is not Verified
     * - Token has been fractionalised already
     * - Caller is neither approved to transfer the NFTs nor is the fermion protocol
     * - The oracle is not whitelisted in the oracle registry.
     *
     * @param _firstTokenId The starting token ID
     * @param _length The number of tokens to fractionalise
     * @param _fractionsAmount The number of fractions to mint for each NFT
     * @param _buyoutAuctionParameters The buyout auction parameters
     * @param _custodianVaultParameters The custodian vault parameters
     * @param _depositAmount The amount to deposit
     * @param _priceOracle The address of the price oracle.
     */
    function mintFractions(
        uint256 _firstTokenId,
        uint256 _length,
        uint256 _fractionsAmount,
        FermionTypes.BuyoutAuctionParameters memory _buyoutAuctionParameters,
        FermionTypes.CustodianVaultParameters calldata _custodianVaultParameters,
        uint256 _depositAmount,
        address _priceOracle
    ) external {
        if (_length == 0) {
            revert InvalidLength();
        }

        FermionTypes.BuyoutAuctionStorage storage $ = Common._getBuyoutAuctionStorage();
        if ($.nftCount > 0) {
            revert InitialFractionalisationOnly();
        }

        if (_buyoutAuctionParameters.exitPrice == 0) {
            revert InvalidExitPrice(_buyoutAuctionParameters.exitPrice);
        }

        if (_buyoutAuctionParameters.unlockThreshold > HUNDRED_PERCENT) {
            revert InvalidPercentage(_buyoutAuctionParameters.unlockThreshold);
        }

        if (_fractionsAmount < MIN_FRACTIONS || _fractionsAmount > MAX_FRACTIONS) {
            revert InvalidFractionsAmount(_fractionsAmount, MIN_FRACTIONS, MAX_FRACTIONS);
        }

        if (
            _custodianVaultParameters.newFractionsPerAuction < MIN_FRACTIONS ||
            _custodianVaultParameters.newFractionsPerAuction > MAX_FRACTIONS
        ) {
            revert InvalidFractionsAmount(
                _custodianVaultParameters.newFractionsPerAuction,
                MIN_FRACTIONS,
                MAX_FRACTIONS
            );
        }

        if (_custodianVaultParameters.partialAuctionThreshold < _custodianVaultParameters.liquidationThreshold)
            revert InvalidPartialAuctionThreshold();

        lockNFTsAndMintFractions(_firstTokenId, _length, _fractionsAmount, $);

        if (_priceOracle != address(0)) {
            if (!_isOracleApproved(_priceOracle)) revert PriceOracleNotWhitelisted(_priceOracle);
            $.priceOracle = _priceOracle;
        }

        // set the default values if not provided
        if (_buyoutAuctionParameters.duration == 0) _buyoutAuctionParameters.duration = AUCTION_DURATION;
        if (_buyoutAuctionParameters.unlockThreshold == 0) _buyoutAuctionParameters.unlockThreshold = UNLOCK_THRESHOLD;
        if (_buyoutAuctionParameters.topBidLockTime == 0) _buyoutAuctionParameters.topBidLockTime = TOP_BID_LOCK_TIME;

        $.auctionParameters = _buyoutAuctionParameters;

        emit FractionsSetup(_fractionsAmount, _buyoutAuctionParameters);

        address msgSender = _msgSender();
        if (msgSender != fermionProtocol) {
            moveDepositToFermionProtocol(_depositAmount, $);
            uint256 returnedAmount = IFermionCustodyVault(fermionProtocol).setupCustodianOfferVault(
                _firstTokenId,
                _length,
                _custodianVaultParameters,
                _depositAmount
            );
            if (returnedAmount > 0) transferERC20FromProtocol($.exchangeToken, payable(msgSender), returnedAmount);
        }
    }

    /**
     * @notice Locks the F-NFTs and mints the fractions. The number of fractions matches the number of fractions for existing NFTs.
     * This function is called when additional NFTs are fractionalised.
     *
     * Reverts if:
     * - Number of tokens to fractionalise is zero
     * - No tokens are fractionalised already
     * - Token state is not Verified
     * - Token has been fractionalised already
     * - Caller is neither approved to transfer the NFTs nor is the fermion protocol
     *
     * @param _firstTokenId The starting token ID
     * @param _length The number of tokens to fractionalise
     * @param _depositAmount - the amount to deposit
     */
    function mintFractions(uint256 _firstTokenId, uint256 _length, uint256 _depositAmount) external {
        if (_length == 0) {
            revert InvalidLength();
        }

        FermionTypes.BuyoutAuctionStorage storage $ = Common._getBuyoutAuctionStorage();
        uint256 nftCount = $.nftCount;
        if (nftCount == 0) {
            revert MissingFractionalisation();
        }

        uint256 fractionsAmount = liquidSupply() / nftCount;

        lockNFTsAndMintFractions(_firstTokenId, _length, fractionsAmount, $);

        address msgSender = _msgSender();
        if (msgSender != fermionProtocol) {
            moveDepositToFermionProtocol(_depositAmount, $);
            uint256 returnedAmount = IFermionCustodyVault(fermionProtocol).addItemToCustodianOfferVault(
                _firstTokenId,
                _length,
                _depositAmount
            );
            if (returnedAmount > 0) transferERC20FromProtocol($.exchangeToken, payable(msgSender), returnedAmount);
        }
    }

    /**
     * @notice Mints additional fractions to be sold in the partial auction to fill the custodian vault.
     *
     * Emits AdditionalFractionsMinted event if successful.
     *
     * Reverts if:
     * - The caller is not the fermion protocol
     *
     * N.B. The protocol is trusted to mint the correct number of fractions
     *
     * @param _amount The number of fractions to mint
     */
    function mintAdditionalFractions(uint256 _amount) external {
        if (_msgSender() != fermionProtocol) {
            revert AccessDenied(_msgSender());
        }

        _mintFractions(fermionProtocol, _amount);

        emit AdditionalFractionsMinted(_amount, liquidSupply());
    }

    /**
     * @notice Fractional owners can vote to start the auction for a specific token, even if the current bid is below the exit price.
     * They need to lock their fractions to vote. The fractions can be unlocked before the auction starts.
     * The fractions can be used to bid in the auction.
     * The locked votes guarantee to get the proceeds from the auction for the specific token.
     * It's possible to vote even if the auction is ongoing and lock the auction proceeds this way.
     * The auction is started when the total number of locked fractions reaches the unlock threshold.
     *
     * Emits a Voted event if successful.
     * Emits an AuctionStarted event if the auction is started.
     *
     * Reverts if:
     * - The caller is the current max bidder
     * - The number of fractions to vote is zero
     * - The caller does not have enough fractions to vote
     * - The token is not fractionalised
     * - All available fractions are already locked (either by vote or by the current winning bidder)
     * - The cumulative total votes is enough to start the auction but there is no active bid
     *
     * @param _tokenId The token Id
     * @param _fractionAmount The number of tokens to use to vote
     */
    function voteToStartAuction(uint256 _tokenId, uint256 _fractionAmount) external {
        bytes memory _startAuctionInternal = FNFT_PRICE_MANAGER.functionDelegateCall(
            abi.encodeCall(IFermionFNFTPriceManager.voteToStartAuction, (_tokenId, _fractionAmount))
        );

        if (abi.decode(_startAuctionInternal, (bool))) {
            startAuctionInternal(_tokenId);
        }
    }

    /**
     * @notice Remove the vote to start the auction for a specific token. See `voteToStartAuction` for more details.
     *
     * Reverts if:
     * - The number of fractions to vote is zero
     * - The caller is the current max bidder
     * - The auction is already ongoing
     * - The caller tries to unlock more fractions than they have voted
     *
     * @param _tokenId The token Id
     * @param _fractionAmount The number of tokens to use to vote
     */
    function removeVoteToStartAuction(uint256 _tokenId, uint256 _fractionAmount) external {
        FNFT_PRICE_MANAGER.functionDelegateCall(
            abi.encodeCall(IFermionFNFTPriceManager.removeVoteToStartAuction, (_tokenId, _fractionAmount))
        );
    }

    /**
     * @notice Starts the auction for a specific fractionalized token. Can be called by anyone.
     *
     * Emits:
     * - `AuctionStarted` event indicating the start of the auction.
     *
     * Reverts:
     * - `TokenNotFractionalised` if the specified token has not been fractionalized.
     * - `AuctionOngoing` if the auction is already ongoing or has transitioned to a state other than `NotStarted`.
     * - `BidBelowExitPrice` if the highest bid is below the required exit price set for the auction.
     *
     * @param _tokenId The ID of the fractionalized token for which the auction is being started.
     */
    function startAuction(uint256 _tokenId) external {
        FermionTypes.BuyoutAuctionStorage storage $ = Common._getBuyoutAuctionStorage();
        FermionTypes.AuctionDetails storage auctionDetails = Common.getLastAuction(_tokenId, $).details;

        if (!$.tokenInfo[_tokenId].isFractionalised) {
            revert TokenNotFractionalised(_tokenId);
        }

        if (auctionDetails.state != FermionTypes.AuctionState.NotStarted) {
            revert AuctionOngoing(_tokenId, auctionDetails.timer);
        }

        uint256 exitPrice = $.auctionParameters.exitPrice;
        uint256 maxBid = auctionDetails.maxBid;
        if (maxBid <= exitPrice) {
            revert BidBelowExitPrice(_tokenId, maxBid, exitPrice);
        }

        startAuctionInternal(_tokenId);
    }

    /**
     * @notice Participate in the auction for a specific token.
     *
     * Emits a Bid event if successful.
     *
     * Reverts if:
     * - The price is less than a minimal increment above the existing bid
     * - The auction has ended
     * - The caller does not pay the price
     *
     * @param _tokenId The token Id
     * @param _price The bidding price
     * @param _fractions The number of fractions to use for the bid, in addition to the fractions already locked during the votes
     */
    function bid(uint256 _tokenId, uint256 _price, uint256 _fractions) external payable {
        FermionTypes.BuyoutAuctionStorage storage $ = Common._getBuyoutAuctionStorage();
        if (!$.tokenInfo[_tokenId].isFractionalised) revert TokenNotFractionalised(_tokenId);

        FermionTypes.Auction storage auction = Common.getLastAuction(_tokenId, $);
        FermionTypes.AuctionDetails storage auctionDetails = auction.details;
        if (auctionDetails.state == FermionTypes.AuctionState.Reserved) revert AuctionReserved(_tokenId);

        uint256 minimalBid;
        {
            uint256 maxBid = auctionDetails.maxBid;
            minimalBid = (maxBid * (HUNDRED_PERCENT + MINIMAL_BID_INCREMENT)) / HUNDRED_PERCENT;

            // due to rounding errors, the minimal bid can be equal to the max bid. Ensure strict increase.
            if (minimalBid == maxBid) minimalBid += 1;
        }

        if (_price < minimalBid) {
            revert InvalidBid(_tokenId, _price, minimalBid);
        }

        uint256 fractionsPerToken;
        {
            FermionTypes.BuyoutAuctionParameters storage auctionParameters = $.auctionParameters;
            if (auctionDetails.state >= FermionTypes.AuctionState.Ongoing) {
                if (block.timestamp > auctionDetails.timer) revert AuctionEnded(_tokenId, auctionDetails.timer);

                fractionsPerToken = auctionDetails.totalFractions;
            } else {
                fractionsPerToken = liquidSupply() / $.nftCount;
                if (_price > auctionParameters.exitPrice && auctionParameters.exitPrice > 0) {
                    // If price is above the exit price, the cutoff date is set
                    startAuctionInternal(_tokenId);
                } else {
                    // reset ticker for Unbidding
                    auctionDetails.timer = block.timestamp + auctionParameters.topBidLockTime;
                }
            }
        }

        // Return to the previous bidder the fractions and the bid
        address exchangeToken = $.exchangeToken;
        payOutLastBidder(auctionDetails, exchangeToken);

        FermionTypes.Votes storage votes = auction.votes;
        uint256 availableFractions = fractionsPerToken - votes.total; // available fractions to additionaly be used in bid

        address msgSender = _msgSender();
        uint256 bidAmount;
        if (_fractions >= availableFractions) {
            // Bidder has enough fractions to claim the remaining fractions. In this case they win the auction at the current price.
            // If the locked fractions belong to other users, the bidder must still pay the corresponding price.
            _fractions = availableFractions;

            if (auctionDetails.state == FermionTypes.AuctionState.NotStarted) startAuctionInternal(_tokenId);
            auctionDetails.state = FermionTypes.AuctionState.Reserved;
        }

        uint256 totalLockedFractions;
        unchecked {
            totalLockedFractions = _fractions + votes.individual[msgSender]; // cannot overflow, since _fractions <= availableFractions = fractionsPerToken - votes.total
            bidAmount = ((fractionsPerToken - totalLockedFractions) * _price) / fractionsPerToken; // cannot overflow, since fractionsPerToken >= totalLockedFractions
        }

        auctionDetails.maxBidder = msgSender;
        auctionDetails.lockedFractions = _fractions; // locked in addition to the votes. If outbid, this is released back to the bidder
        auctionDetails.maxBid = _price;

        if (_fractions > 0) _transferFractions(msgSender, address(this), _fractions);
        if (bidAmount > 0) validateIncomingPayment(exchangeToken, bidAmount);

        auctionDetails.lockedBidAmount = bidAmount;
        emit Bid(_tokenId, msgSender, _price, totalLockedFractions, bidAmount);
    }

    /**
     * @notice Remove a bid from the auction. This is possible only if the auction has not started yet.
     *
     * Emits a Bid event with zero arguments if successful.
     *
     * Reverts if:
     * - The auction has started
     * - The auction has not started yet, but the bid locktime has not passed yet
     * - The caller is not the max bidder
     *
     * @param _tokenId The token Id
     */
    function removeBid(uint256 _tokenId) external {
        FermionTypes.BuyoutAuctionStorage storage $ = Common._getBuyoutAuctionStorage();
        FermionTypes.Auction storage auction = Common.getLastAuction(_tokenId, $);
        FermionTypes.AuctionDetails storage auctionDetails = auction.details;

        if (auctionDetails.state >= FermionTypes.AuctionState.Ongoing || auctionDetails.timer > block.timestamp) {
            revert BidRemovalNotAllowed(_tokenId);
        }

        address msgSender = _msgSender();
        if (msgSender != auctionDetails.maxBidder) {
            revert NotMaxBidder(_tokenId, msgSender, auctionDetails.maxBidder);
        }

        // auction has not started yet, and the timeout passed
        payOutLastBidder(auctionDetails, $.exchangeToken);

        delete auction.details;

        emit Bid(0, address(0), 0, 0, 0);
    }

    /**
     * @notice Claim the F-NFT after the auction has ended.
     *
     * Emits a Redeemed event if successful.
     *
     * Reverts if:
     * - The auction has not started yet or is still ongoing
     * - The caller is not the max bidder
     *
     * @param _tokenId The token Id
     */
    function redeem(uint256 _tokenId) external {
        FermionTypes.AuctionDetails storage auction = finalizeAuction(_tokenId);

        address msgSender = _msgSender();

        if (msgSender != auction.maxBidder) {
            revert NotMaxBidder(_tokenId, msgSender, auction.maxBidder);
        }

        if (auction.state == FermionTypes.AuctionState.Redeemed) revert AlreadyRedeemed(_tokenId);
        auction.state = FermionTypes.AuctionState.Redeemed;

        ERC721._safeTransfer(address(this), msgSender, _tokenId);

        emit Redeemed(_tokenId, msgSender);
    }

    /**
     * @notice Claim the specific auction proceeds if the user has voted to start the auction.
     *
     * Emits a Claimed event if successful.
     *
     * Reverts if:
     * - The auction has not started yet or is still ongoing
     * - The caller has no fractions locked
     * - The caller has no less fractions locked than the amount to claim
     *
     * @param _tokenId The token Id
     * @param _auctionIndex The auction index (if multiple auctions for the same F-NFT took place)
     * @param _additionalFractions Number of fractions to exchange for auction proceeds (in addition to the locked fractions)
     */
    function claimWithLockedFractions(uint256 _tokenId, uint256 _auctionIndex, uint256 _additionalFractions) external {
        FermionTypes.BuyoutAuctionStorage storage $ = Common._getBuyoutAuctionStorage();
        FermionTypes.TokenAuctionInfo storage tokenInfo = $.tokenInfo[_tokenId];
        FermionTypes.Auction[] storage auctionList = tokenInfo.auctions;
        uint256 numberOfAuctions = auctionList.length; // it can be greater than one if the item was fractionalized multiple times
        if (numberOfAuctions == _auctionIndex + 1) {
            finalizeAuction(_tokenId);
        } else if (_auctionIndex >= numberOfAuctions) {
            revert InvalidAuctionIndex(_auctionIndex, numberOfAuctions);
        }

        FermionTypes.Votes storage votes = auctionList[_auctionIndex].votes;
        address msgSender = _msgSender();
        uint256 lockedIndividualVotes = votes.individual[msgSender];
        if (lockedIndividualVotes + _additionalFractions == 0) {
            revert NoFractions();
        }

        uint256 claimAmount;
        if (lockedIndividualVotes > 0) {
            votes.individual[msgSender] = 0;

            uint256 lockedAmount = uint256(tokenInfo.lockedProceeds[_auctionIndex]); // at this point it is guaranteed to be positive
            claimAmount = (lockedAmount * lockedIndividualVotes) / votes.total;

            tokenInfo.lockedProceeds[_auctionIndex] -= int256(claimAmount);
            votes.total -= lockedIndividualVotes;
            $.lockedRedeemableSupply -= lockedIndividualVotes;

            _burn(address(this), lockedIndividualVotes);
        }

        if (_additionalFractions > 0) {
            (uint256 additionalClaimAmount, uint256 burnedFractions) = burnUnrestrictedFractions(
                msgSender,
                _additionalFractions,
                $
            );
            _additionalFractions = burnedFractions;
            claimAmount += additionalClaimAmount;
        }

        transferERC20FromProtocol($.exchangeToken, payable(msgSender), claimAmount);
        emit Claimed(msgSender, lockedIndividualVotes + _additionalFractions, claimAmount);
    }

    /**
     * @notice Claim the auction proceeds of all finalized auctions.
     * This withdraws only the proceeds of already finalized auctions.
     * To finalize an auction, one must call either `redeem`, `finalizeAndClaim` or `claimWithLockedFractions`.
     *
     * Emits a Claimed event if successful.
     *
     * Reverts if:
     * - The amount to claim is zero
     * - The caller has less fractions available than the amount to claim
     *
     * @param _fractions Number of fractions to exchange for auction proceeds
     */
    function claim(uint256 _fractions) public {
        FermionTypes.BuyoutAuctionStorage storage $ = Common._getBuyoutAuctionStorage();
        if (_fractions == 0) {
            revert InvalidAmount();
        }

        address msgSender = _msgSender();
        (uint256 claimAmount, uint256 burnedFractions) = burnUnrestrictedFractions(msgSender, _fractions, $);

        transferERC20FromProtocol($.exchangeToken, payable(msgSender), claimAmount);
        emit Claimed(msgSender, burnedFractions, claimAmount);
    }

    /**
     * @notice Finalize the auction for tokenId and claim the auction proceeds of all finalized auctions.
     * Use this if some auction ended, but was not finalized yet.
     *
     * Emits a Claimed event if successful.
     *
     * Reverts if:
     * - The amount to claim is zero
     * - The caller has less fractions available than the amount to claim
     *
     * @param _fractions Number of fractions to exchange for auction proceeds
     */
    function finalizeAndClaim(uint256 _tokenId, uint256 _fractions) external {
        finalizeAuction(_tokenId);
        claim(_fractions);
    }

    /**
     * @notice Updates the exit price using either an oracle or a governance proposal.
     *         If the oracle provides a valid price, it is updated directly; otherwise,
     *         a governance proposal is created.
     *
     * @dev If an oracle is set, the price is fetched and used if valid. Anyone can update
     *      the price if oracle has bee configured.
     *
     * Emits:
     * - `ExitPriceUpdated` if the exit price is updated via the oracle.
     * - `PriceUpdateProposalCreated` if a governance proposal is created.
     *
     * Reverts:
     * - `OnlyFractionOwner` if the caller is not a fraction owner.
     * - `InvalidQuorumPercent` if the `quorumPercent` is outside the allowed range.
     * - `InvalidVoteDuration` if the `voteDuration` is outside the allowed range.
     * - `OngoingProposalExists` if there is an active proposal.
     * - `OracleInternalError` if the oracle's `getPrice` reverts with an error different from `InvalidPrice`.
     * - `PriceOracleNotWhitelisted` if the oracle is not whitelisted in the registry.
     *
     * @param _newPrice The proposed new exit price.
     * @param _quorumPercent The required quorum percentage for the governance proposal (in basis points).
     * @param _voteDuration The duration of the governance proposal in seconds.
     */
    function updateExitPrice(uint256 _newPrice, uint256 _quorumPercent, uint256 _voteDuration) external {
        FNFT_PRICE_MANAGER.functionDelegateCall(
            abi.encodeCall(
                IFermionFNFTPriceManager.updateExitPrice,
                (_newPrice, _quorumPercent, _voteDuration, fermionProtocol, balanceOf(_msgSender()))
            )
        );
    }
    /**
     * @notice Allows a fraction owner to vote on the current active proposal.
     *         If the caller has acquired additional fractions, the vote will be updated
     *         to include the newly acquired fractions.
     *
     * @dev The caller must vote with all fractions they own at the time of calling.
     *      If the caller has already voted, the vote must match the previous choice
     *      (YES or NO). Additional votes are automatically added to the previous choice.
     *
     * Emits:
     * - `PriceUpdateVoted` when a fraction owner casts or updates their vote.
     *
     * Reverts:
     * - `ProposalNotActive` if the proposal is not active.
     * - `NoVotingPower` if the caller has no fractions to vote with.
     * - `ConflictingVote` if the caller attempts to vote differently from their previous vote.
     * - `AlreadyVoted` if the caller has already voted and has no additional fractions to contribute.
     *
     * @param _voteYes True to vote YES, false to vote NO.
     */
    function voteOnProposal(bool _voteYes) external {
        FNFT_PRICE_MANAGER.functionDelegateCall(
            abi.encodeCall(
                IFermionFNFTPriceManager.voteOnProposal,
                (_voteYes, FermionFractionsERC20Base.balanceOf(_msgSender()))
            )
        );
    }

    /**
     * @notice Allows a voter to explicitly remove their vote on an active proposal.
     *
     * @dev removes the complete vote count for the msg.sender
     *
     * Emits:
     * - `PriceUpdateVoteRemoved` when a vote is successfully removed.
     *
     * Reverts:
     * - `ProposalNotActive` if the proposal is not active.
     * - `NoVotingPower` if the caller has no votes recorded on the active proposal.
     *
     */
    function removeVoteOnProposal() external {
        FNFT_PRICE_MANAGER.functionDelegateCall(abi.encodeCall(IFermionFNFTPriceManager.removeVoteOnProposal, ()));
    }

    /**
     * @notice Returns the number of fractions. Represents the ERC20 balanceOf method
     *
     * @param _owner The address to check
     */
    function balanceOf(
        address _owner
    ) public view virtual override(ERC721, FermionFractionsERC20Base) returns (uint256) {
        return FermionFractionsERC20Base.balanceOf(_owner);
    }

    /**
     * @dev See {IERC20-transfer}.
     *
     * Requirements:
     *
     * - `to` cannot be the zero address.
     * - the caller must have a balance of at least `value`.
     */
    function transfer(
        address to,
        uint256 value
    ) public virtual override(FermionFractionsERC20Base, IFermionFractions) returns (bool) {
        return FermionFractionsERC20Base.transfer(to, value);
    }

    /**
     * @notice Returns the buyout auction parameters
     */
    function getBuyoutAuctionParameters() external view returns (FermionTypes.BuyoutAuctionParameters memory) {
        return Common._getBuyoutAuctionStorage().auctionParameters;
    }

    /**
     * @notice Returns the auction details
     *
     * @param _tokenId The token Id
     * @return auction The auction details
     */
    function getAuctionDetails(uint256 _tokenId) external view returns (FermionTypes.AuctionDetails memory) {
        return Common.getLastAuction(_tokenId, Common._getBuyoutAuctionStorage()).details;
    }

    /**
     * @notice Returns the auction details for past auctions
     *
     * @param _tokenId The token Id
     * @param _auctionIndex The auction index (if there are multiple auctions for the same F-NFT)
     * @return auction The auction details
     */
    function getPastAuctionDetails(
        uint256 _tokenId,
        uint256 _auctionIndex
    ) external view returns (FermionTypes.AuctionDetails memory) {
        FermionTypes.Auction[] storage auctionList = Common._getBuyoutAuctionStorage().tokenInfo[_tokenId].auctions;
        uint256 numberOfAuctions = auctionList.length; // it can be greater than one if the item was fractionalized multiple times
        if (_auctionIndex >= numberOfAuctions) {
            revert InvalidAuctionIndex(_auctionIndex, numberOfAuctions);
        }

        return auctionList[_auctionIndex].details;
    }

    /**
     * @notice Returns the votes for a specific token
     *
     * @param _tokenId The token Id
     * @return totalVotes The total number of votes
     * @return threshold The threshold to start the auction
     * @return availableFractions The number of fractions available to vote
     */
    function getVotes(
        uint256 _tokenId
    ) external view returns (uint256 totalVotes, uint256 threshold, uint256 availableFractions) {
        FermionTypes.BuyoutAuctionStorage storage $ = Common._getBuyoutAuctionStorage();
        FermionTypes.Auction storage auction = Common.getLastAuction(_tokenId, $);

        uint256 fractionsPerToken = auction.details.totalFractions;
        if (fractionsPerToken == 0) fractionsPerToken = liquidSupply() / $.nftCount;

        FermionTypes.Votes storage votes = auction.votes;
        totalVotes = votes.total;
        availableFractions = fractionsPerToken - totalVotes;
        threshold = (fractionsPerToken * $.auctionParameters.unlockThreshold) / HUNDRED_PERCENT;
    }

    /**
     * @notice Returns the locked votes for a specific token
     *
     * @param _tokenId The token Id
     * @return lockedVotes The locked votes
     */
    function getIndividualLockedVotes(uint256 _tokenId, address _voter) external view returns (uint256 lockedVotes) {
        return Common.getLastAuction(_tokenId, Common._getBuyoutAuctionStorage()).votes.individual[_voter];
    }

    /**
     * @notice Returns the non-mapping details of the current active proposal.
     *
     * @return proposalId The unique ID of the proposal.
     * @return newExitPrice The proposed exit price.
     * @return votingDeadline The deadline for voting.
     * @return quorumPercent The required quorum percentage.
     * @return yesVotes The number of votes in favor.
     * @return noVotes The number of votes against.
     * @return state The state of the proposal (Active, Executed, or Failed).
     */
    function getCurrentProposalDetails()
        external
        view
        returns (
            uint256 proposalId,
            uint256 newExitPrice,
            uint256 votingDeadline,
            uint256 quorumPercent,
            uint256 yesVotes,
            uint256 noVotes,
            FermionTypes.PriceUpdateProposalState state
        )
    {
        FermionTypes.PriceUpdateProposal storage proposal = Common._getBuyoutAuctionStorage().currentProposal;
        return (
            proposal.proposalId,
            proposal.newExitPrice,
            proposal.votingDeadline,
            proposal.quorumPercent,
            proposal.yesVotes,
            proposal.noVotes,
            proposal.state
        );
    }

    /**
     * @notice Returns the vote details for a specific voter in the current proposal.
     *
     * @param _voter The address of the voter.
     * @return voterDetails The details of the voter's vote.
     */
    function getVoterDetails(address _voter) external view returns (FermionTypes.PriceUpdateVoter memory voterDetails) {
        voterDetails = Common._getBuyoutAuctionStorage().currentProposal.voters[_voter];
    }

    /**
     * @notice Locks the F-NFTs and mints the fractions.
     *
     * Reverts if:
     * - Number of tokens to fractionalise is zero
     * - No tokens are fractionalised already
     * - Token state is not Verified
     * - Token has been fractionalised already
     * - Caller is neither approved to transfer the NFTs nor is the fermion protocol
     *
     * @param _firstTokenId The starting token ID
     * @param _length The number of tokens to fractionalise
     */
    function lockNFTsAndMintFractions(
        uint256 _firstTokenId,
        uint256 _length,
        uint256 _fractionsAmount,
        FermionTypes.BuyoutAuctionStorage storage $
    ) internal {
        address tokenOwner = ownerOf(_firstTokenId); // all tokens must be owned by the same address

        for (uint256 i = 0; i < _length; i++) {
            uint256 tokenId = _firstTokenId + i;
            FermionTypes.TokenState tokenState = Common._getFermionCommonStorage().tokenState[tokenId];

            if (tokenState != FermionTypes.TokenState.CheckedIn)
                revert InvalidStateOrCaller(tokenId, _msgSender(), tokenState);

            if (_msgSender() == fermionProtocol) {
                // forceful fractionalisation
                // not caching Common._getERC721Storage(), since protocol will fractionalize 1 by 1
                Common._getERC721Storage()._tokenApprovals[tokenId] = fermionProtocol;
            }

            ERC721.transferFrom(tokenOwner, address(this), tokenId);
            FermionTypes.TokenAuctionInfo storage tokenInfo = $.tokenInfo[tokenId];
            tokenInfo.isFractionalised = true;
            tokenInfo.auctions.push();

            emit Fractionalised(tokenId, _fractionsAmount);
        }

        _mintFractions(tokenOwner, _length * _fractionsAmount);

        $.nftCount += _length;
    }

    /**
     * @notice Change auction state to Ongoing and store the auction end time.
     *
     * @param _tokenId The token ID
     */
    function startAuctionInternal(uint256 _tokenId) internal virtual {
        FermionTypes.BuyoutAuctionStorage storage $ = Common._getBuyoutAuctionStorage();
        FermionTypes.AuctionDetails storage auctionDetails = Common.getLastAuction(_tokenId, $).details;

        auctionDetails.state = FermionTypes.AuctionState.Ongoing;
        uint256 auctionEnd = block.timestamp + $.auctionParameters.duration;
        auctionDetails.timer = auctionEnd;

        int256 releasedFromCustodianVault = IFermionCustodyVault(fermionProtocol).removeItemFromCustodianOfferVault(
            _tokenId,
            auctionEnd
        );

        uint256 fractionsPerToken = liquidSupply() / $.nftCount;
        auctionDetails.totalFractions = fractionsPerToken;

        $.pendingRedeemableSupply += fractionsPerToken;
        $.tokenInfo[_tokenId].lockedProceeds.push(releasedFromCustodianVault);

        $.nftCount--;

        emit AuctionStarted(_tokenId, auctionDetails.timer);
    }

    /**
     * @notice Finalize the auction
     *
     * Reverts if:
     * - The auction has not started yet or is still ongoing
     *
     * @param _tokenId The token Id
     * @return auctionDetails The auction details
     */
    function finalizeAuction(uint256 _tokenId) internal returns (FermionTypes.AuctionDetails storage auctionDetails) {
        FermionTypes.BuyoutAuctionStorage storage $ = Common._getBuyoutAuctionStorage();
        FermionTypes.Auction storage auction = Common.getLastAuction(_tokenId, $);
        auctionDetails = auction.details;

        FermionTypes.AuctionState state = auctionDetails.state;
        if (state >= FermionTypes.AuctionState.Finalized) {
            return auctionDetails;
        }

        if (state == FermionTypes.AuctionState.NotStarted) {
            revert AuctionNotStarted(_tokenId);
        }

        if (block.timestamp <= auctionDetails.timer) revert AuctionOngoing(_tokenId, auctionDetails.timer);

        FermionTypes.Votes storage votes = auction.votes;

        uint256 winnersLockedFractions;
        {
            address maxBidder = auctionDetails.maxBidder;
            uint256 winnersLockedVotes = votes.individual[maxBidder];
            winnersLockedFractions = auctionDetails.lockedFractions + winnersLockedVotes;

            votes.individual[maxBidder] = 0;
            if (winnersLockedVotes > 0) votes.total -= winnersLockedVotes;
            _burn(address(this), winnersLockedFractions);
        }

        uint256 auctionProceeds = auctionDetails.lockedBidAmount;
        uint256 fractionsPerToken = auctionDetails.totalFractions;
        FermionTypes.TokenAuctionInfo storage tokenInfo = $.tokenInfo[_tokenId];
        uint256 auctionIndex = tokenInfo.lockedProceeds.length - 1;
        int256 lockedProceeds = tokenInfo.lockedProceeds[auctionIndex];
        if (lockedProceeds < 0) {
            // custodian must be paid first
            uint256 debtFromVault = uint256(-lockedProceeds);
            if (debtFromVault > auctionProceeds) {
                // the debt in the protocol is higher than the auction proceeds
                debtFromVault = auctionProceeds;
            }
            transferERC20FromProtocol($.exchangeToken, payable(fermionProtocol), debtFromVault);
            IFermionCustodyVault(fermionProtocol).repayDebt(_tokenId, debtFromVault);
            auctionProceeds -= debtFromVault;
        } else {
            // something was returned from the custodian vault
            // if the max bidder has locked votes, they get are entitled to the proceeds
            uint256 releasedFromVault = uint256(lockedProceeds);
            uint256 claimAmount = (releasedFromVault * winnersLockedFractions) / fractionsPerToken;

            transferERC20FromProtocol($.exchangeToken, payable(auctionDetails.maxBidder), claimAmount);
            auctionProceeds += (releasedFromVault - claimAmount);
        }

        if (auctionProceeds > 0) {
            FundsLib.transferFundsFromProtocol($.exchangeToken, payable(fermionProtocol), auctionProceeds);
            unchecked {
                auctionProceeds -= FundsFacet(fermionProtocol).collectRoyalties(_tokenId, auctionProceeds);
            }
        }

        uint256 lockedVotes = votes.total;
        uint256 lockedAmount;
        if (fractionsPerToken != winnersLockedFractions) {
            lockedAmount = (lockedVotes * auctionProceeds) / (fractionsPerToken - winnersLockedFractions);
        }

        $.unrestricedRedeemableAmount += (auctionProceeds - lockedAmount);
        $.pendingRedeemableSupply -= fractionsPerToken;
        $.unrestricedRedeemableSupply += (fractionsPerToken - lockedVotes - winnersLockedFractions);
        $.lockedRedeemableSupply += lockedVotes;
        tokenInfo.lockedProceeds[auctionIndex] = int256(lockedAmount); // will be 0 or positive

        auctionDetails.state = FermionTypes.AuctionState.Finalized;

        tokenInfo.isFractionalised = false;
    }

    /**
     * @notice Calculate the amount to claim and burn the fractions.
     *
     * Reverts if:
     * - The caller has less fractions available than the amount to claim
     *
     * @param _from The address to burn the fractions from
     * @param _fractions Number of fractions to exchange for auction proceeds
     * @param $ The storage
     * @return claimAmount The amount to claim
     * @return burnedFractions The number of burned fractions
     */
    function burnUnrestrictedFractions(
        address _from,
        uint256 _fractions,
        FermionTypes.BuyoutAuctionStorage storage $
    ) internal returns (uint256 claimAmount, uint256 burnedFractions) {
        uint256 availableSupply = $.unrestricedRedeemableSupply;
        if (availableSupply == 0) revert NoFractions();

        burnedFractions = _fractions;
        if (burnedFractions > availableSupply) {
            burnedFractions = availableSupply;
        }

        claimAmount = ($.unrestricedRedeemableAmount * burnedFractions) / availableSupply;
        unchecked {
            $.unrestricedRedeemableSupply -= burnedFractions;
            $.unrestricedRedeemableAmount -= claimAmount;
        }

        _burn(_from, burnedFractions);
    }

    /**
     * @notice Pays out the last bidder. Used when the last bid is outbid or withdrawn
     *
     *
     * @param _auction The auction details
     * @param _exchangeToken The exchange token
     */
    function payOutLastBidder(FermionTypes.AuctionDetails storage _auction, address _exchangeToken) internal {
        address bidder = _auction.maxBidder;
        if (bidder == address(0)) return; // no previous bidder

        uint256 lockedFractions = _auction.lockedFractions;

        // transfer to previus bidder if they used some of the fractions. Do not transfer the locked votes.
        if (lockedFractions > 0) _transferFractions(address(this), bidder, lockedFractions);
        transferERC20FromProtocol(_exchangeToken, payable(bidder), _auction.lockedBidAmount);
    }

    /**
     * @notice Transfers the deposit to the Fermion Protocol during fractionalisation
     *
     * @param _depositAmount The amount to deposit
     * @param $ The storage
     */
    function moveDepositToFermionProtocol(
        uint256 _depositAmount,
        FermionTypes.BuyoutAuctionStorage storage $
    ) internal {
        if (_depositAmount > 0) {
            address exchangeToken = $.exchangeToken;
            validateIncomingPayment(exchangeToken, _depositAmount);
            transferERC20FromProtocol(exchangeToken, payable(fermionProtocol), _depositAmount);
        }
    }

    /**
     * @notice Adjusts the voter's records on transfer by removing votes if the remaining balance cannot support them.
     *         This ensures the proposal's vote count remains accurate.
     *
     * @dev If the voter has no active votes or the current proposal is not active, no adjustments are made.
     *      If the voter's remaining balance after the transfer is greater than or equal to their vote count,
     *      no votes are removed. Otherwise, votes are reduced proportionally.
     *
     * @param voter The address of the voter whose votes are being adjusted.
     * @param amount The number of fractions being transferred.
     */
    function _adjustVotesOnTransfer(address voter, uint256 amount) internal {
        FermionTypes.BuyoutAuctionStorage storage $ = Common._getBuyoutAuctionStorage();
        FermionTypes.PriceUpdateProposal storage proposal = $.currentProposal;

        if (proposal.state != FermionTypes.PriceUpdateProposalState.Active) {
            return; // Proposal is not active
        }

        FermionTypes.PriceUpdateVoter storage voterData = proposal.voters[voter];
        uint256 voteCount = voterData.voteCount;

        if (voteCount == 0 || voterData.proposalId != proposal.proposalId) {
            return; // Voter has no active votes
        }

        uint256 remainingBalance = FermionFractionsERC20Base.balanceOf(voter) - amount;

        if (remainingBalance >= voteCount) {
            return; // Remaining balance is sufficient to support existing votes
        }

        uint256 votesToRemove = voteCount - remainingBalance;
        voterData.voteCount = remainingBalance;

        unchecked {
            if (voterData.votedYes) {
                proposal.yesVotes -= votesToRemove;
            } else {
                proposal.noVotes -= votesToRemove;
            }
        }
    }

    /**
     * @notice Checks if the given oracle is approved in the oracle registry.
     *
     * @param _oracle The address of the price oracle to check.
     * @return isApproved True if the oracle is approved, otherwise false.
     */
    function _isOracleApproved(address _oracle) internal view returns (bool) {
        return IPriceOracleRegistry(fermionProtocol).isPriceOracleApproved(_oracle);
    }

    ///////// overrides ///////////
    function _update(address from, address to, uint256 value) internal virtual override {
        _adjustVotesOnTransfer(from, value);
        return super._update(from, to, value);
    }
}<|MERGE_RESOLUTION|>--- conflicted
+++ resolved
@@ -8,17 +8,14 @@
 import { Common, InvalidStateOrCaller } from "./Common.sol";
 import { FermionFNFTBase } from "./FermionFNFTBase.sol";
 import { ERC721Upgradeable as ERC721 } from "@openzeppelin/contracts-upgradeable/token/ERC721/ERC721Upgradeable.sol";
+import { FundsFacet } from "../facets/Funds.sol";
 import { FundsLib } from "../libs/FundsLib.sol";
 import { IFermionFractionsEvents } from "../interfaces/events/IFermionFractionsEvents.sol";
 import { IFermionFractions } from "../interfaces/IFermionFractions.sol";
 import { IFermionCustodyVault } from "../interfaces/IFermionCustodyVault.sol";
-<<<<<<< HEAD
-import { FundsFacet } from "../facets/Funds.sol";
-=======
 import { IPriceOracleRegistry } from "../interfaces/IPriceOracleRegistry.sol";
 import { IFermionFNFTPriceManager } from "../interfaces/IFermionFNFTPriceManager.sol";
 import { Address } from "@openzeppelin/contracts/utils/Address.sol";
->>>>>>> b7209457
 
 /**
  * @dev Fractionalisation and buyout auction
@@ -913,7 +910,7 @@
         }
 
         if (auctionProceeds > 0) {
-            FundsLib.transferFundsFromProtocol($.exchangeToken, payable(fermionProtocol), auctionProceeds);
+            FundsLib.transferERC20FromProtocol($.exchangeToken, payable(fermionProtocol), auctionProceeds);
             unchecked {
                 auctionProceeds -= FundsFacet(fermionProtocol).collectRoyalties(_tokenId, auctionProceeds);
             }
