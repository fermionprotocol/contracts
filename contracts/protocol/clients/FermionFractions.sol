// SPDX-License-Identifier: MIT
pragma solidity 0.8.24;

import { HUNDRED_PERCENT } from "../domain/Constants.sol";
import { FermionErrors, FermionGeneralErrors } from "../domain/Errors.sol";
import { FermionTypes } from "../domain/Types.sol";
import { Common } from "./Common.sol";
import { IFermionFractions } from "../interfaces/IFermionFractions.sol";
import { Address } from "@openzeppelin/contracts/utils/Address.sol";
import { FermionBuyoutAuction } from "./FermionBuyoutAuction.sol";
import { FermionFractionsERC20 } from "./FermionFractionsERC20.sol";
import { NativeClaims } from "../libs/NativeClaims.sol";
import { ReentrancyGuard } from "../bases/mixins/ReentrancyGuard.sol";
/**
 * @dev Fractionalisation and buyout auction
 */
abstract contract FermionFractions is FermionErrors, IFermionFractions, ReentrancyGuard {
    using Address for address;

    address private immutable FNFT_FRACTION_MINT;
    address private immutable FNFT_PRICE_MANAGER;
    address private immutable FNFT_BUYOUT_AUCTION;

    /**
     * @notice Constructor
     *
     * @param _fnftFractionMint The address of the FNFT fraction mint contract
     * @param _fnftPriceManager The address of FNFT price manager holding buyout auction exit price update
     * @param _fnftBuyoutAuction The address of the buyout auction contract
     */
    constructor(address _fnftFractionMint, address _fnftPriceManager, address _fnftBuyoutAuction) {
        if (_fnftFractionMint == address(0) || _fnftBuyoutAuction == address(0) || _fnftPriceManager == address(0))
            revert FermionGeneralErrors.InvalidAddress();
        FNFT_FRACTION_MINT = _fnftFractionMint;
        FNFT_PRICE_MANAGER = _fnftPriceManager;
        FNFT_BUYOUT_AUCTION = _fnftBuyoutAuction;
    }
    /**
     * @notice Initializes the contract
     *
     * @param _exchangeToken The address of the exchange token
     */
    function intializeFractions(address _exchangeToken) internal virtual {
        Common._getBuyoutAuctionStorage(0).exchangeToken = _exchangeToken;
    }

    /**
     * @notice Locks the F-NFTs and mints the fractions. Sets the auction parameters and custodian vault parameters.
     * This function is called when the first NFT is fractionalised.
     * If some NFTs are already fractionalised, use `mintFractions(uint256 _firstTokenId, uint256 _length)` instead.
     *
     * Emits FractionsSetup and Fractionalised events if successful.
     *
     * Reverts if:
     * - Number of tokens to fractionalise is zero
     * - Other tokens are fractionalised already
     * - Exit price is zero
     * - Fractions amount is not in the range [MIN_FRACTIONS, MAX_FRACTIONS]
     * - Token state is not Verified
     * - Token has been fractionalised already
     * - Caller is neither approved to transfer the NFTs nor is the fermion protocol
     * - The oracle is not whitelisted in the oracle registry.
     *
     * @param _firstTokenId The starting token ID
     * @param _length The number of tokens to fractionalise
     * @param _fractionsAmount The number of fractions to mint for each NFT
     * @param _buyoutAuctionParameters The buyout auction parameters
     * @param _custodianVaultParameters The custodian vault parameters
     * @param _depositAmount The amount to deposit
     * @param _priceOracle The address of the price oracle.
     */
    function mintFractions(
        uint256 _firstTokenId,
        uint256 _length,
        uint256 _fractionsAmount,
        FermionTypes.BuyoutAuctionParameters memory _buyoutAuctionParameters,
        FermionTypes.CustodianVaultParameters calldata _custodianVaultParameters,
        uint256 _depositAmount,
        address _priceOracle
    ) external {
        forwardCall(FNFT_FRACTION_MINT);
    }

    /**
     * @notice Locks the F-NFTs and mints the fractions. The number of fractions matches the number of fractions for existing NFTs.
     * This function is called when additional NFTs are fractionalised.
     *
     * Reverts if:
     * - Number of tokens to fractionalise is zero
     * - No tokens are fractionalised already
     * - Token state is not Verified
     * - Token has been fractionalised already
     * - Caller is neither approved to transfer the NFTs nor is the fermion protocol
     *
     * @param _firstTokenId The starting token ID
     * @param _length The number of tokens to fractionalise
     * @param _depositAmount - the amount to deposit
     */
    function mintFractions(uint256 _firstTokenId, uint256 _length, uint256 _depositAmount) external {
        forwardCall(FNFT_FRACTION_MINT);
    }

    /**
     * @notice Mints additional fractions to be sold in the partial auction to fill the custodian vault.
     *
     * Emits AdditionalFractionsMinted event if successful.
     *
     * Reverts if:
     * - The caller is not the fermion protocol
     *
     * N.B. The protocol is trusted to mint the correct number of fractions
     *
     * @param _amount The number of fractions to mint
     */
    function mintAdditionalFractions(uint256 _amount) external {
        forwardCall(FNFT_FRACTION_MINT);
    }

    /**
     * @notice Migrates the fractions to the new ERC20 clone for the current epoch.
     * This function can be used only if the FermionFNFT was deployed in v1.0.1 or earlier.
     * Using this function on a contract deployed in v1.0.2 or later will revert since ERC20 balances are zero.
     *
     * Emits FractionsMigrated event if successful.
     *
     * Reverts if:
     * - Number of owners is zero
     * - Owner has no fractions
     * - Owner has already migrated
     *
     * @param _owners The array of owners to migrate the fractions for
     */
    function migrateFractions(address[] calldata _owners) external {
        forwardCall(FNFT_FRACTION_MINT);
    }

    /**
     * @notice Fractional owners can vote to start the auction for a specific token, even if the current bid is below the exit price.
     * They need to lock their fractions to vote. The fractions can be unlocked before the auction starts.
     * The fractions can be used to bid in the auction.
     * The locked votes guarantee to get the proceeds from the auction for the specific token.
     * It's possible to vote even if the auction is ongoing and lock the auction proceeds this way.
     * The auction is started when the total number of locked fractions reaches the unlock threshold.
     *
     * Emits a Voted event if successful.
     * Emits an AuctionStarted event if the auction is started.
     *
     * Reverts if:
     * - The caller is the current max bidder
     * - The number of fractions to vote is zero
     * - The caller does not have enough fractions to vote
     * - The token is not fractionalised
     * - All available fractions are already locked (either by vote or by the current winning bidder)
     * - The cumulative total votes is enough to start the auction but there is no active bid
     *
     * @param _tokenId The token Id
     * @param _fractionAmount The number of tokens to use to vote
     */
    function voteToStartAuction(uint256 _tokenId, uint256 _fractionAmount) external {
        bytes memory _startAuctionInternal = forwardCall(FNFT_PRICE_MANAGER);

        if (abi.decode(_startAuctionInternal, (bool))) {
            FNFT_BUYOUT_AUCTION.functionDelegateCall(
                abi.encodeCall(FermionBuyoutAuction.startAuctionInternal, (_tokenId))
            );
        }
    }

    /**
     * @notice Remove the vote to start the auction for a specific token. See `voteToStartAuction` for more details.
     *
     * Reverts if:
     * - The number of fractions to vote is zero
     * - The caller is the current max bidder
     * - The auction is already ongoing
     * - The caller tries to unlock more fractions than they have voted
     *
     * @param _tokenId The token Id
     * @param _fractionAmount The number of tokens to use to vote
     */
    function removeVoteToStartAuction(uint256 _tokenId, uint256 _fractionAmount) external {
        forwardCall(FNFT_PRICE_MANAGER);
    }

    /**
     * @notice Adjusts the voter's records on transfer by removing votes if the remaining balance cannot support them.
     *         This ensures the proposal's vote count remains accurate when fractions are transferred.
     *
     * @dev This function is called by the FermionFractionsERC20 contract after a transfer occurs.
     *      If the voter has no active votes or the current proposal is not active, no adjustments are made.
     *      If caller of the function is not the current epoch's ERC20 clone contract, no votes are adjusted.
     *
     * @param from The address of the sender whose votes may need adjustment.
     * @param amount The number of fractions being transferred.
     */
    function adjustVotesOnTransfer(address from, uint256 amount) external {
        forwardCall(FNFT_PRICE_MANAGER);
    }

    /**
     * @notice Starts the auction for a specific fractionalized token. Can be called by anyone.
     *
     * Emits:
     * - `AuctionStarted` event indicating the start of the auction.
     *
     * Reverts:
     * - `TokenNotFractionalised` if the specified token has not been fractionalized.
     * - `AuctionOngoing` if the auction is already ongoing or has transitioned to a state other than `NotStarted`.
     * - `BidBelowExitPrice` if the highest bid is below the required exit price set for the auction.
     *
     * @param _tokenId The ID of the fractionalized token for which the auction is being started.
     */
    function startAuction(uint256 _tokenId) external {
        forwardCall(FNFT_BUYOUT_AUCTION);
    }

    /**
     * @notice Participate in the auction for a specific token.
     *
     * Emits a Bid event if successful.
     *
     * Reverts if:
     * - The price is less than a minimal increment above the existing bid
     * - The auction has ended
     * - The caller does not pay the price
     *
     * @param _tokenId The token Id
     * @param _price The bidding price
     * @param _fractions The number of fractions to use for the bid, in addition to the fractions already locked during the votes
     */
    function bid(uint256 _tokenId, uint256 _price, uint256 _fractions) external payable nonReentrant {
        forwardCall(FNFT_BUYOUT_AUCTION);
    }

    /**
     * @notice Remove a bid from the auction. This is possible only if the auction has not started yet.
     *
     * Emits a Bid event with zero arguments if successful.
     *
     * Reverts if:
     * - The auction has started
     * - The auction has not started yet, but the bid locktime has not passed yet
     * - The caller is not the max bidder
     *
     * @param _tokenId The token Id
     */
    function removeBid(uint256 _tokenId) external {
        forwardCall(FNFT_BUYOUT_AUCTION);
    }

    /**
     * @notice Claim the F-NFT after the auction has ended.
     *
     * Emits a Redeemed event if successful.
     *
     * Reverts if:
     * - The auction has not started yet or is still ongoing
     * - The caller is not the max bidder
     *
     * @param _tokenId The token Id
     */
    function redeem(uint256 _tokenId) external {
        forwardCall(FNFT_BUYOUT_AUCTION);
    }

    /**
     * @notice Claim the specific auction proceeds if the user has voted to start the auction.
     *
     * Emits a Claimed event if successful.
     *
     * Reverts if:
     * - The auction has not started yet or is still ongoing
     * - The caller has no fractions locked
     * - The caller has no less fractions locked than the amount to claim
     *
     * @param _tokenId The token Id
     * @param _auctionIndex The auction index (if multiple auctions for the same F-NFT took place)
     * @param _additionalFractions Number of fractions to exchange for auction proceeds (in addition to the locked fractions)
     */
    function claimWithLockedFractions(uint256 _tokenId, uint256 _auctionIndex, uint256 _additionalFractions) external {
        forwardCall(FNFT_BUYOUT_AUCTION);
    }

    /**
     * @notice Claim the auction proceeds of all finalized auctions.
     * This withdraws only the proceeds of already finalized auctions.
     * To finalize an auction, one must call either `redeem`, `finalizeAndClaim` or `claimWithLockedFractions`.
     *
     * Emits a Claimed event if successful.
     *
     * Reverts if:
     * - The amount to claim is zero
     * - The caller has less fractions available than the amount to claim
     *
     * @param _fractions Number of fractions to exchange for auction proceeds
     */
    function claim(uint256 _fractions) public {
        forwardCall(FNFT_BUYOUT_AUCTION);
    }

    /**
     * @notice Claim the auction proceeds of all finalized auctions from a specific epoch.
     * This withdraws only the proceeds of already finalized auctions for a specific epoch.
     * To finalize an auction, one must call either `redeem`, `finalizeAndClaim` or `claimWithLockedFractions`.
     *
     * Emits a ClaimedFromEpoch event if successful.
     *
     * Reverts if:
     * - The amount to claim is zero
     * - The caller has less fractions available than the amount to claim
     *
     * @param _fractions Number of fractions to exchange for auction proceeds
     * @param _epoch The epoch to claim from
     */
    function claimFromEpoch(uint256 _fractions, uint256 _epoch) public {
        forwardCall(FNFT_BUYOUT_AUCTION);
    }

    /**
     * @notice Finalize the auction for tokenId and claim the auction proceeds of all finalized auctions.
     * Use this if some auction ended, but was not finalized yet.
     *
     * Emits a Claimed event if successful.
     *
     * Reverts if:
     * - The amount to claim is zero
     * - The caller has less fractions available than the amount to claim
     *
     * @param _tokenId The token Id
     * @param _fractions Number of fractions to exchange for auction proceeds
     */
    function finalizeAndClaim(uint256 _tokenId, uint256 _fractions) external {
        forwardCall(FNFT_BUYOUT_AUCTION);
    }

    /**
     * @notice Updates the exit price using either an oracle or a governance proposal.
     *         If the oracle provides a valid price, it is updated directly; otherwise,
     *         a governance proposal is created.
     *
     * @dev If an oracle is set, the price is fetched and used if valid. Anyone can update
     *      the price if oracle has bee configured.
     *
     * Emits:
     * - `ExitPriceUpdated` if the exit price is updated via the oracle.
     * - `PriceUpdateProposalCreated` if a governance proposal is created.
     *
     * Reverts:
     * - `OnlyFractionOwner` if the caller is not a fraction owner.
     * - `InvalidQuorumPercent` if the `quorumPercent` is outside the allowed range.
     * - `InvalidVoteDuration` if the `voteDuration` is outside the allowed range.
     * - `OngoingProposalExists` if there is an active proposal.
     * - `OracleInternalError` if the oracle's `getPrice` reverts with an error different from `InvalidPrice`.
     * - `PriceOracleNotWhitelisted` if the oracle is not whitelisted in the registry.
     *
     * @param _newPrice The proposed new exit price.
     * @param _quorumPercent The required quorum percentage for the governance proposal (in basis points).
     * @param _voteDuration The duration of the governance proposal in seconds.
     */
    function updateExitPrice(uint256 _newPrice, uint256 _quorumPercent, uint256 _voteDuration) external {
        forwardCall(FNFT_PRICE_MANAGER);
    }

    /**
     * @notice Allows a fraction owner to vote on the current active proposal.
     *         If the caller has acquired additional fractions, the vote will be updated
     *         to include the newly acquired fractions.
     *
     * @dev The caller must vote with all fractions they own at the time of calling.
     *      If the caller has already voted, the vote must match the previous choice
     *      (YES or NO). Additional votes are automatically added to the previous choice.
     *
     * Emits:
     * - `PriceUpdateVoted` when a fraction owner casts or updates their vote.
     *
     * Reverts:
     * - `ProposalNotActive` if the proposal is not active.
     * - `NoVotingPower` if the caller has no fractions to vote with.
     * - `ConflictingVote` if the caller attempts to vote differently from their previous vote.
     * - `AlreadyVoted` if the caller has already voted and has no additional fractions to contribute.
<<<<<<< HEAD
     *
=======
     * - `InvalidProposalId` if the provided proposalId doesn't match the current active proposal.
>>>>>>> 70917747
     * @param _proposalId The ID of the proposal to vote on.
     * @param _voteYes True to vote YES, false to vote NO.
     */
    function voteOnProposal(uint256 _proposalId, bool _voteYes) external {
        forwardCall(FNFT_PRICE_MANAGER);
    }

    /**
     * @notice Allows a voter to explicitly remove their vote on an active proposal.
     *
     * @dev removes the complete vote count for the msg.sender
     *
     * Emits:
     * - `PriceUpdateVoteRemoved` when a vote is successfully removed.
     *
     * Reverts:
     * - `ProposalNotActive` if the proposal is not active.
     * - `NoVotingPower` if the caller has no votes recorded on the active proposal.
     *
     * @param _proposalId The ID of the proposal to remove the vote from.
     */
    function removeVoteOnProposal(uint256 _proposalId) external {
        forwardCall(FNFT_PRICE_MANAGER);
    }

    /**
     * @notice Claim native funds stored from bid refunds
     *
     * Reverts if:
     * - No native funds available to claim
     * - Native transfer fails
     */
    function claimNativeBidFunds() external {
        forwardCall(FNFT_BUYOUT_AUCTION);
    }

    /**
     * @notice Returns the address of the ERC20 clone for a specific epoch
     * Users should interact with this contract directly for ERC20 operations
     *
     * @param _epoch The epoch
     * @return The address of the ERC20 clone
     */
    function getERC20CloneAddress(uint256 _epoch) public view returns (address) {
        FermionTypes.FermionFractionsStorage storage fractionStorage = Common._getFermionFractionsStorage();
        if (_epoch >= fractionStorage.epochToClone.length) {
            return address(0);
        }
        address cloneAddress = fractionStorage.epochToClone[_epoch];
        return cloneAddress;
    }

    /**
     * @notice Returns the buyout auction parameters for an arbitrary epoch
     */
    function getBuyoutAuctionParameters(
        uint256 _epoch
    ) external view returns (FermionTypes.BuyoutAuctionParameters memory) {
        return Common._getBuyoutAuctionStorage(_epoch).auctionParameters;
    }

    /**
     * @notice Returns the latest auction details for current epoch
     *
     * @param _tokenId The token Id
     * @return auction The auction details
     */
    function getAuctionDetails(uint256 _tokenId) external view returns (FermionTypes.AuctionDetails memory) {
        return
            Common
                .getLastAuction(
                    _tokenId,
                    Common._getBuyoutAuctionStorage(Common._getFermionFractionsStorage().currentEpoch)
                )
                .details;
    }

    /**
     * @notice Returns the current epoch
     */
    function getCurrentEpoch() external view returns (uint256) {
        return Common._getFermionFractionsStorage().currentEpoch;
    }

    /**
     * @notice Returns the total number of fractions for a specific epoch
     */
    function totalSupply(uint256 _epoch) public view returns (uint256) {
        FermionTypes.FermionFractionsStorage storage fractionStorage = Common._getFermionFractionsStorage();
        if (_epoch >= fractionStorage.epochToClone.length) {
            return 0;
        }
        address erc20Clone = fractionStorage.epochToClone[_epoch];

        return FermionFractionsERC20(erc20Clone).totalSupply();
    }

    /**
     * @notice Returns the auction details for past auctions
     * @dev with each new epoch the auction index is reset to 0
     * @param _tokenId The token Id
     * @param _auctionIndex The auction index (if there are multiple auctions for the same F-NFT)
     * @param _epoch The epoch in which the auction took place
     * @return auction The auction details
     */
    function getPastAuctionDetails(
        uint256 _tokenId,
        uint256 _auctionIndex,
        uint256 _epoch
    ) external view returns (FermionTypes.AuctionDetails memory) {
        FermionTypes.Auction[] storage auctionList = Common
            ._getBuyoutAuctionStorage(_epoch)
            .tokenInfo[_tokenId]
            .auctions;
        uint256 numberOfAuctions = auctionList.length; // it can be greater than one if the item was fractionalized multiple times
        if (_auctionIndex >= numberOfAuctions) {
            revert InvalidAuctionIndex(_auctionIndex, numberOfAuctions);
        }

        return auctionList[_auctionIndex].details;
    }

    /**
     * @notice Returns the votes for a specific token
     *
     * @param _tokenId The token Id
     * @return totalVotes The total number of votes
     * @return threshold The threshold to start the auction
     * @return availableFractions The number of fractions available to vote
     */
    function getVotes(
        uint256 _tokenId
    ) external view returns (uint256 totalVotes, uint256 threshold, uint256 availableFractions) {
        FermionTypes.BuyoutAuctionStorage storage $ = Common._getBuyoutAuctionStorage(
            Common._getFermionFractionsStorage().currentEpoch
        );
        FermionTypes.Auction storage auction = Common.getLastAuction(_tokenId, $);

        uint256 fractionsPerToken = auction.details.totalFractions;
        if (fractionsPerToken == 0)
            fractionsPerToken = Common.liquidSupply(Common._getFermionFractionsStorage().currentEpoch) / $.nftCount;

        FermionTypes.Votes storage votes = auction.votes;
        totalVotes = votes.total;
        availableFractions = fractionsPerToken - totalVotes;
        threshold = (fractionsPerToken * $.auctionParameters.unlockThreshold) / HUNDRED_PERCENT;
    }

    /**
     * @notice Returns the locked votes for a specific token
     *
     * @param _tokenId The token Id
     * @return lockedVotes The locked votes
     */
    function getIndividualLockedVotes(uint256 _tokenId, address _voter) external view returns (uint256) {
        return
            Common
                .getLastAuction(
                    _tokenId,
                    Common._getBuyoutAuctionStorage(Common._getFermionFractionsStorage().currentEpoch)
                )
                .votes
                .individual[_voter];
    }

    /**
     * @notice Returns details of a specific proposal from current epoch.
     *
     * @return newExitPrice The proposed exit price.
     * @return votingDeadline The deadline for voting.
     * @return quorumPercent The required quorum percentage.
     * @return yesVotes The number of votes in favor.
     * @return noVotes The number of votes against.
     * @return state The state of the proposal (Active, Executed, or Failed).
     */
    function getProposalDetails(
        uint256 _proposalId
    )
        external
        view
        returns (
            uint256 newExitPrice,
            uint256 votingDeadline,
            uint256 quorumPercent,
            uint256 yesVotes,
            uint256 noVotes,
            FermionTypes.PriceUpdateProposalState state
        )
    {
        FermionTypes.PriceUpdateProposal storage proposal = Common
            ._getBuyoutAuctionStorage(Common._getFermionFractionsStorage().currentEpoch)
            .priceUpdateProposals[_proposalId];
        return (
            proposal.newExitPrice,
            proposal.votingDeadline,
            proposal.quorumPercent,
            proposal.yesVotes,
            proposal.noVotes,
            proposal.state
        );
    }

    /**
     * @notice Returns the vote details for a specific voter in the current proposal.
     *
     * @param _voter The address of the voter.
     * @return voterDetails The details of the voter's vote.
     */
    function getVoterDetails(address _voter) external view returns (FermionTypes.PriceUpdateVoter memory) {
        return Common._getBuyoutAuctionStorage(Common._getFermionFractionsStorage().currentEpoch).voters[_voter];
    }

    /**
     * @notice Returns the liquid number of fractions for current epoch. Represents fractions of F-NFTs that are fractionalised
     */
    function liquidSupply() public view returns (uint256) {
        return Common.liquidSupply(Common._getFermionFractionsStorage().currentEpoch);
    }

    /**
     * @notice Get the amount of native funds available for claim from bid refunds
     * @param _claimer The address to check
     * @return The amount available for claim
     */
    function getNativeBidClaimAmount(address _claimer) external view returns (uint256) {
        return NativeClaims._getClaimAmount(_claimer);
    }

    /**
     * @notice Forwards the delegate call to target, using full calldata.
     *
     * @param _target The implementation address of the voter.
     */
    function forwardCall(address _target) internal returns (bytes memory) {
        return _target.functionDelegateCall(msg.data); // not using _msgData() since the target contract must handle context properly
    }
}<|MERGE_RESOLUTION|>--- conflicted
+++ resolved
@@ -378,11 +378,7 @@
      * - `NoVotingPower` if the caller has no fractions to vote with.
      * - `ConflictingVote` if the caller attempts to vote differently from their previous vote.
      * - `AlreadyVoted` if the caller has already voted and has no additional fractions to contribute.
-<<<<<<< HEAD
-     *
-=======
      * - `InvalidProposalId` if the provided proposalId doesn't match the current active proposal.
->>>>>>> 70917747
      * @param _proposalId The ID of the proposal to vote on.
      * @param _voteYes True to vote YES, false to vote NO.
      */
