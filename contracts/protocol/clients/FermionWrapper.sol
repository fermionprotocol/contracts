// SPDX-License-Identifier: GPL-3.0-or-later
pragma solidity 0.8.24;

import { FermionTypes } from "../domain/Types.sol";
import { FermionGeneralErrors } from "../domain/Errors.sol";
import { Common } from "./Common.sol";
import { SeaportWrapper } from "./SeaportWrapper.sol";
import { IFermionWrapper } from "../interfaces/IFermionWrapper.sol";
import { FermionFNFTBase } from "./FermionFNFTBase.sol";

import { IERC721 } from "@openzeppelin/contracts/token/ERC721/IERC721.sol";
import { SafeERC20 } from "@openzeppelin/contracts/token/ERC20/utils/SafeERC20.sol";
import { IERC20 } from "@openzeppelin/contracts/token/ERC20/IERC20.sol";
import { IWrappedNative } from "../interfaces/IWrappedNative.sol";
import { OwnableUpgradeable as Ownable } from "@openzeppelin/contracts-upgradeable/access/OwnableUpgradeable.sol";
import { Address } from "@openzeppelin/contracts/utils/Address.sol";

import "seaport-types/src/lib/ConsiderationStructs.sol" as SeaportTypes;

/**
 * @title FermionWrapper
 * @notice Wraps Boson Vouchers so they can be used with external price discovery mechanism
 *
 * It makes delegatecalls to marketplace specific wrapper implementations
 *
 */
contract FermionWrapper is FermionFNFTBase, Ownable, IFermionWrapper {
    using SafeERC20 for IERC20;
    using Address for address;
    IWrappedNative private immutable WRAPPED_NATIVE;
    address private immutable SEAPORT_WRAPPER;

    /**
     * @notice Constructor
     *
     */
    constructor(
        address _bosonPriceDiscovery,
        address _seaportWrapper,
        address _wrappedNative
    ) FermionFNFTBase(_bosonPriceDiscovery) {
        if (_wrappedNative == address(0)) revert FermionGeneralErrors.InvalidAddress();
        WRAPPED_NATIVE = IWrappedNative(_wrappedNative);
        SEAPORT_WRAPPER = _seaportWrapper;
    }

    /**
     * @notice Initializes the contract
     *
     * Reverts if:
     * - Contract is already initialized
     *
     * @param _owner The address of the owner
     */
    function initializeWrapper(address _owner) internal virtual {
        __Ownable_init(_owner);
        SEAPORT_WRAPPER.functionDelegateCall(abi.encodeCall(SeaportWrapper.wrapOpenSea, ()));
    }

    /**
     * @notice Transfers the contract ownership to a new owner
     *
     * Reverts if:
     * - Caller is not the Fermion Protocol
     *
     * N.B. transferring ownership to 0 are allowed, since they can still be change via Fermion Protocol
     *
     * @param _newOwner The address of the new owner
     */
    function transferOwnership(address _newOwner) public virtual override(Ownable, IFermionWrapper) {
        if (fermionProtocol != _msgSender()) {
            revert OwnableUnauthorizedAccount(_msgSender());
        }
        _transferOwnership(_newOwner);
    }

    /**
     * @notice Wraps the vouchers, transfer true vouchers to this contract and mint wrapped vouchers
     *
     * Reverts if:
     * - Caller does not own the Boson rNFTs
     *
     * @param _firstTokenId The first token id.
     * @param _length The number of tokens to wrap.
     * @param _to The address to mint the wrapped tokens to.
     */
    function wrapForAuction(uint256 _firstTokenId, uint256 _length, address _to) external {
        wrap(_firstTokenId, _length, _to);
    }

    /**
     * @notice Unwraps the voucher, finalizes the auction, transfers the Boson rNFT to Fermion Protocol and F-NFT to the buyer
     *
     * @param _tokenId The token id.
     * @param _buyerOrder The Seaport buyer order.
     */
    function unwrap(uint256 _tokenId, SeaportTypes.AdvancedOrder calldata _buyerOrder) external {
        unwrap(_tokenId);

        finalizeAuction(_tokenId, _buyerOrder);

        // Transfer token to protocol
        // N.B. currently price is always 0. This is a placeholder for future use, when other PD mechanisms will be supported
        // _exchangeToken and _price should be returned from finalizeAuction
        // if (_price > 0) {
        //     IERC20(_exchangeToken).safeTransfer(BP_PRICE_DISCOVERY, _price);
        // }
    }

    /**
     * @notice Unwraps the voucher, but skip the OS auction and leave the F-NFT with the seller
     *
     * @param _tokenId The token id.
     */
    function unwrapToSelf(uint256 _tokenId, address _exchangeToken, uint256 _verifierFee) external {
        unwrap(_tokenId);

        if (_verifierFee > 0) {
            if (_exchangeToken == address(0)) {
                WRAPPED_NATIVE.deposit{ value: _verifierFee }();
                WRAPPED_NATIVE.transfer(BP_PRICE_DISCOVERY, _verifierFee);
            } else {
                IERC20(_exchangeToken).safeTransfer(BP_PRICE_DISCOVERY, _verifierFee);
            }
        }
    }

    /**
     * @notice Puts the F-NFT from wrapped to unverified state and transfers Boson rNFT to fermion protocol
     *
     * @param _tokenId The token id.
     */
    function unwrap(uint256 _tokenId) internal {
<<<<<<< HEAD
        Common.checkStateAndCaller(_tokenId, FermionTypes.TokenState.Wrapped, msg.sender, BP_PRICE_DISCOVERY); // No need to use _msgSender(). BP_PRICE_DISCOVERY does not use meta transactions
=======
        Common.checkStateAndCaller(_tokenId, FermionTypes.TokenState.Unwrapping, BP_PRICE_DISCOVERY);
>>>>>>> 84864c79

        Common.changeTokenState(_tokenId, FermionTypes.TokenState.Unverified); // Moving to next state, also enabling the transfer and prevent reentrancy

        // transfer Boson Voucher to Fermion protocol. Not using safeTransferFrom since we are sure Fermion Protocol can handle the voucher
        IERC721(voucherAddress).transferFrom(address(this), fermionProtocol, _tokenId);
    }

    /**
     * @notice Prepares data to finalize the auction using Seaport
     *
     * @param _tokenId The token id.
     * @param _buyerOrder The Seaport buyer order.
     */
    function finalizeAuction(uint256 _tokenId, SeaportTypes.AdvancedOrder calldata _buyerOrder) internal {
        address wrappedVoucherOwner = ownerOf(_tokenId); // tokenId can be taken from buyer order

        uint256 _price = _buyerOrder.parameters.offer[0].startAmount;
        if (_price == 0) {
            // Skip the call to seaport
            // This is possible only if verifier fee is 0, and nothing has to be encumbered by the Boson Protocol
            // Only transfer the wrapped NFT to the buyer. Signature is not verified, since no buyer's funds are moved
            // In practice, OpensSea will not allow this, since they do not allow 0 price auctions
            address buyer = _buyerOrder.parameters.offerer;
            _safeTransfer(wrappedVoucherOwner, buyer, _tokenId);
            return;
        }

        SEAPORT_WRAPPER.functionDelegateCall(
            abi.encodeCall(SeaportWrapper.finalizeOpenSeaAuction, (_tokenId, _buyerOrder))
        );
    }

    /**
     * @notice Wrapped vouchers cannot be transferred. To transfer them, invoke a function that unwraps them first.
     *
     *
     * @param _to The address to transfer the wrapped tokens to.
     * @param _tokenId The token id.
     * @param _auth The address that is allowed to transfer the token.
     */
    function _update(address _to, uint256 _tokenId, address _auth) internal virtual override returns (address) {
        return
            abi.decode(
                SEAPORT_WRAPPER.functionDelegateCall(abi.encodeCall(SeaportWrapper.updateHook, (_to, _tokenId, _auth))),
                (address)
            );
    }

    /**
     * @notice Wraps the vouchers, transfer true vouchers to this contract and mint wrapped vouchers
     *
     * @param _firstTokenId The first token id.
     * @param _length The number of tokens to wrap.
     * @param _to The address to mint the wrapped tokens to.
     */
    function wrap(uint256 _firstTokenId, uint256 _length, address _to) internal {
        for (uint256 i = 0; i < _length; i++) {
            uint256 tokenId = _firstTokenId + i;

            // Transfer vouchers to this contract
            // Not using safeTransferFrom since this contract is the recipient and we are sure it can handle the vouchers
            IERC721(voucherAddress).transferFrom(_msgSender(), address(this), tokenId);

            // Mint to the specified address
            _safeMint(_to, tokenId);
        }
    }

    receive() external payable {}
}<|MERGE_RESOLUTION|>--- conflicted
+++ resolved
@@ -131,11 +131,7 @@
      * @param _tokenId The token id.
      */
     function unwrap(uint256 _tokenId) internal {
-<<<<<<< HEAD
-        Common.checkStateAndCaller(_tokenId, FermionTypes.TokenState.Wrapped, msg.sender, BP_PRICE_DISCOVERY); // No need to use _msgSender(). BP_PRICE_DISCOVERY does not use meta transactions
-=======
-        Common.checkStateAndCaller(_tokenId, FermionTypes.TokenState.Unwrapping, BP_PRICE_DISCOVERY);
->>>>>>> 84864c79
+        Common.checkStateAndCaller(_tokenId, FermionTypes.TokenState.Unwrapping, msg.sender, BP_PRICE_DISCOVERY); // No need to use _msgSender(). BP_PRICE_DISCOVERY does not use meta transactions
 
         Common.changeTokenState(_tokenId, FermionTypes.TokenState.Unverified); // Moving to next state, also enabling the transfer and prevent reentrancy
 
