--- conflicted
+++ resolved
@@ -17,18 +17,13 @@
 /**
  * @dev Buyout auction
  */
-<<<<<<< HEAD
-contract FermionBuyoutAuction is FermionFNFTBase, FermionErrors, FundsManager, IFermionFractionsEvents {
-=======
 contract FermionBuyoutAuction is
-    ContextUpgradeable,
     FermionFNFTBase,
     FermionErrors,
     FundsManager,
     IFermionBuyoutAuction,
     IFermionFractionsEvents
 {
->>>>>>> 52dc79e9
     using Address for address;
     constructor(
         address _bosonPriceDiscovery,
@@ -391,17 +386,13 @@
         uint256 auctionEnd = block.timestamp + $.auctionParameters.duration;
         auctionDetails.timer = auctionEnd;
 
-<<<<<<< HEAD
-        int256 releasedFromCustodianVault = IFermionCustodyVault(FERMION_PROTOCOL).removeItemFromCustodianOfferVault(
-=======
         uint256 fractionsPerToken = Common.liquidSupply(currentEpoch) / $.nftCount;
         auctionDetails.totalFractions = fractionsPerToken;
 
         $.pendingRedeemableSupply += fractionsPerToken;
         $.nftCount--;
 
-        int256 releasedFromCustodianVault = IFermionCustodyVault(fermionProtocol).removeItemFromCustodianOfferVault(
->>>>>>> 52dc79e9
+        int256 releasedFromCustodianVault = IFermionCustodyVault(FERMION_PROTOCOL).removeItemFromCustodianOfferVault(
             _tokenId,
             auctionEnd
         );
