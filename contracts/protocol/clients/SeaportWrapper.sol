--- conflicted
+++ resolved
@@ -200,7 +200,6 @@
 
         mapping(uint256 => uint256) storage fixedPrice = Common._getFermionCommonStorage().fixedPrice;
 
-<<<<<<< HEAD
         SeaportTypes.ItemType itemType = _exchangeToken == address(0)
             ? SeaportTypes.ItemType.NATIVE
             : SeaportTypes.ItemType.ERC20;
@@ -209,18 +208,6 @@
                 2 + _royaltyInfo.recipients.length
             );
             uint256 reducedPrice;
-=======
-        uint16 openSeaFeePercentage = IFermionConfig(fermionProtocol).getOpenSeaFeePercentage();
-
-        for (uint256 i; i < _prices.length; ++i) {
-            uint256 tokenId = _firstTokenId + i;
-            uint256 tokenPrice = _prices[i];
-            if (tokenPrice == 0) revert WrapperErrors.ZeroPriceNotAllowed(); // although it is possible to validate zero price offer, it's impossible to fulfill it
-            uint256 reducedPrice = tokenPrice - (tokenPrice * openSeaFeePercentage) / HUNDRED_PERCENT;
-            fixedPrice[tokenId] = reducedPrice;
-
-            // Create order
->>>>>>> 620fb8e1
             SeaportTypes.OfferItem[] memory offer = new SeaportTypes.OfferItem[](1);
 
             {
@@ -238,7 +225,8 @@
                 });
 
                 {
-                    uint256 openSeaFee = (tokenPrice * OS_FEE_PERCENTAGE) / HUNDRED_PERCENT;
+                    uint256 openSeaFee = (tokenPrice * IFermionConfig(fermionProtocol).getOpenSeaFeePercentage()) /
+                        HUNDRED_PERCENT;
                     reducedPrice = tokenPrice - openSeaFee;
 
                     consideration[1] = SeaportTypes.ConsiderationItem({
