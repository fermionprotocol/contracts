// SPDX-License-Identifier: GPL-3.0-or-later
pragma solidity 0.8.24;

import { FermionGeneralErrors, WrapperErrors } from "../domain/Errors.sol";
import { FermionFNFTBase } from "./FermionFNFTBase.sol";
import { HUNDRED_PERCENT } from "../domain/Constants.sol";
import { Common } from "./Common.sol";
import { IFermionConfig } from "../interfaces/IFermionConfig.sol";

import { SeaportInterface } from "seaport-types/src/interfaces/SeaportInterface.sol";
import "seaport-types/src/lib/ConsiderationStructs.sol" as SeaportTypes;
import { FermionTypes } from "../domain/Types.sol";

/**
 * @title SeaportWrapper
 * @notice Methods for wrapping and unwrapping the Boson rNFTs and use them with OpenSea
 *
 * This contract supports two use cases:
 * - Wrapped vouchers owned by the seller can be used in OpenSea auctions (the auction must be created directly on OpenSea).
 * - This contract can be used to create a fixed price sales, where owner is this contract.
 *
 */
contract SeaportWrapper is FermionFNFTBase {
    struct SeaportConfig {
        address seaport;
        address openSeaConduit;
        bytes32 openSeaConduitKey;
        address openSeaSignedZone;
        bytes32 openSeaZoneHash;
        address payable openSeaRecipient;
    }

    struct FixedPriceParams {
        uint16 openSeaFeePercentage;
        SeaportTypes.ItemType itemType;
    }

    address private immutable SEAPORT;

    // OpenSea Conduit
    address private immutable OS_CONDUIT;
    bytes32 private immutable OS_CONDUIT_KEY;
    address private immutable OS_SIGNED_ZONE;
    bytes32 private immutable OS_ZONE_HASH;
    address payable private immutable OS_RECIPIENT;

    /**
     * @notice Constructor
     *
     */
    constructor(
        address _bosonPriceDiscovery,
        address _fermionProtocol,
        SeaportConfig memory _seaportConfig
    ) FermionFNFTBase(_bosonPriceDiscovery, _fermionProtocol) {
        if (_seaportConfig.seaport == address(0)) revert FermionGeneralErrors.InvalidAddress();

        SEAPORT = _seaportConfig.seaport;
        OS_CONDUIT = _seaportConfig.openSeaConduit == address(0)
            ? _seaportConfig.seaport
            : _seaportConfig.openSeaConduit;
        OS_CONDUIT_KEY = _seaportConfig.openSeaConduitKey;
        OS_SIGNED_ZONE = _seaportConfig.openSeaSignedZone;
        OS_ZONE_HASH = _seaportConfig.openSeaZoneHash;
        OS_RECIPIENT = _seaportConfig.openSeaRecipient;
    }

    function wrapOpenSea() external {
        _setApprovalForAll(address(this), OS_CONDUIT, true);
    }

    /**
     * @notice Prepares data to finalize the auction using Seaport
     *
     * It ASSUMES that the buyer order matches the buyer order from OpenSea. If this changes, the contract must be updated.
     * Buyer order parameters are validate in the Fermion Protocol before calling this function.
     *
     * @param _tokenId The token id.
     * @param _buyerOrder The Seaport buyer order.
     */
    function finalizeOpenSeaAuction(uint256 _tokenId, SeaportTypes.AdvancedOrder calldata _buyerOrder) external {
        address wrappedVoucherOwner = _ownerOf(_tokenId); // tokenId can be taken from buyer order

        uint256 _price = _buyerOrder.parameters.offer[0].startAmount;
        uint256 _openSeaFee = _buyerOrder.parameters.consideration[1].startAmount;

        uint256 reducedPrice = _price - _openSeaFee;

        // reduce the price by the royalties
        for (uint256 i = 2; i < _buyerOrder.parameters.consideration.length; i++) {
            reducedPrice -= _buyerOrder.parameters.consideration[i].startAmount;
        }

        address exchangeToken = _buyerOrder.parameters.offer[0].token;

        // prepare match advanced order. Can this be optimized with some simpler order?
        // caller must supply buyers signed order (_buyerOrder)
        SeaportTypes.OfferItem[] memory offer = new SeaportTypes.OfferItem[](1);
        offer[0] = SeaportTypes.OfferItem({
            itemType: SeaportTypes.ItemType.ERC721,
            token: address(this),
            identifierOrCriteria: _tokenId,
            startAmount: 1,
            endAmount: 1
        });

        SeaportTypes.ConsiderationItem[] memory consideration = new SeaportTypes.ConsiderationItem[](2);
        consideration[0] = SeaportTypes.ConsiderationItem({
            itemType: _buyerOrder.parameters.offer[0].itemType,
            token: exchangeToken,
            identifierOrCriteria: 0,
            startAmount: reducedPrice,
            endAmount: reducedPrice,
            recipient: payable(BP_PRICE_DISCOVERY)
        });

        SeaportTypes.AdvancedOrder memory wrapperOrder = SeaportTypes.AdvancedOrder({
            parameters: SeaportTypes.OrderParameters({
                offerer: address(this),
                zone: address(0),
                offer: offer,
                consideration: consideration,
                orderType: SeaportTypes.OrderType.FULL_OPEN,
                startTime: _buyerOrder.parameters.startTime,
                endTime: _buyerOrder.parameters.endTime,
                zoneHash: bytes32(0),
                salt: 0,
                conduitKey: OS_CONDUIT_KEY,
                totalOriginalConsiderationItems: 1
            }),
            numerator: 1,
            denominator: 1,
            signature: "",
            extraData: ""
        });

        SeaportTypes.AdvancedOrder[] memory orders = new SeaportTypes.AdvancedOrder[](2);
        orders[0] = _buyerOrder;
        orders[1] = wrapperOrder;

        SeaportTypes.Fulfillment[] memory fulfillments = new SeaportTypes.Fulfillment[](
            _buyerOrder.parameters.consideration.length + 1
        );

        // NFT from seller to buyer
        fulfillments[0] = SeaportTypes.Fulfillment({
            offerComponents: new SeaportTypes.FulfillmentComponent[](1),
            considerationComponents: new SeaportTypes.FulfillmentComponent[](1)
        });
        fulfillments[0].offerComponents[0] = SeaportTypes.FulfillmentComponent({ orderIndex: 1, itemIndex: 0 });
        fulfillments[0].considerationComponents[0] = SeaportTypes.FulfillmentComponent({ orderIndex: 0, itemIndex: 0 });

        // Payment from buyer to seller
        fulfillments[1] = SeaportTypes.Fulfillment({
            offerComponents: new SeaportTypes.FulfillmentComponent[](1),
            considerationComponents: new SeaportTypes.FulfillmentComponent[](1)
        });
        fulfillments[1].offerComponents[0] = SeaportTypes.FulfillmentComponent({ orderIndex: 0, itemIndex: 0 });
        fulfillments[1].considerationComponents[0] = SeaportTypes.FulfillmentComponent({ orderIndex: 1, itemIndex: 0 });

        uint256 orderParamsConsiderationLength = _buyerOrder.parameters.consideration.length;
        // Payment from buyer to OpenSea and royalty recipients
        for (uint256 i = 1; i < orderParamsConsiderationLength; ++i) {
            fulfillments[i + 1] = SeaportTypes.Fulfillment({
                offerComponents: new SeaportTypes.FulfillmentComponent[](1),
                considerationComponents: new SeaportTypes.FulfillmentComponent[](1)
            });
            fulfillments[i + 1].offerComponents[0] = SeaportTypes.FulfillmentComponent({ orderIndex: 0, itemIndex: 0 });
            fulfillments[i + 1].considerationComponents[0] = SeaportTypes.FulfillmentComponent({
                orderIndex: 0,
                itemIndex: i
            });
        }

        // transfer to itself to finalize the auction
        _transfer(wrappedVoucherOwner, address(this), _tokenId);

        SeaportInterface(SEAPORT).matchAdvancedOrders(
            orders,
            new SeaportTypes.CriteriaResolver[](0),
            fulfillments,
            address(this)
        );
    }

    /**
     * @notice List fixed price orders on OpenSea. This contract is the owner and creates the openSea order using the validate function on Seaport.
     *
     * N.B. if an order is cancelled, it cannot be listed again with the same price and end time since all other parameters (including the salt) are the same.
     * Changing the price or end time will allow the order to be listed again.
     *
     * @param _firstTokenId The first token id.
     * @param _prices The prices for each token.
     * @param _endTimes The end times for each token.
     * @param _royaltyInfo The royalty info.
     * @param _exchangeToken The token to be used for the exchange.
     */
    function listFixedPriceOrders(
        uint256 _firstTokenId,
        uint256[] calldata _prices,
        uint256[] calldata _endTimes,
        FermionTypes.RoyaltyInfo calldata _royaltyInfo,
        address _exchangeToken
    ) external {
        SeaportTypes.Order[] memory orders = new SeaportTypes.Order[](_prices.length);

        mapping(uint256 => uint256) storage fixedPrice = Common._getFermionCommonStorage().fixedPrice;

        FixedPriceParams memory params = FixedPriceParams({
            openSeaFeePercentage: IFermionConfig(fermionProtocol).getOpenSeaFeePercentage(),
            itemType: _exchangeToken == address(0) ? SeaportTypes.ItemType.NATIVE : SeaportTypes.ItemType.ERC20
        });

        for (uint256 i; i < _prices.length; ++i) {
            SeaportTypes.ConsiderationItem[] memory consideration = new SeaportTypes.ConsiderationItem[](
                2 + _royaltyInfo.recipients.length
            );
            uint256 reducedPrice;
            SeaportTypes.OfferItem[] memory offer = new SeaportTypes.OfferItem[](1);

            {
                uint256 tokenId = _firstTokenId + i;
                uint256 tokenPrice = _prices[i];
                if (tokenPrice == 0) revert WrapperErrors.ZeroPriceNotAllowed(); // although it is possible to validate zero price offer, it's impossible to fulfill it

                // Create order
                offer[0] = SeaportTypes.OfferItem({
                    itemType: SeaportTypes.ItemType.ERC721,
                    token: address(this),
                    identifierOrCriteria: tokenId,
                    startAmount: 1,
                    endAmount: 1
                });

                {
<<<<<<< HEAD
                    uint256 openSeaFee = (tokenPrice * IFermionConfig(FERMION_PROTOCOL).getOpenSeaFeePercentage()) /
                        HUNDRED_PERCENT;
=======
                    uint256 openSeaFee = (tokenPrice * params.openSeaFeePercentage) / HUNDRED_PERCENT;
>>>>>>> 52dc79e9
                    reducedPrice = tokenPrice - openSeaFee;

                    consideration[1] = SeaportTypes.ConsiderationItem({
                        itemType: params.itemType,
                        token: _exchangeToken,
                        identifierOrCriteria: 0,
                        startAmount: openSeaFee, // If this is too small, OS won't show the order. This can happen if the price is too low.
                        endAmount: openSeaFee,
                        recipient: OS_RECIPIENT
                    });
                }

                for (uint256 j = 0; j < _royaltyInfo.recipients.length; j++) {
                    uint256 royaltyAmount = (_royaltyInfo.bps[j] * tokenPrice) / HUNDRED_PERCENT;
                    consideration[j + 2] = SeaportTypes.ConsiderationItem({
                        itemType: params.itemType,
                        token: _exchangeToken,
                        identifierOrCriteria: 0,
                        startAmount: royaltyAmount,
                        endAmount: royaltyAmount,
                        recipient: payable(_royaltyInfo.recipients[j])
                    });

                    reducedPrice -= royaltyAmount;
                }
                fixedPrice[tokenId] = reducedPrice;
            }

            consideration[0] = SeaportTypes.ConsiderationItem({
                itemType: params.itemType,
                token: _exchangeToken,
                identifierOrCriteria: 0,
                startAmount: reducedPrice,
                endAmount: reducedPrice,
                recipient: payable(address(this))
            });

            bool transferValidatorDisabled = Common._getFermionCommonStorage().transferValidator == address(0);

            orders[i] = SeaportTypes.Order({
                parameters: SeaportTypes.OrderParameters({
                    offerer: address(this),
                    zone: transferValidatorDisabled ? address(0) : OS_SIGNED_ZONE,
                    offer: offer,
                    consideration: consideration,
                    orderType: (transferValidatorDisabled || OS_SIGNED_ZONE == address(0))
                        ? SeaportTypes.OrderType.FULL_OPEN
                        : SeaportTypes.OrderType.FULL_RESTRICTED,
                    startTime: block.timestamp - 1 minutes,
                    endTime: _endTimes[i],
                    zoneHash: transferValidatorDisabled ? bytes32(0) : OS_ZONE_HASH,
                    salt: 0,
                    conduitKey: OS_CONDUIT_KEY,
                    totalOriginalConsiderationItems: 2 + _royaltyInfo.recipients.length
                }),
                signature: ""
            });
        }

        if (!SeaportInterface(SEAPORT).validate(orders)) revert WrapperErrors.UnsuccessfulExternalCall();
    }

    /**
     * @notice Cancel fixed price orders on OpenSea.
     *
     * Reverts if:
     * - The token id does not exist.
     * - The contract is not the owner of the token.
     *
     * @param _orders The orders to cancel.
     */
    function cancelFixedPriceOrders(SeaportTypes.OrderComponents[] calldata _orders) external {
        mapping(uint256 => uint256) storage fixedPrice = Common._getFermionCommonStorage().fixedPrice;
        for (uint256 i; i < _orders.length; ++i) {
            uint256 tokenId = _orders[i].offer[0].identifierOrCriteria;

            if (ownerOf(tokenId) != address(this))
                revert WrapperErrors.InvalidOwner(tokenId, address(this), ownerOf(tokenId));

            fixedPrice[tokenId] = 0;
        }

        if (!SeaportInterface(SEAPORT).cancel(_orders)) revert WrapperErrors.UnsuccessfulExternalCall();
    }
}<|MERGE_RESOLUTION|>--- conflicted
+++ resolved
@@ -207,7 +207,7 @@
         mapping(uint256 => uint256) storage fixedPrice = Common._getFermionCommonStorage().fixedPrice;
 
         FixedPriceParams memory params = FixedPriceParams({
-            openSeaFeePercentage: IFermionConfig(fermionProtocol).getOpenSeaFeePercentage(),
+            openSeaFeePercentage: IFermionConfig(FERMION_PROTOCOL).getOpenSeaFeePercentage(),
             itemType: _exchangeToken == address(0) ? SeaportTypes.ItemType.NATIVE : SeaportTypes.ItemType.ERC20
         });
 
@@ -233,12 +233,7 @@
                 });
 
                 {
-<<<<<<< HEAD
-                    uint256 openSeaFee = (tokenPrice * IFermionConfig(FERMION_PROTOCOL).getOpenSeaFeePercentage()) /
-                        HUNDRED_PERCENT;
-=======
                     uint256 openSeaFee = (tokenPrice * params.openSeaFeePercentage) / HUNDRED_PERCENT;
->>>>>>> 52dc79e9
                     reducedPrice = tokenPrice - openSeaFee;
 
                     consideration[1] = SeaportTypes.ConsiderationItem({
