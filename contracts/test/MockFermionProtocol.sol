--- conflicted
+++ resolved
@@ -56,7 +56,15 @@
         amountToRelease = _amount;
     }
 
-<<<<<<< HEAD
+    mapping(uint256 => string) public revisedMetadata;
+    function getRevisedMetadata(uint256 _tokenId) external view returns (string memory) {
+        return revisedMetadata[_tokenId];
+    }
+
+    function setRevisedMetadata(uint256 _tokenId, string memory _metadata) external {
+        revisedMetadata[_tokenId] = _metadata;
+    }
+
     function addPriceOracle(address oracleAddress, bytes32 identifier) external {
         require(oracleAddress != address(0), "Invalid oracle address");
         approvedOracles[oracleAddress] = identifier;
@@ -73,15 +81,6 @@
 
     function getPriceOracleIdentifier(address oracleAddress) external view returns (bytes32) {
         return approvedOracles[oracleAddress];
-=======
-    mapping(uint256 => string) public revisedMetadata;
-    function getRevisedMetadata(uint256 _tokenId) external view returns (string memory) {
-        return revisedMetadata[_tokenId];
-    }
-
-    function setRevisedMetadata(uint256 _tokenId, string memory _metadata) external {
-        revisedMetadata[_tokenId] = _metadata;
->>>>>>> 9efa563f
     }
 
     fallback() external payable {
