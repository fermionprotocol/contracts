--- conflicted
+++ resolved
@@ -57,15 +57,6 @@
         amountToRelease = _amount;
     }
 
-<<<<<<< HEAD
-    function collectRoyalties(uint256, uint256 _proceeds) external returns (uint256) {
-        IERC20(EXCHANGE_TOKEN).transfer(msg.sender, _proceeds - royalties);
-        return royalties;
-    }
-
-    function setRoyalties(uint256 _royalties) external {
-        royalties = _royalties;
-=======
     mapping(uint256 => string) public revisedMetadata;
     function getRevisedMetadata(uint256 _tokenId) external view returns (string memory) {
         return revisedMetadata[_tokenId];
@@ -91,7 +82,15 @@
 
     function getPriceOracleIdentifier(address oracleAddress) external view returns (bytes32) {
         return approvedOracles[oracleAddress];
->>>>>>> b7209457
+    }
+
+    function collectRoyalties(uint256, uint256 _proceeds) external returns (uint256) {
+        IERC20(EXCHANGE_TOKEN).transfer(msg.sender, _proceeds - royalties);
+        return royalties;
+    }
+
+    function setRoyalties(uint256 _royalties) external {
+        royalties = _royalties;
     }
 
     fallback() external payable {
