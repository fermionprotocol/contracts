// SPDX-License-Identifier: CC0-1.0
pragma solidity 0.8.24;

import { FermionTypes } from "../protocol/domain/Types.sol";
import { IERC20 } from "@openzeppelin/contracts/token/ERC20/IERC20.sol";

/**
 * @title MockFermionProtocol
 *
 * @notice A mock proxy contract acts as a Fermion protocol in tests
 *
 */
contract MockFermion {
    address private immutable DESTINATION;
    address private immutable EXCHANGE_TOKEN;
    address private destinationOverride;
    int256 private amountToRelease;
    uint256 private royalties;
    uint256 private royaltyPercentage;
    address private royaltyRecipient;

    mapping(address => bytes32) private approvedOracles;

    constructor(address _destination, address _exchangeToken) {
        DESTINATION = _destination;
        EXCHANGE_TOKEN = _exchangeToken;
    }

    function setupCustodianOfferVault(
        uint256,
        uint256,
        FermionTypes.CustodianVaultParameters calldata,
        uint256
    ) external pure returns (uint256) {
        return 0;
    }

    function addItemToCustodianOfferVault(uint256, uint256, uint256) external pure returns (uint256) {
        return 0;
    }

    function removeItemFromCustodianOfferVault(uint256, uint256) external returns (int256 released) {
        // return funds if set so
        released = amountToRelease;
        if (released > 0) {
            IERC20(EXCHANGE_TOKEN).transfer(DESTINATION, uint256(released));
        }
    }

    function repayDebt(uint256, uint256) external {
        //do nothing
    }

    function setDestinationOverride(address _destination) external {
        destinationOverride = _destination;
    }

    function setAmountToRelease(int256 _amount) external {
        amountToRelease = _amount;
    }

    mapping(uint256 => string) public revisedMetadata;
    function getRevisedMetadata(uint256 _tokenId) external view returns (string memory) {
        return revisedMetadata[_tokenId];
    }

    function setRevisedMetadata(uint256 _tokenId, string memory _metadata) external {
        revisedMetadata[_tokenId] = _metadata;
    }

    function addPriceOracle(address oracleAddress, bytes32 identifier) external {
        require(oracleAddress != address(0), "Invalid oracle address");
        approvedOracles[oracleAddress] = identifier;
    }

    function removePriceOracle(address oracleAddress) external {
        require(approvedOracles[oracleAddress] != bytes32(0), "Oracle not approved");
        delete approvedOracles[oracleAddress];
    }

    function isPriceOracleApproved(address oracleAddress) external view returns (bool) {
        return approvedOracles[oracleAddress] != bytes32(0);
    }

    function getPriceOracleIdentifier(address oracleAddress) external view returns (bytes32) {
        return approvedOracles[oracleAddress];
    }

<<<<<<< HEAD
    function setRoyalties(uint256 _royalties) external {
        royalties = _royalties;
    }

    function collectRoyalties(uint256, uint256 _proceeds) external returns (uint256) {
        IERC20(EXCHANGE_TOKEN).transfer(msg.sender, _proceeds - royalties);
        return royalties;
    }

    function setRoyaltyInfo(uint256 _royaltyPercentage, address _royaltyRecipient) external {
        royaltyPercentage = _royaltyPercentage;
        royaltyRecipient = _royaltyRecipient;
    }

    function getEIP2981Royalties(uint256) external view returns (address, uint256) {
        return (royaltyRecipient, royaltyPercentage);
=======
    /**
     * @notice Gets the current OpenSea fee percentage.
     * @return the OpenSea fee percentage (50 = 0.5%)
     */
    function getOpenSeaFeePercentage() external pure returns (uint16) {
        return 50; // 0.5%
>>>>>>> 5a112ea5
    }

    fallback() external payable {
        address to = destinationOverride == address(0) ? DESTINATION : destinationOverride;
        // Delegate calls to the destination
        (bool success, bytes memory data) = to.call(abi.encodePacked(msg.data, address(this)));

        delete destinationOverride;
    }
}<|MERGE_RESOLUTION|>--- conflicted
+++ resolved
@@ -86,7 +86,6 @@
         return approvedOracles[oracleAddress];
     }
 
-<<<<<<< HEAD
     function setRoyalties(uint256 _royalties) external {
         royalties = _royalties;
     }
@@ -103,14 +102,14 @@
 
     function getEIP2981Royalties(uint256) external view returns (address, uint256) {
         return (royaltyRecipient, royaltyPercentage);
-=======
+    }
+
     /**
      * @notice Gets the current OpenSea fee percentage.
      * @return the OpenSea fee percentage (50 = 0.5%)
      */
     function getOpenSeaFeePercentage() external pure returns (uint16) {
         return 50; // 0.5%
->>>>>>> 5a112ea5
     }
 
     fallback() external payable {
