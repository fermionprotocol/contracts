import { ethers } from "hardhat";
import { resetCompilationFolder, setCompilationFolder, deriveTokenId } from "./common";
import { HardhatEthersSigner } from "@nomicfoundation/hardhat-ethers/signers";
import { Seaport } from "@opensea/seaport-js";
import { ItemType } from "@opensea/seaport-js/lib/constants";
import { BigNumberish, Contract } from "ethers";

const { getContractFactory, parseEther } = ethers;

// Deploys WETH, Boson Protocol Diamond, Boson Price Discovery, Boson Voucher Implementation, Boson Voucher Beacon Client
export async function initSeaportFixture() {
  await setSeaportCompilationFolder();

  const conduitControllerFactory = await getContractFactory("ConduitController");
  const conduitController = await conduitControllerFactory.deploy();
  await conduitController.waitForDeployment();

  // Deploy Seaport
  const seaportFactory = await getContractFactory("Seaport");
  const seaport = await seaportFactory.deploy(await conduitController.getAddress());
  await seaport.waitForDeployment();

  await resetCompilationFolder();

  return { seaportAddress: await seaport.getAddress(), seaportContract: seaport };
}

// Set the Seaport contracts compilation folder to the Boson Protocol contracts and compiles them.
// Used to avoid artifacts clashes.
async function setSeaportCompilationFolder() {
  const contracts = [["Seaport.sol"], ["conduit", "*.sol"]];

  return setCompilationFolder("seaport", contracts);
}

export function createBuyerAdvancedOrderClosure(
  wallets: HardhatEthersSigner[],
  seaportAddress: string,
  mockToken: Contract,
  offerFacet: Contract,
) {
  return async function (
    buyer: HardhatEthersSigner,
    offerId: string,
    exchangeId: string | BigNumberish,
    collectionSalt = "",
  ) {
    const fullPrice = parseEther("1");
    const openSeaFee = (fullPrice * 2n) / 100n;
    const openSea = wallets[5]; // a mock OS address
    const seaport = new Seaport(buyer, { overrides: { seaportVersion: "1.6", contractAddress: seaportAddress } });

    await mockToken.mint(buyer.address, fullPrice);

    const exchangeToken = await mockToken.getAddress();
    const tokenId = deriveTokenId(offerId, exchangeId).toString();
<<<<<<< HEAD
    const wrapperAddress = await offerFacet.predictFermionFNFTAddress(offerId);
=======
    const wrapperAddress = await offerFacet.predictFermionWrapperAddress(collectionSalt || tokenId);
>>>>>>> 8cbb4bdc
    const { executeAllActions } = await seaport.createOrder(
      {
        offer: [
          {
            itemType: ItemType.ERC20,
            token: exchangeToken,
            amount: fullPrice.toString(),
          },
        ],
        consideration: [
          {
            itemType: ItemType.ERC721,
            token: wrapperAddress,
            identifier: tokenId,
          },
          {
            itemType: ItemType.ERC20,
            token: exchangeToken,
            amount: openSeaFee.toString(),
            recipient: openSea.address,
          },
        ],
      },
      buyer.address,
    );

    const buyerOrder = await executeAllActions();
    const buyerAdvancedOrder = {
      ...buyerOrder,
      numerator: 1n,
      denominator: 1n,
      extraData: "0x",
    };

    const encumberedAmount = fullPrice - openSeaFee;

    return { buyerAdvancedOrder, tokenId, encumberedAmount };
  };
}<|MERGE_RESOLUTION|>--- conflicted
+++ resolved
@@ -39,12 +39,7 @@
   mockToken: Contract,
   offerFacet: Contract,
 ) {
-  return async function (
-    buyer: HardhatEthersSigner,
-    offerId: string,
-    exchangeId: string | BigNumberish,
-    collectionSalt = "",
-  ) {
+  return async function (buyer: HardhatEthersSigner, offerId: string, exchangeId: string | BigNumberish) {
     const fullPrice = parseEther("1");
     const openSeaFee = (fullPrice * 2n) / 100n;
     const openSea = wallets[5]; // a mock OS address
@@ -54,11 +49,7 @@
 
     const exchangeToken = await mockToken.getAddress();
     const tokenId = deriveTokenId(offerId, exchangeId).toString();
-<<<<<<< HEAD
     const wrapperAddress = await offerFacet.predictFermionFNFTAddress(offerId);
-=======
-    const wrapperAddress = await offerFacet.predictFermionWrapperAddress(collectionSalt || tokenId);
->>>>>>> 8cbb4bdc
     const { executeAllActions } = await seaport.createOrder(
       {
         offer: [
