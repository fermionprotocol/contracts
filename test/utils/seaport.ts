import { ethers } from "hardhat";
import { resetCompilationFolder, setCompilationFolder, deriveTokenId } from "./common";
import { HardhatEthersSigner } from "@nomicfoundation/hardhat-ethers/signers";
import { Seaport } from "@opensea/seaport-js";
import { ItemType } from "@opensea/seaport-js/lib/constants";
import { BigNumberish, Contract } from "ethers";
import { OrderWithCounter } from "@opensea/seaport-js/lib/types";
import { OrderComponents } from "@opensea/seaport-js/lib/types";
import fermionConfig from "./../../fermion.config";

const { getContractFactory, getContractAt, parseEther, ZeroAddress, ZeroHash } = ethers;

// Deploys WETH, Boson Protocol Diamond, Boson Price Discovery, Boson Voucher Implementation, Boson Voucher Beacon Client
export async function initSeaportFixture() {
  await setSeaportCompilationFolder();

  const conduitControllerFactory = await getContractFactory("ConduitController");
  const conduitController = await conduitControllerFactory.deploy();
  await conduitController.waitForDeployment();

  // Deploy Seaport
  const seaportFactory = await getContractFactory("Seaport");
  const seaport = await seaportFactory.deploy(await conduitController.getAddress());
  await seaport.waitForDeployment();

  await resetCompilationFolder();

  return { seaportAddress: await seaport.getAddress(), seaportContract: seaport };
}

// Set the Seaport contracts compilation folder to the Boson Protocol contracts and compiles them.
// Used to avoid artifacts clashes.
async function setSeaportCompilationFolder() {
  const contracts = [["Seaport.sol"], ["conduit", "*.sol"]];

  return setCompilationFolder("seaport", contracts);
}

export function createBuyerAdvancedOrderClosure(
  wallets: HardhatEthersSigner[],
  seaportAddress: string,
  mockToken: Contract,
  offerFacet: Contract,
) {
  return async function (buyer: HardhatEthersSigner, offerId: string, exchangeId: string | BigNumberish) {
    const fullPrice = parseEther("1");
    // Use the OpenSea fee percentage from the config (0.5%)
    const openSeaFeePercentage = BigInt(fermionConfig.protocolParameters.openSeaFeePercentage);
    const openSeaFee = (fullPrice * openSeaFeePercentage) / 10000n;
    const openSea = wallets[5]; // a mock OS address
    const seaport = new Seaport(buyer, { overrides: { seaportVersion: "1.6", contractAddress: seaportAddress } });

    await mockToken.mint(buyer.address, fullPrice);

    const exchangeToken = await mockToken.getAddress();
    const tokenId = deriveTokenId(offerId, exchangeId).toString();
    const wrapperAddress = await offerFacet.predictFermionFNFTAddress(offerId);
    const { executeAllActions } = await seaport.createOrder(
      {
        offer: [
          {
            itemType: ItemType.ERC20 as any,
            token: exchangeToken,
            amount: fullPrice.toString(),
          },
        ],
        consideration: [
          {
            itemType: ItemType.ERC721,
            token: wrapperAddress,
            identifier: tokenId,
          },
          {
            itemType: ItemType.ERC20 as any,
            token: exchangeToken,
            amount: openSeaFee.toString(),
            recipient: openSea.address,
          },
        ],
      },
      buyer.address,
    );

    const buyerOrder = await executeAllActions();
    const buyerAdvancedOrder = await encodeBuyerAdvancedOrder(buyerOrder);

    const encumberedAmount = fullPrice - openSeaFee;

    return { buyerAdvancedOrder, tokenId, encumberedAmount };
  };
}

export async function encodeBuyerAdvancedOrder(
  buyerOrder: OrderWithCounter,
  numerator: bigint = 1n,
  denominator: bigint = 1n,
  extraData: string = "0x",
) {
  const buyerAdvancedOrder = {
    ...buyerOrder,
    numerator,
    denominator,
    extraData,
  };

  const SeaportWrapperInterface = await getContractAt("ABIEncoder", ZeroAddress);
  const data = SeaportWrapperInterface.interface.encodeFunctionData("encodeSeaportAdvancedOrder", [buyerAdvancedOrder]);

  // remove the function signature
  return "0x" + data.slice(10);
}

export function getOrderParametersClosure(seaport: Seaport, seaportConfig: any, wrapperAddress: string) {
<<<<<<< HEAD
  return async function getOrderParameters(
    tokenId: string,
    exchangeToken: string,
    fullPrice: bigint,
    startTime: string,
    endTime: string,
    royalties: { recipients: string[]; bps: bigint[] } = { recipients: [], bps: [] },
    validatorEnabled: boolean = true,
  ) {
    const openSeaFee = (fullPrice * 2_50n) / 100_00n;
    let reducedPrice = fullPrice - openSeaFee;
    const royaltyConsiderations = [];
    for (let i = 0; i < royalties.recipients.length; i++) {
      const royalty = (fullPrice * royalties.bps[i]) / 100_00n;

      const consideration = {
        itemType: ItemType.ERC20,
        token: exchangeToken,
        amount: royalty.toString(),
        recipient: royalties.recipients[i],
      };
      royaltyConsiderations.push(consideration);

      reducedPrice -= royalty;
    }

=======
  return async function getOrderParameters(tokenId: string, exchangeToken: string, fullPrice: bigint, endTime: string) {
    const openSeaFeePercentage = BigInt(fermionConfig.protocolParameters.openSeaFeePercentage);
    const openSeaFee = (fullPrice * openSeaFeePercentage) / 10000n;
>>>>>>> 620fb8e1
    const { executeAllActions } = await seaport.createOrder(
      {
        offer: [
          {
            itemType: ItemType.ERC721,
            token: wrapperAddress,
            identifier: tokenId,
          },
        ],
        consideration: [
          {
            itemType: ItemType.ERC20 as any,
            token: exchangeToken,
            amount: reducedPrice.toString(),
          },
          {
            itemType: ItemType.ERC20 as any,
            token: exchangeToken,
            amount: openSeaFee.toString(),
            recipient: seaportConfig.openSeaRecipient,
          },
          ...royaltyConsiderations,
        ],
        conduitKey: seaportConfig.openSeaConduitKey,
        zone: validatorEnabled ? seaportConfig.openSeaSignedZone : ZeroAddress,
        zoneHash: validatorEnabled ? seaportConfig.openSeaZoneHash : ZeroHash,
        startTime,
        endTime,
        salt: "0", // matching the value in seaportWrapper.listFixedPriceOrders
        restrictedByZone: validatorEnabled && seaportConfig.openSeaSignedZone != ZeroAddress,
      },
      wrapperAddress,
    );

    const fixedPriceOrder = await executeAllActions();

    return fixedPriceOrder.parameters;
  };
}

export function getOrderStatusClosure(seaport: Seaport) {
  return async function getOrderStatus(orderComponents: OrderComponents) {
    const orderHash = seaport.getOrderHash(orderComponents);
    const orderStatus = await seaport.getOrderStatus(orderHash);

    return orderStatus;
  };
}

export function getOrderParametersAndStatusClosure(
  getOrderParameters: (
    tokenId: string,
    exchangeToken: string,
    fullPrice: bigint,
    startTime: string,
    endTime: string,
    royalties: { recipients: string[]; bps: bigint[] },
    validatorEnabled: boolean,
  ) => Promise<OrderComponents>,
  getOrderStatus: (order: OrderComponents) => Promise<{ isCancelled: boolean; isValidated: boolean }>,
) {
  return async function getOrderParametersAndStatus(
    tokenId: string,
    exchangeToken: string,
    fullPrice: bigint,
    startTime: string,
    endTime: string,
    royalties: { recipients: string[]; bps: bigint[] } = { recipients: [], bps: [] },
    validatorEnabled: boolean = true,
  ) {
    const orderComponents = await getOrderParameters(
      tokenId,
      exchangeToken,
      fullPrice,
      startTime,
      endTime,
      royalties,
      validatorEnabled,
    );
    const orderStatus = await getOrderStatus(orderComponents);

    return { orderComponents, orderStatus };
  };
}<|MERGE_RESOLUTION|>--- conflicted
+++ resolved
@@ -7,6 +7,7 @@
 import { OrderWithCounter } from "@opensea/seaport-js/lib/types";
 import { OrderComponents } from "@opensea/seaport-js/lib/types";
 import fermionConfig from "./../../fermion.config";
+import { applyPercentage } from "./common";
 
 const { getContractFactory, getContractAt, parseEther, ZeroAddress, ZeroHash } = ethers;
 
@@ -46,7 +47,7 @@
     const fullPrice = parseEther("1");
     // Use the OpenSea fee percentage from the config (0.5%)
     const openSeaFeePercentage = BigInt(fermionConfig.protocolParameters.openSeaFeePercentage);
-    const openSeaFee = (fullPrice * openSeaFeePercentage) / 10000n;
+    const openSeaFee = applyPercentage(fullPrice, openSeaFeePercentage);
     const openSea = wallets[5]; // a mock OS address
     const seaport = new Seaport(buyer, { overrides: { seaportVersion: "1.6", contractAddress: seaportAddress } });
 
@@ -111,7 +112,6 @@
 }
 
 export function getOrderParametersClosure(seaport: Seaport, seaportConfig: any, wrapperAddress: string) {
-<<<<<<< HEAD
   return async function getOrderParameters(
     tokenId: string,
     exchangeToken: string,
@@ -121,11 +121,12 @@
     royalties: { recipients: string[]; bps: bigint[] } = { recipients: [], bps: [] },
     validatorEnabled: boolean = true,
   ) {
-    const openSeaFee = (fullPrice * 2_50n) / 100_00n;
+    const openSeaFeePercentage = BigInt(fermionConfig.protocolParameters.openSeaFeePercentage);
+    const openSeaFee = applyPercentage(fullPrice, openSeaFeePercentage);
     let reducedPrice = fullPrice - openSeaFee;
     const royaltyConsiderations = [];
     for (let i = 0; i < royalties.recipients.length; i++) {
-      const royalty = (fullPrice * royalties.bps[i]) / 100_00n;
+      const royalty = applyPercentage(fullPrice, royalties.bps[i]);
 
       const consideration = {
         itemType: ItemType.ERC20,
@@ -138,11 +139,6 @@
       reducedPrice -= royalty;
     }
 
-=======
-  return async function getOrderParameters(tokenId: string, exchangeToken: string, fullPrice: bigint, endTime: string) {
-    const openSeaFeePercentage = BigInt(fermionConfig.protocolParameters.openSeaFeePercentage);
-    const openSeaFee = (fullPrice * openSeaFeePercentage) / 10000n;
->>>>>>> 620fb8e1
     const { executeAllActions } = await seaport.createOrder(
       {
         offer: [
