--- conflicted
+++ resolved
@@ -190,12 +190,6 @@
   return (BigInt(amount) * BigInt(percentage)) / 10000n;
 }
 
-<<<<<<< HEAD
-export async function getBlockTimestampFromTransaction(tx: TransactionResponse): Promise<number> {
-  const receipt = await tx.wait(); // Wait for the transaction to be mined
-  const block = await ethers.provider.getBlock(receipt.blockNumber); // Fetch the block details
-  return block.timestamp; // Return the block timestamp
-=======
 // TODO: refactor this function to take into account in bosonFee is percentage based or flat fee (in case of BOSON token), because after boson v2.4.2,boson flat fee could be higher than 0
 export function calculateMinimalPrice(
   verifierFee: BigNumberish,
@@ -232,5 +226,10 @@
   }
 
   return minimalPrice;
->>>>>>> fabd7fd4
+}
+
+export async function getBlockTimestampFromTransaction(tx: TransactionResponse): Promise<number> {
+  const receipt = await tx.wait(); // Wait for the transaction to be mined
+  const block = await ethers.provider.getBlock(receipt.blockNumber); // Fetch the block details
+  return block.timestamp; // Return the block timestamp
 }