/**
 * Fermion Protocol Enums: ExchangeState
 */

export enum EntityRole {
  Seller,
  Buyer,
  Verifier,
  Custodian,
}

export enum TokenState {
  Inexistent,
  Wrapped,
  Unwrapping,
  Unverified,
  Verified,
  CheckedIn,
  CheckedOut,
  Burned,
}

export enum AccountRole {
  Manager,
  Assistant,
  Treasury,
}

export enum VerificationStatus {
  Verified,
  Rejected,
}

export enum CheckoutRequestStatus {
  None,
  CheckedIn,
  CheckOutRequested,
  CheckOutRequestCleared,
  CheckedOut,
}

export enum PausableRegion {
  Config,
  MetaTransaction,
  Funds,
  Entity,
  Offer,
  Verification,
  Custody,
  CustodyVault,
}

export enum AuctionState {
  NotStarted,
  Ongoing,
  Reserved,
  Finalized,
  Redeemed,
}

<<<<<<< HEAD
export enum WrapType {
  SELF_SALE,
  OS_AUCTION,
  OS_FIXED_PRICE,
=======
export const enum PriceUpdateProposalState {
  NotInit = 0, // Explicitly represents an uninitialized state
  Active = 1,
  Executed = 2,
  Failed = 3,
>>>>>>> 2eb3aa72
}

export function enumIterator(enumObject: any) {
  return Object.keys(enumObject).filter((key) => !isNaN(Number(key)));
}<|MERGE_RESOLUTION|>--- conflicted
+++ resolved
@@ -58,18 +58,17 @@
   Redeemed,
 }
 
-<<<<<<< HEAD
-export enum WrapType {
-  SELF_SALE,
-  OS_AUCTION,
-  OS_FIXED_PRICE,
-=======
 export const enum PriceUpdateProposalState {
   NotInit = 0, // Explicitly represents an uninitialized state
   Active = 1,
   Executed = 2,
   Failed = 3,
->>>>>>> 2eb3aa72
+}
+
+export enum WrapType {
+  SELF_SALE,
+  OS_AUCTION,
+  OS_FIXED_PRICE,
 }
 
 export function enumIterator(enumObject: any) {
