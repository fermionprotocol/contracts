--- conflicted
+++ resolved
@@ -1563,16 +1563,11 @@
           facilitatorFeePercent: "0",
           exchangeToken: ZeroAddress,
           withPhygital: false,
-<<<<<<< HEAD
           metadata: {
             URI: "https://example.com/offer-metadata.json",
             hash: "",
           },
-=======
-          metadataURI: "https://example.com/offer-metadata.json",
-          metadataHash: "",
           royaltyInfo: { recipients: [], bps: [] },
->>>>>>> 660496d4
         };
 
         await offerFacet.addSupportedToken(ZeroAddress);
