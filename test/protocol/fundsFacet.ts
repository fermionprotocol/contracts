--- conflicted
+++ resolved
@@ -46,22 +46,13 @@
     period: 30n * 24n * 60n * 60n, // 30 days
   };
   const { protocolFeePercentage: bosonProtocolFeePercentage } = getBosonProtocolFees();
-<<<<<<< HEAD
   const verificationMetadata = {
     URI: "https://example.com/verification-metadata.json",
     hash: id("metadata"),
   };
+  const customItemPrice = 1;
   let minimalPrice: bigint;
-=======
-  let minimalPrice = calculateMinimalPrice(
-    verifierFee,
-    0, // facilitatorFee 0
-    bosonProtocolFeePercentage,
-    fermionConfig.protocolParameters.protocolFeePercentage,
-  );
-  const customItemPrice = 1;
-  let selfSaleData = abiCoder.encode(["uint256", "uint256"], [minimalPrice, customItemPrice]);
->>>>>>> 2900d8d4
+  let selfSaleData: string;
 
   async function setupFundsTest() {
     // Create three entities
@@ -222,15 +213,10 @@
       await mockToken1.approve(fermionProtocolAddress, sellerDeposit);
       await fundsFacet.depositFunds(sellerId, mockToken1Address, sellerDeposit);
       await mockToken1.approve(fermionProtocolAddress, 2n * verifierFee);
-<<<<<<< HEAD
-      await offerFacet.unwrapNFT(fnftTokenId, WrapType.SELF_SALE, toBeHex(minimalPrice, 32));
+      await offerFacet.unwrapNFT(fnftTokenId, WrapType.SELF_SALE, selfSaleData);
       await verificationFacet
         .connect(verifier)
         .submitVerdict(fnftTokenId, VerificationStatus.Verified, verificationMetadata);
-=======
-      await offerFacet.unwrapNFT(fnftTokenId, WrapType.SELF_SALE, selfSaleData);
-      await verificationFacet.connect(verifier).submitVerdict(fnftTokenId, VerificationStatus.Verified);
->>>>>>> 2900d8d4
       await custodyFacet.connect(verifier).checkIn(fnftTokenId);
 
       const fermionFnftAddress = await offerFacet.predictFermionFNFTAddress(offerId);
@@ -597,15 +583,10 @@
       await mockToken1.approve(fermionProtocolAddress, sellerDeposit);
       await fundsFacet.depositFunds(sellerId, mockToken1Address, sellerDeposit);
       await mockToken1.approve(fermionProtocolAddress, 2n * verifierFee);
-<<<<<<< HEAD
-      await offerFacet.unwrapNFT(fnftTokenId, WrapType.SELF_SALE, toBeHex(minimalPrice, 32));
+      await offerFacet.unwrapNFT(fnftTokenId, WrapType.SELF_SALE, selfSaleData);
       await verificationFacet
         .connect(verifier)
         .submitVerdict(fnftTokenId, VerificationStatus.Verified, verificationMetadata);
-=======
-      await offerFacet.unwrapNFT(fnftTokenId, WrapType.SELF_SALE, selfSaleData);
-      await verificationFacet.connect(verifier).submitVerdict(fnftTokenId, VerificationStatus.Verified);
->>>>>>> 2900d8d4
       await custodyFacet.connect(verifier).checkIn(fnftTokenId);
 
       const fermionFnftAddress = await offerFacet.predictFermionFNFTAddress(offerId);
@@ -941,15 +922,10 @@
         await mockToken1.approve(fermionProtocolAddress, sellerDeposit);
         await fundsFacet.depositFunds(sellerId, mockToken1Address, sellerDeposit);
         await mockToken1.approve(fermionProtocolAddress, 2n * verifierFee);
-<<<<<<< HEAD
-        await offerFacet.unwrapNFT(phygitalFnftTokenId, WrapType.SELF_SALE, toBeHex(minimalPrice, 32));
+        await offerFacet.unwrapNFT(phygitalFnftTokenId, WrapType.SELF_SALE, selfSaleData);
         await verificationFacet
           .connect(verifier)
           .submitVerdict(phygitalFnftTokenId, VerificationStatus.Verified, verificationMetadata);
-=======
-        await offerFacet.unwrapNFT(phygitalFnftTokenId, WrapType.SELF_SALE, selfSaleData);
-        await verificationFacet.connect(verifier).submitVerdict(phygitalFnftTokenId, VerificationStatus.Verified);
->>>>>>> 2900d8d4
         await custodyFacet.connect(verifier).checkIn(phygitalFnftTokenId);
 
         const fermionPhygitalFnftAddress = await offerFacet.predictFermionFNFTAddress(offerId);
@@ -1247,15 +1223,10 @@
         await mockToken1.approve(fermionProtocolAddress, sellerDeposit);
         await fundsFacet.depositFunds(sellerId, mockToken1Address, sellerDeposit);
         await mockToken1.approve(fermionProtocolAddress, 2n * verifierFee);
-<<<<<<< HEAD
-        await offerFacet.unwrapNFT(phygitalFnftTokenId, WrapType.SELF_SALE, toBeHex(minimalPrice, 32));
+        await offerFacet.unwrapNFT(phygitalFnftTokenId, WrapType.SELF_SALE, selfSaleData);
         await verificationFacet
           .connect(verifier)
           .submitVerdict(phygitalFnftTokenId, VerificationStatus.Verified, verificationMetadata);
-=======
-        await offerFacet.unwrapNFT(phygitalFnftTokenId, WrapType.SELF_SALE, selfSaleData);
-        await verificationFacet.connect(verifier).submitVerdict(phygitalFnftTokenId, VerificationStatus.Verified);
->>>>>>> 2900d8d4
         await custodyFacet.connect(verifier).checkIn(phygitalFnftTokenId);
 
         const fermionPhygitalFnftAddress = await offerFacet.predictFermionFNFTAddress(offerId);
