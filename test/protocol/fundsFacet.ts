import { loadFixture } from "@nomicfoundation/hardhat-toolbox/network-helpers";
import {
  applyPercentage,
  deployFermionProtocolFixture,
  deployMockTokens,
  deriveTokenId,
  calculateMinimalPrice,
} from "../utils/common";
import { expect } from "chai";
import { ethers } from "hardhat";
import { Contract, ZeroAddress, ZeroHash, parseEther, id, MaxUint256, toBeHex } from "ethers";
import { HardhatEthersSigner } from "@nomicfoundation/hardhat-ethers/signers";
import { EntityRole, PausableRegion, VerificationStatus, AccountRole, WrapType } from "../utils/enums";
import { getBosonProtocolFees } from "../utils/boson-protocol";
import { createBuyerAdvancedOrderClosure } from "../utils/seaport";
import fermionConfig from "./../../fermion.config";

const abiCoder = new ethers.AbiCoder();

describe("Funds", function () {
  let offerFacet: Contract,
    entityFacet: Contract,
    verificationFacet: Contract,
    fundsFacet: Contract,
    pauseFacet: Contract,
    configFacet: Contract,
    custodyFacet: Contract;
  let mockToken1: Contract, mockToken2: Contract, mockToken3: Contract;
  let mockToken1Address: string, mockToken2Address: string, mockToken3Address: string;
  let mockPhygital1: Contract, mockPhygital2: Contract, mockPhygital3: Contract;
  let mockPhygital1Address: string, mockPhygital2Address: string, mockPhygital3Address: string;
  let fermionErrors: Contract;
  let fermionProtocolAddress: string;
  let wallets: HardhatEthersSigner[];
  let defaultSigner: HardhatEthersSigner;
  let verifier: HardhatEthersSigner;
  let buyer: HardhatEthersSigner;
  let feeCollector: HardhatEthersSigner;
  let seaportAddress: string;
  const sellerId = "1";
  const verifierId = "2";
  const verifierFee = parseEther("0.1");
  const sellerDeposit = parseEther("0.05");
  const custodianFee = {
    amount: parseEther("0.05"),
    period: 30n * 24n * 60n * 60n, // 30 days
  };
  const { protocolFeePercentage: bosonProtocolFeePercentage } = getBosonProtocolFees();
  const minimalPrice = calculateMinimalPrice(
    verifierFee,
    0, // facilitatorFee 0
    bosonProtocolFeePercentage,
    fermionConfig.protocolParameters.protocolFeePercentage,
  );

  async function setupFundsTest() {
    // Create three entities
    // Seller, Verifier, Custodian combined
    // Verifier and custodian
    const metadataURI = "https://example.com/seller-metadata.json";
    verifier = wallets[2];
    await entityFacet.createEntity([EntityRole.Seller, EntityRole.Verifier, EntityRole.Custodian], metadataURI); // "1"
    await entityFacet.connect(verifier).createEntity([EntityRole.Verifier, EntityRole.Custodian], metadataURI); // "2"

    [mockToken1, mockToken2, mockToken3, mockPhygital1, mockPhygital2, mockPhygital3] = (
      await deployMockTokens(["ERC20", "ERC20", "ERC20", "ERC721", "ERC721", "ERC721"])
    ).map((contract) => contract.connect(defaultSigner));
    await mockToken1.mint(defaultSigner.address, parseEther("1000"));
    await mockToken2.mint(defaultSigner.address, parseEther("1000"));
    await mockToken3.mint(defaultSigner.address, parseEther("1000"));
    mockToken1Address = await mockToken1.getAddress();
    mockToken2Address = await mockToken2.getAddress();
    mockToken3Address = await mockToken3.getAddress();
    mockPhygital1Address = await mockPhygital1.getAddress();
    mockPhygital2Address = await mockPhygital2.getAddress();
    mockPhygital3Address = await mockPhygital3.getAddress();

    feeCollector = wallets[8];
    const accessController = await ethers.getContractAt("AccessController", fermionProtocolAddress);
    await accessController.grantRole(id("FEE_COLLECTOR"), feeCollector.address);

    await offerFacet.addSupportedToken(mockToken1Address);

    // Create offer without phygital
    let offerId = 1;
    const quantity = "1";
    const fermionOffer = {
      sellerId,
      sellerDeposit,
      verifierId,
      verifierFee,
      custodianId: verifierId,
      custodianFee,
      facilitatorId: sellerId,
      facilitatorFeePercent: "0",
      exchangeToken: mockToken1Address,
      withPhygital: false,
      metadataURI: "https://example.com/offer-metadata.json",
      metadataHash: ZeroHash,
    };

    await offerFacet.createOffer(fermionOffer);
    await offerFacet.mintAndWrapNFTs(offerId, quantity);

    // Create 2 offers with phygitals
    for (let i = 0; i < 2; i++) {
      await offerFacet.createOffer({ ...fermionOffer, verifierFee: 0, withPhygital: true });
      await offerFacet.mintAndWrapNFTs(++offerId, quantity);
    }
  }

  before(async function () {
    ({
      diamondAddress: fermionProtocolAddress,
      facets: {
        EntityFacet: entityFacet,
        OfferFacet: offerFacet,
        VerificationFacet: verificationFacet,
        FundsFacet: fundsFacet,
        PauseFacet: pauseFacet,
        ConfigFacet: configFacet,
        CustodyFacet: custodyFacet,
      },
      fermionErrors,
      wallets,
      defaultSigner,
      seaportAddress,
    } = await loadFixture(deployFermionProtocolFixture));

    await loadFixture(setupFundsTest);
  });

  afterEach(async function () {
    await loadFixture(setupFundsTest);
  });

  context("depositFunds", function () {
    const amount = parseEther("10");

    it("Anyone can top up entity's funds with ERC20 token", async function () {
      const wallet = wallets[9]; // completely random wallet

      const entityAvailableFunds = await fundsFacet.getAvailableFunds(sellerId, mockToken1Address);

      // Deposits funds
      await mockToken1.mint(wallet.address, amount);
      await mockToken1.connect(wallet).approve(fermionProtocolAddress, amount);
      const tx = await fundsFacet.connect(wallet).depositFunds(sellerId, mockToken1Address, amount);

      // Events
      await expect(tx).to.emit(fundsFacet, "AvailableFundsIncreased").withArgs(sellerId, mockToken1Address, amount);

      // State
      expect(await fundsFacet.getTokenList(sellerId)).to.eql([mockToken1Address]);
      expect(await fundsFacet.getAvailableFunds(sellerId, mockToken1Address)).to.equal(entityAvailableFunds + amount);
    });

    it("Anyone can top up entity's funds with native token", async function () {
      const wallet = wallets[9]; // completely random wallet

      const entityAvailableFunds = await fundsFacet.getAvailableFunds(sellerId, ZeroAddress);

      // Deposits funds
      const tx = await fundsFacet.connect(wallet).depositFunds(sellerId, ZeroAddress, amount, { value: amount });

      // Events
      await expect(tx).to.emit(fundsFacet, "AvailableFundsIncreased").withArgs(sellerId, ZeroAddress, amount);

      // State
      expect(await fundsFacet.getTokenList(sellerId)).to.eql([ZeroAddress]);
      expect(await fundsFacet.getAvailableFunds(sellerId, ZeroAddress)).to.equal(entityAvailableFunds + amount);
    });

    it("Adding the same token twice", async function () {
      const entityAvailableFundsNative = await fundsFacet.getAvailableFunds(sellerId, ZeroAddress);
      const entityAvailableFundsMockToken1 = await fundsFacet.getAvailableFunds(sellerId, mockToken1Address);

      await mockToken1.connect(defaultSigner).approve(fermionProtocolAddress, 2n * amount);

      // Deposits funds #1
      await fundsFacet.depositFunds(sellerId, mockToken1Address, amount);
      expect(await fundsFacet.getTokenList(sellerId)).to.eql([mockToken1Address]);
      expect(await fundsFacet.getAvailableFunds(sellerId, mockToken1Address)).to.equal(
        entityAvailableFundsMockToken1 + amount,
      );

      // Deposits funds #2
      await fundsFacet.depositFunds(sellerId, ZeroAddress, amount, { value: amount });
      expect(await fundsFacet.getTokenList(sellerId)).to.eql([mockToken1Address, ZeroAddress]);
      expect(await fundsFacet.getAvailableFunds(sellerId, ZeroAddress)).to.equal(entityAvailableFundsNative + amount);

      // Deposits funds #3
      await fundsFacet.depositFunds(sellerId, mockToken1Address, amount);
      expect(await fundsFacet.getTokenList(sellerId)).to.eql([mockToken1Address, ZeroAddress]); // token list should not change
      expect(await fundsFacet.getAvailableFunds(sellerId, mockToken1Address)).to.equal(
        entityAvailableFundsMockToken1 + 2n * amount,
      );
    });

    it("Fermion fractions can be deposited to protocol", async function () {
      const offerId = 1n;
      const exchangeId = 1n;
      const fnftTokenId = deriveTokenId(offerId, exchangeId);

      await mockToken1.approve(fermionProtocolAddress, sellerDeposit);
      await fundsFacet.depositFunds(sellerId, mockToken1Address, sellerDeposit);
      await mockToken1.approve(fermionProtocolAddress, 2n * verifierFee);
      await offerFacet.unwrapNFT(fnftTokenId, WrapType.SELF_SALE, toBeHex(minimalPrice, 32));
      await verificationFacet.connect(verifier).submitVerdict(fnftTokenId, VerificationStatus.Verified);
      await custodyFacet.connect(verifier).checkIn(fnftTokenId);

      const fermionFnftAddress = await offerFacet.predictFermionFNFTAddress(offerId);

      const entityAvailableFunds = await fundsFacet.getAvailableFunds(sellerId, fermionFnftAddress);
      const fermionFnft = await ethers.getContractAt("FermionFNFT", fermionFnftAddress, defaultSigner);

      const auctionParameters = {
        exitPrice: parseEther("0.1"),
        duration: 60n * 60n * 24n * 7n, // 1 week
        unlockThreshold: 7500n, // 75%
        topBidLockTime: 60n * 60n * 24n * 2n, // two days
      };

      const custodianVaultParameters = {
        partialAuctionThreshold: custodianFee.amount * 15n,
        partialAuctionDuration: custodianFee.period / 2n,
        liquidationThreshold: custodianFee.amount * 2n,
        newFractionsPerAuction: amount * 5n,
      };

      const additionalDeposit = custodianFee.amount * 2n;
      await mockToken1.approve(fermionFnft, additionalDeposit);
      await fermionFnft.mintFractions(
        fnftTokenId,
        1,
        amount,
        auctionParameters,
        custodianVaultParameters,
        additionalDeposit,
        ZeroAddress,
      );

      // Deposits funds
      await fermionFnft.approve(fermionProtocolAddress, amount);
      const tx = await fundsFacet.depositFunds(sellerId, fermionFnftAddress, amount);

      // Events
      await expect(tx).to.emit(fundsFacet, "AvailableFundsIncreased").withArgs(sellerId, fermionFnftAddress, amount);

      // State
      expect(await fundsFacet.getTokenList(sellerId)).to.eql([mockToken1Address, fermionFnftAddress]);
      expect(await fundsFacet.getAvailableFunds(sellerId, fermionFnftAddress)).to.equal(entityAvailableFunds + amount);
    });

    context("Revert reasons", function () {
      it("Funds region is paused", async function () {
        await pauseFacet.pause([PausableRegion.Funds]);

        await expect(fundsFacet.depositFunds(sellerId, ZeroAddress, amount, { value: amount }))
          .to.be.revertedWithCustomError(fermionErrors, "RegionPaused")
          .withArgs(PausableRegion.Funds);
      });

      it("Zero amount is not allowed", async function () {
        const amount = "0";
        await expect(
          fundsFacet.depositFunds(sellerId, ZeroAddress, amount, { value: amount }),
        ).to.be.revertedWithCustomError(fermionErrors, "ZeroDepositNotAllowed");
      });

      it("Funds related errors", async function () {
        // ERC20 offer - insufficient allowance
        await mockToken1.approve(fermionProtocolAddress, amount - 1n);

        await expect(fundsFacet.depositFunds(sellerId, mockToken1Address, amount))
          .to.be.revertedWithCustomError(mockToken1, "ERC20InsufficientAllowance")
          .withArgs(fermionProtocolAddress, amount - 1n, amount);

        // ERC20 offer - contract sends insufficient funds
        await mockToken1.approve(fermionProtocolAddress, amount);
        await mockToken1.setBurnAmount(1);
        await expect(fundsFacet.depositFunds(sellerId, mockToken1Address, amount))
          .to.be.revertedWithCustomError(fermionErrors, "WrongValueReceived")
          .withArgs(amount, amount - 1n);
        await mockToken1.setBurnAmount(0);

        // ERC20 offer - insufficient balance
        const sellerBalance = await mockToken1.balanceOf(defaultSigner.address);
        await mockToken1.transfer(wallets[4].address, sellerBalance); // transfer all the tokens to another wallet

        await expect(fundsFacet.depositFunds(sellerId, mockToken1Address, amount))
          .to.be.revertedWithCustomError(mockToken1, "ERC20InsufficientBalance")
          .withArgs(defaultSigner.address, 0n, amount);

        // Native currency offer - insufficient funds
        await expect(fundsFacet.depositFunds(sellerId, ZeroAddress, amount, { value: amount - 1n }))
          .to.be.revertedWithCustomError(fermionErrors, "WrongValueReceived")
          .withArgs(amount, amount - 1n);

        // Native currency offer - too much sent
        await expect(fundsFacet.depositFunds(sellerId, ZeroAddress, amount, { value: amount + 1n }))
          .to.be.revertedWithCustomError(fermionErrors, "WrongValueReceived")
          .withArgs(amount, amount + 1n);

        // Send native currency to ERC20 offer
        await expect(
          fundsFacet.depositFunds(sellerId, mockToken1Address, amount, { value: amount }),
        ).to.be.revertedWithCustomError(fermionErrors, "NativeNotAllowed");
      });

      it("ERC721 deposit is not allowed", async function () {
        const [mockToken] = await deployMockTokens(["ERC721"]);
        const tokenId = 1n;
        await mockToken.mint(defaultSigner.address, tokenId, 1);

        await expect(fundsFacet.depositFunds(sellerId, await mockToken.getAddress(), tokenId))
          .to.be.revertedWithCustomError(fermionErrors, "ERC721CheckFailed")
          .withArgs(await mockToken.getAddress(), false);
      });

      it("Token contract reverts", async function () {
        const [mockToken] = await deployMockTokens(["ERC721"]);
        const tokenId = 1n;
        await mockToken.mint(defaultSigner.address, tokenId, 1);

        await mockToken.setRevertReason(1); // 1=revert with custom error
        await expect(
          fundsFacet.depositFunds(sellerId, await mockToken.getAddress(), tokenId),
        ).to.be.revertedWithCustomError(mockToken, "CustomError");

        await mockToken.setRevertReason(2); // 2=error string
        await expect(fundsFacet.depositFunds(sellerId, await mockToken.getAddress(), tokenId)).to.be.revertedWith(
          "Error string",
        );

        await mockToken.setRevertReason(3); // 3=arbitrary bytes
        await expect(fundsFacet.depositFunds(sellerId, await mockToken.getAddress(), tokenId)).to.be.reverted;

        await mockToken.setRevertReason(4); // 4=divide by zero
        await expect(fundsFacet.depositFunds(sellerId, await mockToken.getAddress(), tokenId)).to.be.revertedWithPanic(
          "0x12",
        );

        await mockToken.setRevertReason(5); // 4=out of bounds
        await expect(fundsFacet.depositFunds(sellerId, await mockToken.getAddress(), tokenId)).to.be.revertedWithPanic(
          "0x32",
        );
      });

      it("Token contract returns unexpected data", async function () {
        const [mockToken] = await deployMockTokens(["ERC721"]);
        const tokenId = 1n;
        await mockToken.mint(defaultSigner.address, tokenId, 1);

        await mockToken.setRevertReason(6); // 6=return too short

        await expect(fundsFacet.depositFunds(sellerId, await mockToken.getAddress(), tokenId))
          .to.be.revertedWithCustomError(fermionErrors, "UnexpectedDataReturned")
          .withArgs("0x00");

        await mockToken.setRevertReason(7); // 7=return too long

        await expect(fundsFacet.depositFunds(sellerId, await mockToken.getAddress(), tokenId))
          .to.be.revertedWithCustomError(fermionErrors, "UnexpectedDataReturned")
          .withArgs("0x000000000000000000000000000000000000000000000000000000000000000100");

        await mockToken.setRevertReason(8); // 8=true with some other data

        await expect(fundsFacet.depositFunds(sellerId, await mockToken.getAddress(), tokenId))
          .to.be.revertedWithCustomError(fermionErrors, "UnexpectedDataReturned")
          .withArgs("0x1626ba7e000000000000000abcde000000000000000000000000000000000001");
      });
    });
  });

  context("withdrawFunds", function () {
    const amountNative = parseEther("10");
    const amountMockToken = parseEther("12");

    beforeEach(async function () {
      await fundsFacet.depositFunds(sellerId, ZeroAddress, amountNative, { value: amountNative });
      await mockToken1.connect(defaultSigner).approve(fermionProtocolAddress, amountMockToken);
      await fundsFacet.depositFunds(sellerId, mockToken1Address, amountMockToken);
    });

    it("Entity-wide assistant can withdraw the funds to entity wide treasury", async function () {
      const treasury = wallets[4];
      const assistant = wallets[5];

      await entityFacet.addEntityAccounts(
        sellerId,
        [assistant, treasury],
        [[], []],
        [[[AccountRole.Assistant]], [[AccountRole.Treasury]]],
      );

      const entityAvailableFunds = await fundsFacet.getAvailableFunds(sellerId, mockToken1Address);
      const treasuryBalance = await mockToken1.balanceOf(treasury.address);

      // Withdraw funds
      const withdrawAmount = amountMockToken / 2n;
      const tx = await fundsFacet
        .connect(assistant)
        .withdrawFunds(sellerId, treasury, [mockToken1Address], [withdrawAmount]);

      // Events
      await expect(tx)
        .to.emit(fundsFacet, "FundsWithdrawn")
        .withArgs(sellerId, treasury, mockToken1Address, withdrawAmount);

      // State
      expect(await fundsFacet.getAvailableFunds(sellerId, mockToken1Address)).to.equal(
        entityAvailableFunds - withdrawAmount,
      );
      expect(await mockToken1.balanceOf(treasury.address)).to.equal(treasuryBalance + withdrawAmount);
    });

    it("Entity admin can withdraw the funds to itself", async function () {
      const entityAvailableFunds = await fundsFacet.getAvailableFunds(sellerId, ZeroAddress);
      const adminBalance = await ethers.provider.getBalance(defaultSigner.address);

      // Withdraw funds
      const withdrawAmount = amountNative / 2n;
      const tx = await fundsFacet.withdrawFunds(sellerId, defaultSigner.address, [ZeroAddress], [withdrawAmount], {
        gasPrice: 0,
      });

      // Events
      await expect(tx)
        .to.emit(fundsFacet, "FundsWithdrawn")
        .withArgs(sellerId, defaultSigner.address, ZeroAddress, withdrawAmount);

      // State
      expect(await fundsFacet.getAvailableFunds(sellerId, ZeroAddress)).to.equal(entityAvailableFunds - withdrawAmount);
      expect(await ethers.provider.getBalance(defaultSigner.address)).to.equal(adminBalance + withdrawAmount);
    });

    it("Withdraw all", async function () {
      const entityAvailableFundsNative = await fundsFacet.getAvailableFunds(sellerId, ZeroAddress);
      const entityAvailableFundsMockToken1 = await fundsFacet.getAvailableFunds(sellerId, mockToken1Address);
      const adminBalanceNative = await ethers.provider.getBalance(defaultSigner.address);
      const adminBalanceMockToken1 = await mockToken1.balanceOf(defaultSigner.address);

      // Withdraw funds
      const tx = await fundsFacet.withdrawFunds(sellerId, defaultSigner.address, [], [], { gasPrice: 0 });

      // Events
      await expect(tx)
        .to.emit(fundsFacet, "FundsWithdrawn")
        .withArgs(sellerId, defaultSigner.address, ZeroAddress, amountNative);
      await expect(tx)
        .to.emit(fundsFacet, "FundsWithdrawn")
        .withArgs(sellerId, defaultSigner.address, mockToken1Address, amountMockToken);

      // State
      expect(await fundsFacet.getAvailableFunds(sellerId, ZeroAddress)).to.equal(
        entityAvailableFundsNative - amountNative,
      );
      expect(await fundsFacet.getAvailableFunds(sellerId, ZeroAddress)).to.equal(
        entityAvailableFundsMockToken1 - amountMockToken,
      );
      expect(await ethers.provider.getBalance(defaultSigner.address)).to.equal(adminBalanceNative + amountNative);
      expect(await mockToken1.balanceOf(defaultSigner.address)).to.equal(adminBalanceMockToken1 + amountMockToken);
    });

    it("Token list is updated correctly", async function () {
      // add more tokens
      await mockToken2.connect(defaultSigner).approve(fermionProtocolAddress, amountMockToken);
      await mockToken3.connect(defaultSigner).approve(fermionProtocolAddress, amountMockToken);
      await fundsFacet.depositFunds(sellerId, mockToken2Address, amountMockToken);
      await fundsFacet.depositFunds(sellerId, mockToken3Address, amountMockToken);

      expect(await fundsFacet.getTokenList(sellerId)).to.eql([
        ZeroAddress,
        mockToken1Address,
        mockToken2Address,
        mockToken3Address,
      ]);

      // Withdraw funds
      const withdrawAmount = amountMockToken / 2n;
      await fundsFacet.withdrawFunds(sellerId, defaultSigner.address, [mockToken1Address], [withdrawAmount]);

      // Token list should not change
      expect(await fundsFacet.getTokenList(sellerId)).to.eql([
        ZeroAddress,
        mockToken1Address,
        mockToken2Address,
        mockToken3Address,
      ]);

      // Withdraw remaining mocktoken1 - token list should be updated
      await fundsFacet.withdrawFunds(sellerId, defaultSigner.address, [mockToken1Address], [withdrawAmount]);
      expect(await fundsFacet.getTokenList(sellerId)).to.eql([ZeroAddress, mockToken3Address, mockToken2Address]);

      // Withdraw all native - token list should be updated
      await fundsFacet.withdrawFunds(sellerId, defaultSigner.address, [ZeroAddress], [amountNative]);
      expect(await fundsFacet.getTokenList(sellerId)).to.eql([mockToken2Address, mockToken3Address]);
    });

    it("Buyer can withdraw if the item is not verified", async function () {
      const offerId = "1";
      const exchangeId = "1";
<<<<<<< HEAD
      const quantity = "1";
      const fermionOffer = {
        sellerId,
        sellerDeposit,
        verifierId,
        verifierFee,
        custodianId: verifierId,
        custodianFee,
        facilitatorId: sellerId,
        facilitatorFeePercent: "0",
        exchangeToken: mockToken1Address,
        metadataURI: "https://example.com/offer-metadata.json",
        metadataHash: ZeroHash,
        royaltyInfo: [{ recipients: [], bps: [] }],
      };

      await offerFacet.createOffer(fermionOffer);
      await offerFacet.mintAndWrapNFTs(offerId, quantity);
=======
>>>>>>> b7209457

      // Unwrap NFT
      buyer = wallets[4];

      const createBuyerAdvancedOrder = createBuyerAdvancedOrderClosure(wallets, seaportAddress, mockToken1, offerFacet);
      const { buyerAdvancedOrder, tokenId, encumberedAmount } = await createBuyerAdvancedOrder(
        buyer,
        offerId,
        exchangeId,
      );
      await mockToken1.approve(fermionProtocolAddress, sellerDeposit);
      await offerFacet.unwrapNFT(tokenId, WrapType.OS_AUCTION, buyerAdvancedOrder);

      // Submit verdicts
      await verificationFacet.connect(verifier).submitVerdict(tokenId, VerificationStatus.Rejected);

      const bosonFeeAmount = applyPercentage(encumberedAmount, bosonProtocolFeePercentage);
      const fermionFeeAmount = applyPercentage(
        encumberedAmount,
        fermionConfig.protocolParameters.protocolFeePercentage,
      );
      const feesSum = fermionFeeAmount + bosonFeeAmount + verifierFee;
      const expectedPayout = encumberedAmount - feesSum + sellerDeposit;

      const buyerBalance = await mockToken1.balanceOf(buyer.address);
      const [buyerEntityId] = await entityFacet["getEntity(address)"](buyer.address);

      await fundsFacet
        .connect(buyer)
        .withdrawFunds(buyerEntityId, buyer.address, [mockToken1Address], [expectedPayout]);

      expect(await mockToken1.balanceOf(buyer.address)).to.equal(buyerBalance + expectedPayout);
    });

    it("Treasury can be a contract wallet", async function () {
      const contractAccountWithReceiveFactory = await ethers.getContractFactory("ContractWalletWithReceive");
      const contractAccountWithReceive = await contractAccountWithReceiveFactory.deploy();
      const contractAccountWithReceiveAddress = await contractAccountWithReceive.getAddress();

      await entityFacet.addEntityAccounts(
        sellerId,
        [contractAccountWithReceiveAddress],
        [[]],
        [[[AccountRole.Treasury]]],
      );

      // contract without receive function
      const tx = await fundsFacet.withdrawFunds(
        sellerId,
        contractAccountWithReceiveAddress,
        [ZeroAddress],
        [amountNative],
      );
      await expect(tx)
        .to.emit(fundsFacet, "FundsWithdrawn")
        .withArgs(sellerId, contractAccountWithReceiveAddress, ZeroAddress, amountNative);
      await expect(tx)
        .to.emit(contractAccountWithReceive, "FundsReceived")
        .withArgs(fermionProtocolAddress, amountNative);
    });

    it("Fermion fractions can be withdrawn", async function () {
      const amount = parseEther("10");
      const offerId = 1n;
      const exchangeId = 1n;
      const fnftTokenId = deriveTokenId(offerId, exchangeId);

      await mockToken1.approve(fermionProtocolAddress, sellerDeposit);
      await fundsFacet.depositFunds(sellerId, mockToken1Address, sellerDeposit);
      await mockToken1.approve(fermionProtocolAddress, 2n * verifierFee);
      await offerFacet.unwrapNFT(fnftTokenId, WrapType.SELF_SALE, toBeHex(minimalPrice, 32));
      await verificationFacet.connect(verifier).submitVerdict(fnftTokenId, VerificationStatus.Verified);
      await custodyFacet.connect(verifier).checkIn(fnftTokenId);

      const fermionFnftAddress = await offerFacet.predictFermionFNFTAddress(offerId);
      const fermionFnft = await ethers.getContractAt("FermionFNFT", fermionFnftAddress, defaultSigner);

      const auctionParameters = {
        exitPrice: parseEther("0.1"),
        duration: 60n * 60n * 24n * 7n, // 1 week
        unlockThreshold: 7500n, // 75%
        topBidLockTime: 60n * 60n * 24n * 2n, // two days
      };

      const custodianVaultParameters = {
        partialAuctionThreshold: custodianFee.amount * 15n,
        partialAuctionDuration: custodianFee.period / 2n,
        liquidationThreshold: custodianFee.amount * 2n,
        newFractionsPerAuction: amount * 5n,
      };

      const additionalDeposit = custodianFee.amount * 2n;
      await mockToken1.approve(fermionFnft, additionalDeposit);
      await fermionFnft.mintFractions(
        fnftTokenId,
        1,
        amount,
        auctionParameters,
        custodianVaultParameters,
        additionalDeposit,
        ZeroAddress,
      );

      // Deposits funds
      await fermionFnft.approve(fermionProtocolAddress, amount);
      await fundsFacet.depositFunds(sellerId, fermionFnftAddress, amount);

      const entityAvailableFunds = await fundsFacet.getAvailableFunds(sellerId, fermionFnftAddress);
      const adminBalance = await fermionFnft.balanceOfERC20(defaultSigner.address);

      // Withdraw funds
      const withdrawAmount = amountNative / 2n;
      const tx = await fundsFacet.withdrawFunds(
        sellerId,
        defaultSigner.address,
        [fermionFnftAddress],
        [withdrawAmount],
      );

      // Events
      await expect(tx)
        .to.emit(fundsFacet, "FundsWithdrawn")
        .withArgs(sellerId, defaultSigner.address, fermionFnftAddress, withdrawAmount);

      // State
      expect(await fundsFacet.getAvailableFunds(sellerId, fermionFnftAddress)).to.equal(
        entityAvailableFunds - withdrawAmount,
      );
      expect(await fermionFnft.balanceOfERC20(defaultSigner.address)).to.equal(adminBalance + withdrawAmount);
    });

    context("Revert reasons", function () {
      it("Funds region is paused", async function () {
        await pauseFacet.pause([PausableRegion.Funds]);

        await expect(fundsFacet.withdrawFunds(sellerId, defaultSigner.address, [], []))
          .to.be.revertedWithCustomError(fermionErrors, "RegionPaused")
          .withArgs(PausableRegion.Funds);
      });

      it("Caller is not entity's assistant", async function () {
        const wallet = wallets[9];

        // completely random wallet
        await expect(fundsFacet.connect(wallet).withdrawFunds(sellerId, defaultSigner.address, [], []))
          .to.be.revertedWithCustomError(fermionErrors, "NotEntityWideRole")
          .withArgs(wallet.address, sellerId, AccountRole.Assistant);

        // seller's assistant (not entity wide)
        await entityFacet.addEntityAccounts(sellerId, [wallet], [[EntityRole.Seller]], [[[AccountRole.Assistant]]]);
        await expect(fundsFacet.connect(wallet).withdrawFunds(sellerId, defaultSigner.address, [], []))
          .to.be.revertedWithCustomError(fermionErrors, "NotEntityWideRole")
          .withArgs(wallet.address, sellerId, AccountRole.Assistant);

        // an entity-wide Treasury or Manager wallet (not Assistant)
        await entityFacet.addEntityAccounts(sellerId, [wallet], [[]], [[[AccountRole.Treasury, AccountRole.Manager]]]);
        await expect(fundsFacet.connect(wallet).withdrawFunds(sellerId, defaultSigner.address, [], []))
          .to.be.revertedWithCustomError(fermionErrors, "NotEntityWideRole")
          .withArgs(wallet.address, sellerId, AccountRole.Assistant);
      });

      it("Treasury is not entity's treasury", async function () {
        const treasury = wallets[9].address;

        // completely random wallet
        await expect(fundsFacet.withdrawFunds(sellerId, treasury, [], []))
          .to.be.revertedWithCustomError(fermionErrors, "NotEntityWideRole")
          .withArgs(treasury, sellerId, AccountRole.Treasury);

        // seller's treasury (not entity wide)
        await entityFacet.addEntityAccounts(sellerId, [treasury], [[EntityRole.Seller]], [[[AccountRole.Treasury]]]);
        await expect(fundsFacet.withdrawFunds(sellerId, treasury, [], []))
          .to.be.revertedWithCustomError(fermionErrors, "NotEntityWideRole")
          .withArgs(treasury, sellerId, AccountRole.Treasury);

        // an entity-wide Assistant or Manager wallet (not Assistant)
        await entityFacet.addEntityAccounts(
          sellerId,
          [treasury],
          [[]],
          [[[AccountRole.Assistant, AccountRole.Manager]]],
        );
        await expect(fundsFacet.withdrawFunds(sellerId, treasury, [], []))
          .to.be.revertedWithCustomError(fermionErrors, "NotEntityWideRole")
          .withArgs(treasury, sellerId, AccountRole.Treasury);
      });

      it("Token list and token amounts length mismatch", async function () {
        await expect(
          fundsFacet.withdrawFunds(sellerId, defaultSigner.address, [ZeroAddress], [amountNative, amountMockToken]),
        )
          .to.be.revertedWithCustomError(fermionErrors, "ArrayLengthMismatch")
          .withArgs(1, 2);

        await expect(fundsFacet.withdrawFunds(sellerId, defaultSigner.address, [ZeroAddress], []))
          .to.be.revertedWithCustomError(fermionErrors, "ArrayLengthMismatch")
          .withArgs(1, 0);
      });

      it("Nothing to withdraw - withdraw all", async function () {
        await fundsFacet.withdrawFunds(sellerId, defaultSigner.address, [], []);

        await expect(fundsFacet.withdrawFunds(sellerId, defaultSigner.address, [], [])).to.be.revertedWithCustomError(
          fermionErrors,
          "NothingToWithdraw",
        );
      });

      it("Nothing to withdraw - requested amount is 0", async function () {
        await expect(
          fundsFacet.withdrawFunds(sellerId, defaultSigner.address, [ZeroAddress], ["0"]),
        ).to.be.revertedWithCustomError(fermionErrors, "NothingToWithdraw");
      });

      it("Withdraw more than available", async function () {
        await expect(fundsFacet.withdrawFunds(sellerId, defaultSigner.address, [ZeroAddress], [amountNative + 1n]))
          .to.be.revertedWithCustomError(fermionErrors, "InsufficientAvailableFunds")
          .withArgs(amountNative, amountNative + 1n);

        await expect(
          fundsFacet.withdrawFunds(sellerId, defaultSigner.address, [mockToken1Address], [amountMockToken + 1n]),
        )
          .to.be.revertedWithCustomError(fermionErrors, "InsufficientAvailableFunds")
          .withArgs(amountMockToken, amountMockToken + 1n);
      });

      it("Treasury reverts", async function () {
        const contractAccountFactory = await ethers.getContractFactory("ContractWallet");
        const contractAccount = await contractAccountFactory.deploy();
        const contractAccountWithReceiveFactory = await ethers.getContractFactory("ContractWalletWithReceive");
        const contractAccountWithReceive = await contractAccountWithReceiveFactory.deploy();

        const contractAccountAddress = await contractAccount.getAddress();
        const contractAccountWithReceiveAddress = await contractAccountWithReceive.getAddress();

        await entityFacet.addEntityAccounts(
          sellerId,
          [contractAccountAddress, contractAccountWithReceiveAddress],
          [[], []],
          [[[AccountRole.Treasury]], [[AccountRole.Treasury]]],
        );

        // contract without receive function
        await expect(fundsFacet.withdrawFunds(sellerId, contractAccountAddress, [ZeroAddress], [amountNative]))
          .to.be.revertedWithCustomError(fermionErrors, "TokenTransferFailed")
          .withArgs(contractAccountAddress, amountNative, "0x");

        // contract with receive function, but reverting
        await contractAccountWithReceive.setAcceptingMoney(false);
        await expect(
          fundsFacet.withdrawFunds(sellerId, contractAccountWithReceiveAddress, [ZeroAddress], [amountNative]),
        )
          .to.be.revertedWithCustomError(fermionErrors, "TokenTransferFailed")
          .withArgs(contractAccountWithReceiveAddress, amountNative, id("NotAcceptingMoney()").slice(0, 10));
      });
    });
  });

  context("Offer with phygitals", function () {
    const offerId = 2n;
    const exchangeId = 2n;
    const fnftTokenId = deriveTokenId(offerId, exchangeId);
    const phygitalTokenId = 10n;
    let wallet: HardhatEthersSigner;
    let phygital: { contractAddress: string; tokenId: bigint };

    before(async function () {
      wallet = wallets[9]; // completely random wallet
      phygital = { contractAddress: mockPhygital1Address, tokenId: phygitalTokenId };
    });

    beforeEach(async function () {
      await mockPhygital1.mint(wallet.address, phygitalTokenId, 1n);
      await mockPhygital1.connect(wallet).approve(fermionProtocolAddress, phygitalTokenId);
    });

    context("depositPhygitals", function () {
      it("Anyone deposit a phygital on seller's behalf", async function () {
        // Deposits phygital
        const tx = await fundsFacet.connect(wallet).depositPhygitals([fnftTokenId], [[phygital]]);

        // Events
        await expect(tx)
          .to.emit(fundsFacet, "ERC721Deposited")
          .withArgs(mockPhygital1Address, phygitalTokenId, wallet.address);

        // State
        expect(await fundsFacet.getPhygitals(fnftTokenId)).to.eql([Object.values(phygital)]);
      });

      it("Deposit multiple phygitals to one offer", async function () {
        // Deposits phygitals
        const phygitalTokenId2 = phygitalTokenId + 1n;
        await mockPhygital1.mint(wallet.address, phygitalTokenId2, 1n);
        await mockPhygital1.connect(wallet).approve(fermionProtocolAddress, phygitalTokenId2);
        const phygital1 = { contractAddress: mockPhygital1Address, tokenId: phygitalTokenId };
        const phygital2 = { contractAddress: mockPhygital1Address, tokenId: phygitalTokenId2 };

        const tx = await fundsFacet.connect(wallet).depositPhygitals([fnftTokenId], [[phygital1, phygital2]]);

        // Events
        await expect(tx)
          .to.emit(fundsFacet, "ERC721Deposited")
          .withArgs(mockPhygital1Address, phygitalTokenId, wallet.address);
        await expect(tx)
          .to.emit(fundsFacet, "ERC721Deposited")
          .withArgs(mockPhygital1Address, phygitalTokenId2, wallet.address);
        await expect(tx)
          .to.emit(fundsFacet, "PhygitalsDeposited")
          .withArgs(fnftTokenId, [Object.values(phygital1), Object.values(phygital2)]);

        // State
        expect(await fundsFacet.getPhygitals(fnftTokenId)).to.eql([Object.values(phygital1), Object.values(phygital2)]);
      });

      it("Deposit multiple phygitals to one offer in steps", async function () {
        // Deposits phygitals
        const phygitalTokenId2 = phygitalTokenId + 1n;
        await mockPhygital1.mint(wallet.address, phygitalTokenId2, 1n);
        await mockPhygital1.connect(wallet).approve(fermionProtocolAddress, phygitalTokenId2);
        const phygital1 = { contractAddress: mockPhygital1Address, tokenId: phygitalTokenId };
        const phygital2 = { contractAddress: mockPhygital1Address, tokenId: phygitalTokenId2 };

        await fundsFacet.connect(wallet).depositPhygitals([fnftTokenId], [[phygital1]]);

        // State
        expect(await fundsFacet.getPhygitals(fnftTokenId)).to.eql([Object.values(phygital1)]);

        const tx = await fundsFacet.connect(wallet).depositPhygitals([fnftTokenId], [[phygital2]]);

        // Events
        await expect(tx)
          .to.emit(fundsFacet, "ERC721Deposited")
          .withArgs(mockPhygital1Address, phygitalTokenId2, wallet.address);
        await expect(tx)
          .to.emit(fundsFacet, "PhygitalsDeposited")
          .withArgs(fnftTokenId, [Object.values(phygital2)]);

        // State
        expect(await fundsFacet.getPhygitals(fnftTokenId)).to.eql([Object.values(phygital1), Object.values(phygital2)]);
      });

      it("Deposit multiple phygitals to one multiple offers", async function () {
        // Deposits phygitals
        const phygitalTokenId2 = 34n;
        const phygitalTokenId3 = 123n;
        await mockPhygital2.mint(wallet.address, phygitalTokenId2, 1n);
        await mockPhygital2.connect(wallet).approve(fermionProtocolAddress, phygitalTokenId2);
        await mockPhygital3.mint(wallet.address, phygitalTokenId3, 1n);
        await mockPhygital3.connect(wallet).approve(fermionProtocolAddress, phygitalTokenId3);
        const phygital1 = { contractAddress: mockPhygital1Address, tokenId: phygitalTokenId };
        const phygital2 = { contractAddress: mockPhygital2Address, tokenId: phygitalTokenId2 };
        const phygital3 = { contractAddress: mockPhygital3Address, tokenId: phygitalTokenId3 };

        const fnftTokenId2 = deriveTokenId(3n, 3n);
        const tx = await fundsFacet
          .connect(wallet)
          .depositPhygitals([fnftTokenId, fnftTokenId2], [[phygital1, phygital2], [phygital3]]);

        // Events
        await expect(tx)
          .to.emit(fundsFacet, "ERC721Deposited")
          .withArgs(mockPhygital1Address, phygitalTokenId, wallet.address);
        await expect(tx)
          .to.emit(fundsFacet, "ERC721Deposited")
          .withArgs(mockPhygital2Address, phygitalTokenId2, wallet.address);
        await expect(tx)
          .to.emit(fundsFacet, "ERC721Deposited")
          .withArgs(mockPhygital3Address, phygitalTokenId3, wallet.address);
        await expect(tx)
          .to.emit(fundsFacet, "PhygitalsDeposited")
          .withArgs(fnftTokenId, [Object.values(phygital1), Object.values(phygital2)]);
        await expect(tx)
          .to.emit(fundsFacet, "PhygitalsDeposited")
          .withArgs(fnftTokenId2, [Object.values(phygital3)]);

        // State
        expect(await fundsFacet.getPhygitals(fnftTokenId)).to.eql([Object.values(phygital1), Object.values(phygital2)]);
        expect(await fundsFacet.getPhygitals(fnftTokenId2)).to.eql([Object.values(phygital3)]);
      });

      it("Withdrawn token can be deposited again", async function () {
        // Deposits phygital
        await fundsFacet.connect(wallet).depositPhygitals([fnftTokenId], [[phygital]]);
        await fundsFacet["withdrawPhygitals(uint256[],(address,uint256)[][])"]([fnftTokenId], [[phygital]]);
        expect(await fundsFacet.getPhygitals(fnftTokenId)).to.eql([]);

        await mockPhygital1.approve(fermionProtocolAddress, phygitalTokenId);
        const tx = await fundsFacet.depositPhygitals([fnftTokenId], [[phygital]]);

        // Events
        await expect(tx)
          .to.emit(fundsFacet, "ERC721Deposited")
          .withArgs(mockPhygital1Address, phygitalTokenId, defaultSigner.address);

        // State
        expect(await fundsFacet.getPhygitals(fnftTokenId)).to.eql([Object.values(phygital)]);
      });

      it("Fermion FNFT can be deposited as phygital", async function () {
        const offerId = 1n;
        const exchangeId = 1n;
        const phygitalFnftTokenId = deriveTokenId(offerId, exchangeId);

        await mockToken1.approve(fermionProtocolAddress, sellerDeposit);
        await fundsFacet.depositFunds(sellerId, mockToken1Address, sellerDeposit);
        await mockToken1.approve(fermionProtocolAddress, 2n * verifierFee);
        await offerFacet.unwrapNFT(phygitalFnftTokenId, WrapType.SELF_SALE, toBeHex(minimalPrice, 32));
        await verificationFacet.connect(verifier).submitVerdict(phygitalFnftTokenId, VerificationStatus.Verified);
        await custodyFacet.connect(verifier).checkIn(phygitalFnftTokenId);

        const fermionPhygitalFnftAddress = await offerFacet.predictFermionFNFTAddress(offerId);
        const fermionFnft = await ethers.getContractAt("FermionFNFT", fermionPhygitalFnftAddress, defaultSigner);

        // Deposits phygital
        await fermionFnft.approve(fermionProtocolAddress, phygitalFnftTokenId);
        const phygital = { contractAddress: fermionPhygitalFnftAddress, tokenId: phygitalFnftTokenId };
        const tx = await fundsFacet.depositPhygitals([fnftTokenId], [[phygital]]);

        // Events
        await expect(tx)
          .to.emit(fundsFacet, "ERC721Deposited")
          .withArgs(fermionPhygitalFnftAddress, phygitalFnftTokenId, defaultSigner.address);

        // State
        expect(await fundsFacet.getPhygitals(fnftTokenId)).to.eql([Object.values(phygital)]);
      });

      context("Revert reasons", function () {
        it("Funds region is paused", async function () {
          await pauseFacet.pause([PausableRegion.Funds]);

          await expect(fundsFacet.connect(wallet).depositPhygitals([fnftTokenId], [[phygital]]))
            .to.be.revertedWithCustomError(fermionErrors, "RegionPaused")
            .withArgs(PausableRegion.Funds);
        });

        it("Length of _tokenIds and _phygitals does not match", async function () {
          await expect(fundsFacet.connect(wallet).depositPhygitals([fnftTokenId, fnftTokenId], [[phygital]]))
            .to.be.revertedWithCustomError(fermionErrors, "ArrayLengthMismatch")
            .withArgs(2, 1);

          await expect(fundsFacet.connect(wallet).depositPhygitals([fnftTokenId], [[phygital], [phygital, phygital]]))
            .to.be.revertedWithCustomError(fermionErrors, "ArrayLengthMismatch")
            .withArgs(1, 2);
        });

        it("Offer is not with phygitals", async function () {
          const fnftTokenId = deriveTokenId(1n, 1n);

          await expect(fundsFacet.connect(wallet).depositPhygitals([fnftTokenId], [[phygital]]))
            .to.be.revertedWithCustomError(fermionErrors, "NoPhygitalOffer")
            .withArgs(fnftTokenId);
        });

        it("Phygitals are already verified", async function () {
          await fundsFacet.connect(wallet).depositPhygitals([fnftTokenId], [[phygital]]);
          await mockToken1.approve(fermionProtocolAddress, sellerDeposit + minimalPrice);
          await fundsFacet.depositFunds(sellerId, mockToken1Address, sellerDeposit);
          await offerFacet.unwrapNFT(fnftTokenId, WrapType.SELF_SALE, toBeHex(minimalPrice, 32));
          const abiCoder = new ethers.AbiCoder();
          const encoded = abiCoder.encode(["tuple(address,uint256)[]"], [[Object.values(phygital)]]);
          const digest = ethers.keccak256(encoded);
          await verificationFacet.verifyPhygitals(fnftTokenId, digest);

          // Try to deposit another phygital
          const phygitalTokenId2 = phygitalTokenId + 1n;
          await mockPhygital1.mint(wallet.address, phygitalTokenId2, 1n);
          await mockPhygital1.connect(wallet).approve(fermionProtocolAddress, phygitalTokenId2);
          const phygital2 = { contractAddress: mockPhygital1Address, tokenId: phygitalTokenId2 };

          await expect(fundsFacet.connect(wallet).depositPhygitals([fnftTokenId], [[phygital2]]))
            .to.be.revertedWithCustomError(fermionErrors, "PhygitalsAlreadyVerified")
            .withArgs(fnftTokenId);
        });

        it("Funds related errors", async function () {
          // ERC721 insufficient allowance
          await mockPhygital1.connect(wallet).approve(ZeroAddress, phygitalTokenId);

          await expect(fundsFacet.connect(wallet).depositPhygitals([fnftTokenId], [[phygital]]))
            .to.be.revertedWithCustomError(mockPhygital1, "ERC721InsufficientApproval")
            .withArgs(fermionProtocolAddress, phygitalTokenId);

          // ERC721 - caller not an owner
          await expect(fundsFacet.depositPhygitals([fnftTokenId], [[phygital]]))
            .to.be.revertedWithCustomError(mockPhygital1, "ERC721InsufficientApproval")
            .withArgs(fermionProtocolAddress, phygitalTokenId);

          // ERC721 - non-existent token
          await expect(fundsFacet.depositPhygitals([fnftTokenId], [[{ ...phygital, tokenId: 999n }]]))
            .to.be.revertedWithCustomError(mockPhygital1, "ERC721NonexistentToken")
            .withArgs(999n);

          // ERC721 contract does not send the token
          await mockPhygital1.setHoldTransfer(true);
          await expect(fundsFacet.depositPhygitals([fnftTokenId], [[phygital]]))
            .to.be.revertedWithCustomError(fermionErrors, "ERC721TokenNotTransferred")
            .withArgs(phygital.contractAddress, phygital.tokenId);
        });

        it("Not an ERC721 contract", async function () {
          await expect(
            fundsFacet.depositPhygitals([fnftTokenId], [[{ ...phygital, contractAddress: mockToken1Address }]]),
          )
            .to.be.revertedWithCustomError(fermionErrors, "ERC721CheckFailed")
            .withArgs(mockToken1Address, true);
        });

        it("Token contract reverts", async function () {
          await mockPhygital1.setRevertReason(1); // 1=revert with custom error
          await expect(
            fundsFacet.connect(wallet).depositPhygitals([fnftTokenId], [[phygital]]),
          ).to.be.revertedWithCustomError(mockPhygital1, "CustomError");

          await mockPhygital1.setRevertReason(2); // 2=error string
          await expect(fundsFacet.connect(wallet).depositPhygitals([fnftTokenId], [[phygital]])).to.be.revertedWith(
            "Error string",
          );

          await mockPhygital1.setRevertReason(3); // 3=arbitrary bytes
          await expect(fundsFacet.connect(wallet).depositPhygitals([fnftTokenId], [[phygital]])).to.be.reverted;

          await mockPhygital1.setRevertReason(4); // 4=divide by zero
          await expect(
            fundsFacet.connect(wallet).depositPhygitals([fnftTokenId], [[phygital]]),
          ).to.be.revertedWithPanic("0x12");

          await mockPhygital1.setRevertReason(5); // 4=out of bounds
          await expect(
            fundsFacet.connect(wallet).depositPhygitals([fnftTokenId], [[phygital]]),
          ).to.be.revertedWithPanic("0x32");
        });

        it("Token contract returns unexpected data", async function () {
          await mockPhygital1.setRevertReason(6); // 6=return too short

          await expect(fundsFacet.connect(wallet).depositPhygitals([fnftTokenId], [[phygital]]))
            .to.be.revertedWithCustomError(fermionErrors, "UnexpectedDataReturned")
            .withArgs("0x00");

          await mockPhygital1.setRevertReason(7); // 7=return too long

          await expect(fundsFacet.connect(wallet).depositPhygitals([fnftTokenId], [[phygital]]))
            .to.be.revertedWithCustomError(fermionErrors, "UnexpectedDataReturned")
            .withArgs("0x000000000000000000000000000000000000000000000000000000000000000100");

          await mockPhygital1.setRevertReason(8); // 8=true with some other data

          await expect(fundsFacet.connect(wallet).depositPhygitals([fnftTokenId], [[phygital]]))
            .to.be.revertedWithCustomError(fermionErrors, "UnexpectedDataReturned")
            .withArgs("0x1626ba7e000000000000000abcde000000000000000000000000000000000001");
        });
      });
    });

    context("withdrawPhygitals - seller", function () {
      before(async function () {
        fundsFacet.withdrawPhygitals = fundsFacet["withdrawPhygitals(uint256[],(address,uint256)[][])"];
      });

      beforeEach(async function () {
        await fundsFacet.connect(wallet).depositPhygitals([fnftTokenId], [[phygital]]);
      });

      it("Seller can withdraw the phygitals before they are verified", async function () {
        // Withdraw phygital
        const tx = await fundsFacet.withdrawPhygitals([fnftTokenId], [[phygital]]);

        // Events
        await expect(tx)
          .to.emit(fundsFacet, "ERC721Withdrawn")
          .withArgs(mockPhygital1Address, phygitalTokenId, defaultSigner.address);
        await expect(tx)
          .to.emit(fundsFacet, "PhygitalsWithdrawn")
          .withArgs(fnftTokenId, [Object.values(phygital)]);

        // State
        expect(await fundsFacet.getPhygitals(fnftTokenId)).to.eql([]);
      });

      it("Seller can withdraw the if the RWA does not get verified", async function () {
        await mockToken1.approve(fermionProtocolAddress, sellerDeposit + minimalPrice);
        await fundsFacet.depositFunds(sellerId, mockToken1Address, sellerDeposit);
        await offerFacet.unwrapNFT(fnftTokenId, WrapType.SELF_SALE, toBeHex(minimalPrice, 32));
        const digest = ethers.keccak256(abiCoder.encode(["tuple(address,uint256)[]"], [[Object.values(phygital)]]));
        await verificationFacet.verifyPhygitals(fnftTokenId, digest);

        await verificationFacet.connect(verifier).submitVerdict(fnftTokenId, VerificationStatus.Rejected);

        // Withdraw phygital
        const tx = await fundsFacet.withdrawPhygitals([fnftTokenId], [[phygital]]);

        // Events
        await expect(tx)
          .to.emit(fundsFacet, "ERC721Withdrawn")
          .withArgs(mockPhygital1Address, phygitalTokenId, defaultSigner.address);
        await expect(tx)
          .to.emit(fundsFacet, "PhygitalsWithdrawn")
          .withArgs(fnftTokenId, [Object.values(phygital)]);

        // State
        expect(await fundsFacet.getPhygitals(fnftTokenId)).to.eql([]);
      });

      it("Withdraw multiple phygitals from one offer", async function () {
        // Deposits phygitals
        const phygitalTokenId2 = phygitalTokenId + 1n;
        const phygitalTokenId3 = phygitalTokenId + 2n;
        const phygitalTokenId4 = phygitalTokenId + 3n;
        await mockPhygital1.mint(wallet.address, phygitalTokenId2, 3n);
        await mockPhygital1.connect(wallet).approve(fermionProtocolAddress, phygitalTokenId2);
        await mockPhygital1.connect(wallet).approve(fermionProtocolAddress, phygitalTokenId3);
        await mockPhygital1.connect(wallet).approve(fermionProtocolAddress, phygitalTokenId4);
        const phygital1 = { contractAddress: mockPhygital1Address, tokenId: phygitalTokenId };
        const phygital2 = { contractAddress: mockPhygital1Address, tokenId: phygitalTokenId2 };
        const phygital3 = { contractAddress: mockPhygital1Address, tokenId: phygitalTokenId3 };
        const phygital4 = { contractAddress: mockPhygital1Address, tokenId: phygitalTokenId4 };
        // phygital1 is already deposited
        await fundsFacet.connect(wallet).depositPhygitals([fnftTokenId], [[phygital2, phygital3, phygital4]]);

        // Withdraw phygitals
        const tx = await fundsFacet.withdrawPhygitals([fnftTokenId], [[phygital2]]);

        // Events
        await expect(tx)
          .to.emit(fundsFacet, "ERC721Withdrawn")
          .withArgs(mockPhygital1Address, phygitalTokenId2, defaultSigner.address);
        await expect(tx)
          .to.emit(fundsFacet, "PhygitalsWithdrawn")
          .withArgs(fnftTokenId, [Object.values(phygital2)]);

        expect(await fundsFacet.getPhygitals(fnftTokenId)).to.eql([
          Object.values(phygital1),
          Object.values(phygital4),
          Object.values(phygital3),
        ]);

        // Withdraw remaining phygitals
        const tx2 = await fundsFacet.withdrawPhygitals([fnftTokenId], [[phygital3, phygital4, phygital1]]);

        await expect(tx2)
          .to.emit(fundsFacet, "ERC721Withdrawn")
          .withArgs(mockPhygital1Address, phygitalTokenId, defaultSigner.address);
        await expect(tx2)
          .to.emit(fundsFacet, "ERC721Withdrawn")
          .withArgs(mockPhygital1Address, phygitalTokenId3, defaultSigner.address);
        await expect(tx2)
          .to.emit(fundsFacet, "ERC721Withdrawn")
          .withArgs(mockPhygital1Address, phygitalTokenId4, defaultSigner.address);
        await expect(tx2)
          .to.emit(fundsFacet, "PhygitalsWithdrawn")
          .withArgs(fnftTokenId, [Object.values(phygital3), Object.values(phygital4), Object.values(phygital1)]);

        // State
        expect(await fundsFacet.getPhygitals(fnftTokenId)).to.eql([]);
      });

      it("Withdraw multiple phygitals from one multiple offers", async function () {
        // Deposits phygitals
        const phygitalTokenId2 = 34n;
        const phygitalTokenId3 = 123n;
        await mockPhygital2.mint(wallet.address, phygitalTokenId2, 1n);
        await mockPhygital2.connect(wallet).approve(fermionProtocolAddress, phygitalTokenId2);
        await mockPhygital3.mint(wallet.address, phygitalTokenId3, 1n);
        await mockPhygital3.connect(wallet).approve(fermionProtocolAddress, phygitalTokenId3);
        const phygital1 = { contractAddress: mockPhygital1Address, tokenId: phygitalTokenId };
        const phygital2 = { contractAddress: mockPhygital2Address, tokenId: phygitalTokenId2 };
        const phygital3 = { contractAddress: mockPhygital3Address, tokenId: phygitalTokenId3 };

        const fnftTokenId2 = deriveTokenId(3n, 3n);
        // phygital1 is already deposited
        await fundsFacet.connect(wallet).depositPhygitals([fnftTokenId, fnftTokenId2], [[phygital2], [phygital3]]);

        const tx = await fundsFacet.withdrawPhygitals([fnftTokenId2, fnftTokenId], [[phygital3], [phygital1]]);

        // Events
        await expect(tx)
          .to.emit(fundsFacet, "ERC721Withdrawn")
          .withArgs(mockPhygital1Address, phygitalTokenId, defaultSigner.address);
        await expect(tx)
          .to.emit(fundsFacet, "ERC721Withdrawn")
          .withArgs(mockPhygital3Address, phygitalTokenId3, defaultSigner.address);
        await expect(tx)
          .to.emit(fundsFacet, "PhygitalsWithdrawn")
          .withArgs(fnftTokenId, [Object.values(phygital1)]);
        await expect(tx)
          .to.emit(fundsFacet, "PhygitalsWithdrawn")
          .withArgs(fnftTokenId2, [Object.values(phygital3)]);

        // State
        expect(await fundsFacet.getPhygitals(fnftTokenId)).to.eql([Object.values(phygital2)]);
        expect(await fundsFacet.getPhygitals(fnftTokenId2)).to.eql([]);
      });

      it("Fermion FNFT can be withdrawn as phygital", async function () {
        await fundsFacet.withdrawPhygitals([fnftTokenId], [[phygital]]); // get rid of the deposited phygital

        const offerId = 1n;
        const exchangeId = 1n;
        const phygitalFnftTokenId = deriveTokenId(offerId, exchangeId);

        await mockToken1.approve(fermionProtocolAddress, sellerDeposit);
        await fundsFacet.depositFunds(sellerId, mockToken1Address, sellerDeposit);
        await mockToken1.approve(fermionProtocolAddress, 2n * verifierFee);
        await offerFacet.unwrapNFT(phygitalFnftTokenId, WrapType.SELF_SALE, toBeHex(minimalPrice, 32));
        await verificationFacet.connect(verifier).submitVerdict(phygitalFnftTokenId, VerificationStatus.Verified);
        await custodyFacet.connect(verifier).checkIn(phygitalFnftTokenId);

        const fermionPhygitalFnftAddress = await offerFacet.predictFermionFNFTAddress(offerId);
        const fermionFnft = await ethers.getContractAt("FermionFNFT", fermionPhygitalFnftAddress, defaultSigner);

        // Deposits phygital
        await fermionFnft.approve(fermionProtocolAddress, phygitalFnftTokenId);
        const fnftPhygital = { contractAddress: fermionPhygitalFnftAddress, tokenId: phygitalFnftTokenId };
        await fundsFacet.depositPhygitals([fnftTokenId], [[fnftPhygital]]);

        // Withdraw phygital
        const tx = await fundsFacet.withdrawPhygitals([fnftTokenId], [[fnftPhygital]]);

        // Events
        await expect(tx)
          .to.emit(fundsFacet, "ERC721Withdrawn")
          .withArgs(fermionPhygitalFnftAddress, phygitalFnftTokenId, defaultSigner.address);

        // State
        expect(await fundsFacet.getPhygitals(fnftTokenId)).to.eql([]);
      });

      context("Revert reasons", function () {
        it("Funds region is paused", async function () {
          await pauseFacet.pause([PausableRegion.Funds]);

          await expect(fundsFacet.withdrawPhygitals([fnftTokenId], [[phygital]]))
            .to.be.revertedWithCustomError(fermionErrors, "RegionPaused")
            .withArgs(PausableRegion.Funds);
        });

        it("Length of _tokenIds and _phygitals does not match", async function () {
          await expect(fundsFacet.withdrawPhygitals([fnftTokenId, fnftTokenId], [[phygital]]))
            .to.be.revertedWithCustomError(fermionErrors, "ArrayLengthMismatch")
            .withArgs(2, 1);

          await expect(fundsFacet.withdrawPhygitals([fnftTokenId], [[phygital], [phygital, phygital]]))
            .to.be.revertedWithCustomError(fermionErrors, "ArrayLengthMismatch")
            .withArgs(1, 2);
        });

        it("Offer is not with phygitals", async function () {
          const fnftTokenId = deriveTokenId(1n, 1n);

          await expect(fundsFacet.withdrawPhygitals([fnftTokenId], [[phygital]]))
            .to.be.revertedWithCustomError(fermionErrors, "NoPhygitalOffer")
            .withArgs(fnftTokenId);
        });

        it("Phygitals are already verified", async function () {
          await mockToken1.approve(fermionProtocolAddress, sellerDeposit + minimalPrice);
          await fundsFacet.depositFunds(sellerId, mockToken1Address, sellerDeposit);
          await offerFacet.unwrapNFT(fnftTokenId, WrapType.SELF_SALE, toBeHex(minimalPrice, 32));
          const digest = ethers.keccak256(abiCoder.encode(["tuple(address,uint256)[]"], [[Object.values(phygital)]]));
          await verificationFacet.verifyPhygitals(fnftTokenId, digest);

          // Try to deposit another phygital
          const phygitalTokenId2 = phygitalTokenId + 1n;
          await mockPhygital1.mint(wallet.address, phygitalTokenId2, 1n);
          await mockPhygital1.connect(wallet).approve(fermionProtocolAddress, phygitalTokenId2);
          const phygital2 = { contractAddress: mockPhygital1Address, tokenId: phygitalTokenId2 };

          await expect(fundsFacet.withdrawPhygitals([fnftTokenId], [[phygital2]]))
            .to.be.revertedWithCustomError(fermionErrors, "PhygitalsAlreadyVerified")
            .withArgs(fnftTokenId);
        });

        it("Phygital does not belong to the offer", async function () {
          const phygitalTokenId2 = phygitalTokenId + 1n;
          await mockPhygital1.mint(wallet.address, phygitalTokenId2, 1n);
          await mockPhygital1.connect(wallet).approve(fermionProtocolAddress, phygitalTokenId2);
          const phygital2 = { contractAddress: mockPhygital1Address, tokenId: phygitalTokenId2 };
          const fnftTokenId2 = deriveTokenId(3n, 3n);
          await fundsFacet.connect(wallet).depositPhygitals([fnftTokenId2], [[phygital2]]);

          await expect(fundsFacet.withdrawPhygitals([fnftTokenId], [[phygital2]]))
            .to.be.revertedWithCustomError(fermionErrors, "PhygitalsNotFound")
            .withArgs(fnftTokenId, Object.values(phygital2));
        });

        it("Trying to transfer ERC20 token owned by the protocol", async function () {
          await mockToken1.approve(fermionProtocolAddress, sellerDeposit);
          await fundsFacet.depositFunds(sellerId, mockToken1Address, sellerDeposit);

          const phygital2 = { contractAddress: mockToken1Address, tokenId: sellerDeposit }; // "tokenId" of ERC721 corresponds to "amount" of ERC20

          await expect(fundsFacet.withdrawPhygitals([fnftTokenId], [[phygital2]]))
            .to.be.revertedWithCustomError(fermionErrors, "PhygitalsNotFound")
            .withArgs(fnftTokenId, Object.values(phygital2));
        });
      });
    });

    context("withdrawPhygitals - buyer", function () {
      let buyer: HardhatEthersSigner;
      let custodian: HardhatEthersSigner;

      before(async function () {
        buyer = wallets[4];
        custodian = verifier;

        fundsFacet.withdrawPhygitals = fundsFacet.connect(buyer)["withdrawPhygitals(uint256[],address)"];
      });

      beforeEach(async function () {
        await fundsFacet.connect(wallet).depositPhygitals([fnftTokenId], [[phygital]]);

        const createBuyerAdvancedOrder = createBuyerAdvancedOrderClosure(
          wallets,
          seaportAddress,
          mockToken1,
          offerFacet,
        );
        const { buyerAdvancedOrder, tokenId } = await createBuyerAdvancedOrder(buyer, offerId.toString(), exchangeId);
        await mockToken1.approve(fermionProtocolAddress, sellerDeposit);
        await offerFacet.unwrapNFT(tokenId, WrapType.OS_AUCTION, buyerAdvancedOrder);

        const fermionFnftAddress = await offerFacet.predictFermionFNFTAddress(offerId);
        const fermionFnft = await ethers.getContractAt("FermionFNFT", fermionFnftAddress);
        await fermionFnft.connect(buyer).setApprovalForAll(fermionProtocolAddress, true);
      });

      it("Buyer can withdraw the phygitals after the checkout request is cleared", async function () {
        const digest = ethers.keccak256(abiCoder.encode(["tuple(address,uint256)[]"], [[Object.values(phygital)]]));
        await verificationFacet.connect(buyer).verifyPhygitals(fnftTokenId, digest);
        await verificationFacet.connect(verifier).submitVerdict(fnftTokenId, VerificationStatus.Verified);
        await custodyFacet.connect(custodian).checkIn(fnftTokenId);
        await custodyFacet.connect(buyer).requestCheckOut(fnftTokenId);
        await custodyFacet.clearCheckoutRequest(fnftTokenId);

        // Withdraw phygital
        const tx = await fundsFacet.withdrawPhygitals([fnftTokenId], buyer.address);

        // Events
        await expect(tx)
          .to.emit(fundsFacet, "ERC721Withdrawn")
          .withArgs(mockPhygital1Address, phygitalTokenId, buyer.address);
        await expect(tx)
          .to.emit(fundsFacet, "PhygitalsWithdrawn")
          .withArgs(fnftTokenId, [Object.values(phygital)]);

        // State. In happy path, the phygital is not removed from the offer
        expect(await fundsFacet.getPhygitals(fnftTokenId)).to.eql([Object.values(phygital)]);
      });

      it("Withdraw multiple phygitals from one offer", async function () {
        // Deposits phygitals
        const phygitalTokenId2 = phygitalTokenId + 1n;
        const phygitalTokenId3 = phygitalTokenId + 2n;
        await mockPhygital1.mint(wallet.address, phygitalTokenId2, 2n);
        await mockPhygital1.connect(wallet).approve(fermionProtocolAddress, phygitalTokenId2);
        await mockPhygital1.connect(wallet).approve(fermionProtocolAddress, phygitalTokenId3);
        const phygital1 = { contractAddress: mockPhygital1Address, tokenId: phygitalTokenId };
        const phygital2 = { contractAddress: mockPhygital1Address, tokenId: phygitalTokenId2 };
        const phygital3 = { contractAddress: mockPhygital1Address, tokenId: phygitalTokenId3 };

        // phygital1 is already deposited
        await fundsFacet.connect(wallet).depositPhygitals([fnftTokenId], [[phygital2, phygital3]]);

        // Verify the phygitals
        const digest = ethers.keccak256(
          abiCoder.encode(
            ["tuple(address,uint256)[]"],
            [[Object.values(phygital1), Object.values(phygital2), Object.values(phygital3)]],
          ),
        );
        await verificationFacet.connect(buyer).verifyPhygitals(fnftTokenId, digest);
        await verificationFacet.connect(verifier).submitVerdict(fnftTokenId, VerificationStatus.Verified);
        await custodyFacet.connect(custodian).checkIn(fnftTokenId);
        await custodyFacet.connect(buyer).requestCheckOut(fnftTokenId);
        await custodyFacet.clearCheckoutRequest(fnftTokenId);

        // Withdraw phygitals
        const tx = await fundsFacet.withdrawPhygitals([fnftTokenId], buyer.address);

        // Events
        await expect(tx)
          .to.emit(fundsFacet, "ERC721Withdrawn")
          .withArgs(mockPhygital1Address, phygitalTokenId, buyer.address);
        await expect(tx)
          .to.emit(fundsFacet, "ERC721Withdrawn")
          .withArgs(mockPhygital1Address, phygitalTokenId2, buyer.address);
        await expect(tx)
          .to.emit(fundsFacet, "ERC721Withdrawn")
          .withArgs(mockPhygital1Address, phygitalTokenId3, buyer.address);
        await expect(tx)
          .to.emit(fundsFacet, "PhygitalsWithdrawn")
          .withArgs(fnftTokenId, [Object.values(phygital1), Object.values(phygital2), Object.values(phygital3)]);

        expect(await fundsFacet.getPhygitals(fnftTokenId)).to.eql([
          Object.values(phygital1),
          Object.values(phygital2),
          Object.values(phygital3),
        ]);
      });

      it("Withdraw multiple phygitals from one multiple offers", async function () {
        // Deposits phygitals
        const phygitalTokenId2 = 34n;
        const phygitalTokenId3 = 123n;
        await mockPhygital2.mint(wallet.address, phygitalTokenId2, 1n);
        await mockPhygital2.connect(wallet).approve(fermionProtocolAddress, phygitalTokenId2);
        await mockPhygital3.mint(wallet.address, phygitalTokenId3, 1n);
        await mockPhygital3.connect(wallet).approve(fermionProtocolAddress, phygitalTokenId3);
        const phygital1 = { contractAddress: mockPhygital1Address, tokenId: phygitalTokenId };
        const phygital2 = { contractAddress: mockPhygital2Address, tokenId: phygitalTokenId2 };
        const phygital3 = { contractAddress: mockPhygital3Address, tokenId: phygitalTokenId3 };

        const fnftTokenId2 = deriveTokenId(3n, 3n);
        // phygital1 is already deposited
        await fundsFacet.connect(wallet).depositPhygitals([fnftTokenId, fnftTokenId2], [[phygital2], [phygital3]]);

        // Verify the phygitals
        const digest = ethers.keccak256(
          abiCoder.encode(["tuple(address,uint256)[]"], [[Object.values(phygital1), Object.values(phygital2)]]),
        );
        await verificationFacet.connect(buyer).verifyPhygitals(fnftTokenId, digest);
        await verificationFacet.connect(verifier).submitVerdict(fnftTokenId, VerificationStatus.Verified);
        await custodyFacet.connect(custodian).checkIn(fnftTokenId);
        await custodyFacet.connect(buyer).requestCheckOut(fnftTokenId);
        await custodyFacet.clearCheckoutRequest(fnftTokenId);

        const createBuyerAdvancedOrder = createBuyerAdvancedOrderClosure(
          wallets,
          seaportAddress,
          mockToken1,
          offerFacet,
        );
        const { buyerAdvancedOrder, tokenId } = await createBuyerAdvancedOrder(
          buyer,
          (offerId + 1n).toString(),
          exchangeId + 1n,
        );
        await mockToken1.approve(fermionProtocolAddress, sellerDeposit);
        await offerFacet.unwrapNFT(tokenId, WrapType.OS_AUCTION, buyerAdvancedOrder);
        const digest2 = ethers.keccak256(abiCoder.encode(["tuple(address,uint256)[]"], [[Object.values(phygital3)]]));
        await verificationFacet.connect(buyer).verifyPhygitals(fnftTokenId2, digest2);
        await verificationFacet.connect(verifier).submitVerdict(fnftTokenId2, VerificationStatus.Verified);
        await custodyFacet.connect(custodian).checkIn(fnftTokenId2);
        const fermionFnftAddress = await offerFacet.predictFermionFNFTAddress(offerId + 1n);
        const fermionFnft = await ethers.getContractAt("FermionFNFT", fermionFnftAddress);
        await fermionFnft.connect(buyer).setApprovalForAll(fermionProtocolAddress, true);
        await custodyFacet.connect(buyer).requestCheckOut(fnftTokenId2);
        await custodyFacet.clearCheckoutRequest(fnftTokenId2);

        const tx = await fundsFacet.withdrawPhygitals([fnftTokenId2, fnftTokenId], buyer.address);

        // Events
        await expect(tx)
          .to.emit(fundsFacet, "ERC721Withdrawn")
          .withArgs(mockPhygital1Address, phygitalTokenId, buyer.address);
        await expect(tx)
          .to.emit(fundsFacet, "ERC721Withdrawn")
          .withArgs(mockPhygital2Address, phygitalTokenId2, buyer.address);
        await expect(tx)
          .to.emit(fundsFacet, "ERC721Withdrawn")
          .withArgs(mockPhygital3Address, phygitalTokenId3, buyer.address);
        await expect(tx)
          .to.emit(fundsFacet, "PhygitalsWithdrawn")
          .withArgs(fnftTokenId, [Object.values(phygital1), Object.values(phygital2)]);
        await expect(tx)
          .to.emit(fundsFacet, "PhygitalsWithdrawn")
          .withArgs(fnftTokenId2, [Object.values(phygital3)]);

        // State
        expect(await fundsFacet.getPhygitals(fnftTokenId)).to.eql([Object.values(phygital1), Object.values(phygital2)]);
        expect(await fundsFacet.getPhygitals(fnftTokenId2)).to.eql([Object.values(phygital3)]);
      });

      it("Treasury can be a contract wallet", async function () {
        const digest = ethers.keccak256(abiCoder.encode(["tuple(address,uint256)[]"], [[Object.values(phygital)]]));
        await verificationFacet.connect(buyer).verifyPhygitals(fnftTokenId, digest);
        await verificationFacet.connect(verifier).submitVerdict(fnftTokenId, VerificationStatus.Verified);
        await custodyFacet.connect(custodian).checkIn(fnftTokenId);
        await custodyFacet.connect(buyer).requestCheckOut(fnftTokenId);
        await custodyFacet.clearCheckoutRequest(fnftTokenId);

        const contractAccountWithReceiveFactory = await ethers.getContractFactory("ContractWalletWithReceive");
        const contractAccountWithReceive = await contractAccountWithReceiveFactory.deploy();
        const contractAccountWithReceiveAddress = await contractAccountWithReceive.getAddress();
        const [buyerEntityId] = await entityFacet["getEntity(address)"](buyer.address);
        await entityFacet
          .connect(buyer)
          .addEntityAccounts(buyerEntityId, [contractAccountWithReceiveAddress], [[]], [[[AccountRole.Treasury]]]);

        // Withdraw phygital
        const tx = await fundsFacet.withdrawPhygitals([fnftTokenId], contractAccountWithReceiveAddress);

        // Events
        await expect(tx)
          .to.emit(fundsFacet, "ERC721Withdrawn")
          .withArgs(mockPhygital1Address, phygitalTokenId, contractAccountWithReceiveAddress);
        await expect(tx)
          .to.emit(contractAccountWithReceive, "PhygitalReceived")
          .withArgs(phygital.contractAddress, phygital.tokenId);

        // State. In happy path, the phygital is not removed from the offer
        expect(await fundsFacet.getPhygitals(fnftTokenId)).to.eql([Object.values(phygital)]);
      });

      context("Revert reasons", function () {
        it("The checkout request is not cleared yet", async function () {
          const digest = ethers.keccak256(abiCoder.encode(["tuple(address,uint256)[]"], [[Object.values(phygital)]]));
          await verificationFacet.connect(buyer).verifyPhygitals(fnftTokenId, digest);
          await expect(fundsFacet.withdrawPhygitals([fnftTokenId], buyer.address))
            .to.be.revertedWithCustomError(fermionErrors, "NoSuchEntity")
            .withArgs(MaxUint256);

          await verificationFacet.connect(verifier).submitVerdict(fnftTokenId, VerificationStatus.Verified);
          await expect(fundsFacet.withdrawPhygitals([fnftTokenId], buyer.address))
            .to.be.revertedWithCustomError(fermionErrors, "NoSuchEntity")
            .withArgs(MaxUint256);

          await custodyFacet.connect(custodian).checkIn(fnftTokenId);
          await expect(fundsFacet.withdrawPhygitals([fnftTokenId], buyer.address))
            .to.be.revertedWithCustomError(fermionErrors, "NoSuchEntity")
            .withArgs(MaxUint256);

          await custodyFacet.connect(buyer).requestCheckOut(fnftTokenId);
          await expect(fundsFacet.withdrawPhygitals([fnftTokenId], buyer.address))
            .to.be.revertedWithCustomError(fermionErrors, "NoSuchEntity")
            .withArgs(MaxUint256);
        });

        context("Checkout request cleared", function () {
          beforeEach(async function () {
            const digest = ethers.keccak256(abiCoder.encode(["tuple(address,uint256)[]"], [[Object.values(phygital)]]));
            await verificationFacet.connect(buyer).verifyPhygitals(fnftTokenId, digest);
            await verificationFacet.connect(verifier).submitVerdict(fnftTokenId, VerificationStatus.Verified);
            await custodyFacet.connect(custodian).checkIn(fnftTokenId);
            await custodyFacet.connect(buyer).requestCheckOut(fnftTokenId);
            await custodyFacet.clearCheckoutRequest(fnftTokenId);
          });

          it("Funds region is paused", async function () {
            await pauseFacet.pause([PausableRegion.Funds]);

            await expect(fundsFacet.withdrawPhygitals([fnftTokenId], buyer.address))
              .to.be.revertedWithCustomError(fermionErrors, "RegionPaused")
              .withArgs(PausableRegion.Funds);
          });

          it("Caller is not the buyer's assistant", async function () {
            const randomWallet = wallets[5];
            const [buyerEntityId] = await entityFacet["getEntity(address)"](buyer.address);

            await expect(
              fundsFacet.connect(randomWallet)["withdrawPhygitals(uint256[],address)"]([fnftTokenId], buyer.address),
            )
              .to.be.revertedWithCustomError(fermionErrors, "NotEntityWideRole")
              .withArgs(randomWallet.address, buyerEntityId, AccountRole.Assistant);
          });

          it("Treasury does not belong to buyer", async function () {
            const randomWallet = wallets[5];
            const [buyerEntityId] = await entityFacet["getEntity(address)"](buyer.address);

            await expect(
              fundsFacet.connect(buyer)["withdrawPhygitals(uint256[],address)"]([fnftTokenId], randomWallet.address),
            )
              .to.be.revertedWithCustomError(fermionErrors, "NotEntityWideRole")
              .withArgs(randomWallet.address, buyerEntityId, AccountRole.Treasury);
          });

          it("Treasury reverts", async function () {
            const contractAccountFactory = await ethers.getContractFactory("ContractWallet");
            const contractAccount = await contractAccountFactory.deploy();
            const contractAccountAddress = await contractAccount.getAddress();
            const contractAccountWithReceiveFactory = await ethers.getContractFactory("ContractWalletWithReceive");
            const contractAccountWithReceive = await contractAccountWithReceiveFactory.deploy();
            const contractAccountWithReceiveAddress = await contractAccountWithReceive.getAddress();
            const [buyerEntityId] = await entityFacet["getEntity(address)"](buyer.address);
            await entityFacet
              .connect(buyer)
              .addEntityAccounts(
                buyerEntityId,
                [contractAccountWithReceiveAddress, contractAccountAddress],
                [[], []],
                [[[AccountRole.Treasury]], [[AccountRole.Treasury]]],
              );

            // contract without receive function
            await expect(fundsFacet.withdrawPhygitals([fnftTokenId], contractAccountAddress))
              .to.be.revertedWithCustomError(mockPhygital1, "ERC721InvalidReceiver")
              .withArgs(contractAccountAddress);

            // contract with receive function, but reverting
            await contractAccountWithReceive.setAcceptingMoney(false);
            await expect(
              fundsFacet.withdrawPhygitals([fnftTokenId], contractAccountWithReceiveAddress),
            ).to.be.revertedWithCustomError(contractAccountWithReceive, "NotAcceptingMoney");
          });

          it("The phygitals are already withdrawn", async function () {
            // Withdraw phygital
            await fundsFacet.withdrawPhygitals([fnftTokenId], buyer.address);

            // Try to withdraw again
            await expect(fundsFacet.withdrawPhygitals([fnftTokenId], buyer.address))
              .to.be.revertedWithCustomError(fermionErrors, "NoSuchEntity")
              .withArgs(MaxUint256);

            // The same phygital gets deposited again to another offer
            const fnftTokenId2 = deriveTokenId(3n, 3n);
            await mockPhygital1.connect(buyer).approve(fermionProtocolAddress, phygitalTokenId);
            await fundsFacet.connect(buyer).depositPhygitals([fnftTokenId2], [[phygital]]);

            await expect(fundsFacet.withdrawPhygitals([fnftTokenId], buyer.address))
              .to.be.revertedWithCustomError(fermionErrors, "NoSuchEntity")
              .withArgs(MaxUint256);

            await expect(
              fundsFacet
                .connect(defaultSigner)
                ["withdrawPhygitals(uint256[],(address,uint256)[][])"]([fnftTokenId], [[phygital]]),
            )
              .to.be.revertedWithCustomError(fermionErrors, "PhygitalsAlreadyVerified")
              .withArgs(fnftTokenId);
          });

          it("Transfer of phygitals is not successful", async function () {
            // ERC721 contract does not send the token
            await mockPhygital1.setRevertReason(1); // revert on transfer

            // Try to withdraw
            await expect(fundsFacet.withdrawPhygitals([fnftTokenId], buyer.address)).to.be.revertedWithCustomError(
              mockPhygital1,
              "CustomError",
            );
          });

          it("Phygitals belong to different accounts", async function () {
            // Buy another offer with another account. Set previous buyer as assistant and treasury
            const buyer2 = wallets[9];
            const createBuyerAdvancedOrder = createBuyerAdvancedOrderClosure(
              wallets,
              seaportAddress,
              mockToken1,
              offerFacet,
            );
            const { buyerAdvancedOrder, tokenId: fnftTokenId2 } = await createBuyerAdvancedOrder(
              buyer2,
              (offerId + 1n).toString(),
              exchangeId + 1n,
            );
            await mockToken1.approve(fermionProtocolAddress, sellerDeposit);
            await offerFacet.unwrapNFT(fnftTokenId2, WrapType.OS_AUCTION, buyerAdvancedOrder);

            const phygitalTokenId2 = phygitalTokenId + 1n;
            await mockPhygital1.mint(wallet.address, phygitalTokenId2, 1n);
            await mockPhygital1.connect(wallet).approve(fermionProtocolAddress, phygitalTokenId2);
            const phygital2 = { contractAddress: mockPhygital1Address, tokenId: phygitalTokenId2 };
            await fundsFacet.connect(wallet).depositPhygitals([fnftTokenId2], [[phygital2]]);

            const digest2 = ethers.keccak256(
              abiCoder.encode(["tuple(address,uint256)[]"], [[Object.values(phygital2)]]),
            );
            await verificationFacet.connect(buyer2).verifyPhygitals(fnftTokenId2, digest2);
            await verificationFacet.connect(verifier).submitVerdict(fnftTokenId2, VerificationStatus.Verified);
            await custodyFacet.connect(custodian).checkIn(fnftTokenId2);
            const fermionFnftAddress = await offerFacet.predictFermionFNFTAddress(offerId + 1n);
            const fermionFnft = await ethers.getContractAt("FermionFNFT", fermionFnftAddress);
            await fermionFnft.connect(buyer2).setApprovalForAll(fermionProtocolAddress, true);
            await custodyFacet.connect(buyer2).requestCheckOut(fnftTokenId2);
            await custodyFacet.clearCheckoutRequest(fnftTokenId2);

            const [buyer2EntityId] = await entityFacet["getEntity(address)"](buyer2.address);
            await entityFacet
              .connect(buyer2)
              .addEntityAccounts(
                buyer2EntityId,
                [buyer.address],
                [[]],
                [[[AccountRole.Assistant, AccountRole.Treasury]]],
              );

            // Try to withdraw
            await expect(fundsFacet.withdrawPhygitals([fnftTokenId, fnftTokenId2], buyer.address))
              .to.be.revertedWithCustomError(fermionErrors, "AccessDenied")
              .withArgs(buyer.address);
          });
        });
      });
    });
  });

  context("withdrawProtocolFees", function () {
    const amountNative = parseEther("10");
    const amountMockToken = parseEther("12");
    const protocolId = 0n;
    const protocolTreasury = fermionConfig.protocolParameters.treasury;

    beforeEach(async function () {
      await fundsFacet.depositFunds(protocolId, ZeroAddress, amountNative, { value: amountNative });
      await mockToken1.connect(defaultSigner).approve(fermionProtocolAddress, amountMockToken);
      await fundsFacet.depositFunds(protocolId, mockToken1Address, amountMockToken);
    });

    it("Fee collector can withdraw the funds to protocol treasury", async function () {
      const entityAvailableFunds = await fundsFacet.getAvailableFunds(protocolId, mockToken1Address);
      const treasuryBalance = await mockToken1.balanceOf(protocolTreasury);

      // Withdraw funds
      const withdrawAmount = amountMockToken / 2n;
      const tx = await fundsFacet.connect(feeCollector).withdrawProtocolFees([mockToken1Address], [withdrawAmount]);

      // Events
      await expect(tx)
        .to.emit(fundsFacet, "FundsWithdrawn")
        .withArgs(protocolId, protocolTreasury, mockToken1Address, withdrawAmount);

      // State
      expect(await fundsFacet.getAvailableFunds(protocolId, mockToken1Address)).to.equal(
        entityAvailableFunds - withdrawAmount,
      );
      expect(await mockToken1.balanceOf(protocolTreasury)).to.equal(treasuryBalance + withdrawAmount);
    });

    it("Withdraw all", async function () {
      const entityAvailableFundsNative = await fundsFacet.getAvailableFunds(protocolId, ZeroAddress);
      const entityAvailableFundsMockToken1 = await fundsFacet.getAvailableFunds(protocolId, mockToken1Address);
      const treasuryBalanceNative = await ethers.provider.getBalance(protocolTreasury);
      const treasuryBalanceMockToken1 = await mockToken1.balanceOf(protocolTreasury);

      // Withdraw funds
      const tx = await fundsFacet.connect(feeCollector).withdrawProtocolFees([], [], { gasPrice: 0 });

      // Events
      await expect(tx)
        .to.emit(fundsFacet, "FundsWithdrawn")
        .withArgs(protocolId, protocolTreasury, ZeroAddress, amountNative);
      await expect(tx)
        .to.emit(fundsFacet, "FundsWithdrawn")
        .withArgs(protocolId, protocolTreasury, mockToken1Address, amountMockToken);

      // State
      expect(await fundsFacet.getAvailableFunds(protocolId, ZeroAddress)).to.equal(
        entityAvailableFundsNative - amountNative,
      );
      expect(await fundsFacet.getAvailableFunds(protocolId, ZeroAddress)).to.equal(
        entityAvailableFundsMockToken1 - amountMockToken,
      );
      expect(await ethers.provider.getBalance(protocolTreasury)).to.equal(treasuryBalanceNative + amountNative);
      expect(await mockToken1.balanceOf(protocolTreasury)).to.equal(treasuryBalanceMockToken1 + amountMockToken);
    });

    it("Token list is updated correctly", async function () {
      // add more tokens
      await mockToken2.connect(defaultSigner).approve(fermionProtocolAddress, amountMockToken);
      await mockToken3.connect(defaultSigner).approve(fermionProtocolAddress, amountMockToken);
      await fundsFacet.depositFunds(protocolId, mockToken2Address, amountMockToken);
      await fundsFacet.depositFunds(protocolId, mockToken3Address, amountMockToken);

      expect(await fundsFacet.getTokenList(protocolId)).to.eql([
        ZeroAddress,
        mockToken1Address,
        mockToken2Address,
        mockToken3Address,
      ]);

      // Withdraw funds
      const withdrawAmount = amountMockToken / 2n;
      await fundsFacet.connect(feeCollector).withdrawProtocolFees([mockToken1Address], [withdrawAmount]);

      // Token list should not change
      expect(await fundsFacet.getTokenList(protocolId)).to.eql([
        ZeroAddress,
        mockToken1Address,
        mockToken2Address,
        mockToken3Address,
      ]);

      // Withdraw remaining mocktoken1 - token list should be updated
      await fundsFacet.connect(feeCollector).withdrawProtocolFees([mockToken1Address], [withdrawAmount]);
      expect(await fundsFacet.getTokenList(protocolId)).to.eql([ZeroAddress, mockToken3Address, mockToken2Address]);

      // Withdraw all native - token list should be updated
      await fundsFacet.connect(feeCollector).withdrawProtocolFees([ZeroAddress], [amountNative]);
      expect(await fundsFacet.getTokenList(protocolId)).to.eql([mockToken2Address, mockToken3Address]);
    });

    it("Treasury can be a contract wallet", async function () {
      const contractAccountWithReceiveFactory = await ethers.getContractFactory("ContractWalletWithReceive");
      const contractAccountWithReceive = await contractAccountWithReceiveFactory.deploy();
      const contractAccountWithReceiveAddress = await contractAccountWithReceive.getAddress();

      await configFacet.setTreasuryAddress(contractAccountWithReceiveAddress);

      // contract without receive function
      const tx = await fundsFacet.connect(feeCollector).withdrawProtocolFees([ZeroAddress], [amountNative]);
      await expect(tx)
        .to.emit(fundsFacet, "FundsWithdrawn")
        .withArgs(protocolId, contractAccountWithReceiveAddress, ZeroAddress, amountNative);
      await expect(tx)
        .to.emit(contractAccountWithReceive, "FundsReceived")
        .withArgs(fermionProtocolAddress, amountNative);
    });

    context("Revert reasons", function () {
      it("Funds region is paused", async function () {
        await pauseFacet.pause([PausableRegion.Funds]);

        await expect(fundsFacet.connect(feeCollector).withdrawProtocolFees([], []))
          .to.be.revertedWithCustomError(fermionErrors, "RegionPaused")
          .withArgs(PausableRegion.Funds);
      });

      it("Caller does not have fee collector role", async function () {
        const accessControl = await ethers.getContractAt("IAccessControl", ethers.ZeroAddress);
        const wallet = wallets[9];

        // completely random wallet
        await expect(fundsFacet.connect(wallet).withdrawProtocolFees([], []))
          .to.be.revertedWithCustomError(accessControl, "AccessControlUnauthorizedAccount")
          .withArgs(wallet.address, id("FEE_COLLECTOR"));
      });

      it("Fee collector cannot use withdraw funds to collect the fees", async function () {
        await expect(fundsFacet.connect(feeCollector).withdrawFunds(protocolId, protocolTreasury, [], []))
          .to.be.revertedWithCustomError(fermionErrors, "NoSuchEntity")
          .withArgs(protocolId);
      });

      it("Token list and token amounts length mismatch", async function () {
        await expect(
          fundsFacet.connect(feeCollector).withdrawProtocolFees([ZeroAddress], [amountNative, amountMockToken]),
        )
          .to.be.revertedWithCustomError(fermionErrors, "ArrayLengthMismatch")
          .withArgs(1, 2);

        await expect(fundsFacet.connect(feeCollector).withdrawProtocolFees([ZeroAddress], []))
          .to.be.revertedWithCustomError(fermionErrors, "ArrayLengthMismatch")
          .withArgs(1, 0);
      });

      it("Nothing to withdraw - withdraw all", async function () {
        await fundsFacet.connect(feeCollector).withdrawProtocolFees([], []);

        await expect(fundsFacet.connect(feeCollector).withdrawProtocolFees([], [])).to.be.revertedWithCustomError(
          fermionErrors,
          "NothingToWithdraw",
        );
      });

      it("Nothing to withdraw - requested amount is 0", async function () {
        await expect(
          fundsFacet.connect(feeCollector).withdrawProtocolFees([ZeroAddress], ["0"]),
        ).to.be.revertedWithCustomError(fermionErrors, "NothingToWithdraw");
      });

      it("Withdraw more than available", async function () {
        await expect(fundsFacet.connect(feeCollector).withdrawProtocolFees([ZeroAddress], [amountNative + 1n]))
          .to.be.revertedWithCustomError(fermionErrors, "InsufficientAvailableFunds")
          .withArgs(amountNative, amountNative + 1n);

        await expect(fundsFacet.connect(feeCollector).withdrawProtocolFees([mockToken1Address], [amountMockToken + 1n]))
          .to.be.revertedWithCustomError(fermionErrors, "InsufficientAvailableFunds")
          .withArgs(amountMockToken, amountMockToken + 1n);
      });

      it("Treasury reverts", async function () {
        const contractAccountFactory = await ethers.getContractFactory("ContractWallet");
        const contractAccount = await contractAccountFactory.deploy();
        const contractAccountWithReceiveFactory = await ethers.getContractFactory("ContractWalletWithReceive");
        const contractAccountWithReceive = await contractAccountWithReceiveFactory.deploy();

        const contractAccountAddress = await contractAccount.getAddress();
        const contractAccountWithReceiveAddress = await contractAccountWithReceive.getAddress();

        await configFacet.setTreasuryAddress(contractAccountAddress);
        // contract without receive function
        await expect(fundsFacet.connect(feeCollector).withdrawProtocolFees([ZeroAddress], [amountNative]))
          .to.be.revertedWithCustomError(fermionErrors, "TokenTransferFailed")
          .withArgs(contractAccountAddress, amountNative, "0x");

        // contract with receive function, but reverting
        await configFacet.setTreasuryAddress(contractAccountWithReceiveAddress);
        await contractAccountWithReceive.setAcceptingMoney(false);
        await expect(fundsFacet.connect(feeCollector).withdrawProtocolFees([ZeroAddress], [amountNative]))
          .to.be.revertedWithCustomError(fermionErrors, "TokenTransferFailed")
          .withArgs(contractAccountWithReceiveAddress, amountNative, id("NotAcceptingMoney()").slice(0, 10));
      });
    });
  });

  context("getTokenList", async function () {
    it("Returns list of tokens", async function () {
      const amount = parseEther("1");
      await mockToken1.connect(defaultSigner).approve(fermionProtocolAddress, amount);
      await mockToken2.connect(defaultSigner).approve(fermionProtocolAddress, amount);
      await mockToken3.connect(defaultSigner).approve(fermionProtocolAddress, amount);

      await fundsFacet.depositFunds(sellerId, mockToken1Address, amount);
      await fundsFacet.depositFunds(sellerId, ZeroAddress, amount, { value: amount });
      await fundsFacet.depositFunds(sellerId, mockToken2Address, amount);
      await fundsFacet.depositFunds(sellerId, mockToken3Address, amount);

      // Read on chain state
      const returnedTokenList = await fundsFacet.getTokenList(sellerId);
      const expectedAvailableFunds = [
        await mockToken1.getAddress(),
        ZeroAddress,
        await mockToken2.getAddress(),
        await mockToken3.getAddress(),
      ];
      expect(returnedTokenList).to.eql(expectedAvailableFunds);
    });
  });

  context("getTokenListPaginated", async function () {
    let mockTokens: Contract[];
    beforeEach(async function () {
      const amount = parseEther("1");
      mockTokens = [mockToken1, mockToken2, mockToken3, ...(await deployMockTokens(["ERC20", "ERC20"]))];

      // top up assistants account
      for (const mockToken of mockTokens) {
        await mockToken.mint(defaultSigner.address, amount);
        await mockToken.connect(defaultSigner).approve(fermionProtocolAddress, amount);
        await fundsFacet.depositFunds(sellerId, await mockToken.getAddress(), amount);
      }

      // Deposit token - seller
      await fundsFacet.depositFunds(sellerId, ZeroAddress, amount, { value: amount });
    });

    it("Returns list of tokens", async function () {
      const limit = 3;
      const offset = 1;

      // Read on chain state
      const returnedTokenList = await fundsFacet.getTokenListPaginated(sellerId, limit, offset);
      const expectedAvailableFunds = await Promise.all(
        mockTokens.slice(offset, offset + limit).map((token) => token.getAddress()),
      );
      expect(returnedTokenList).to.eql(expectedAvailableFunds);
    });

    it("Offset is more than number of tokens", async function () {
      const limit = 2;
      const offset = 8;
      // Read on chain state
      const returnedTokenList = await fundsFacet.getTokenListPaginated(sellerId, limit, offset);
      const expectedAvailableFunds: string[] = [];
      expect(returnedTokenList).to.eql(expectedAvailableFunds);
    });

    it("Limit + offset is more than number of tokens", async function () {
      const limit = 7;
      const offset = 2;
      // Read on chain state
      const returnedTokenList = await fundsFacet.getTokenListPaginated(sellerId, limit, offset);
      const expectedAvailableFunds = [
        ...(await Promise.all(mockTokens.slice(offset).map((token) => token.getAddress()))),
        ZeroAddress,
      ];
      expect(returnedTokenList).to.eql(expectedAvailableFunds);
    });
  });
});<|MERGE_RESOLUTION|>--- conflicted
+++ resolved
@@ -97,6 +97,7 @@
       withPhygital: false,
       metadataURI: "https://example.com/offer-metadata.json",
       metadataHash: ZeroHash,
+      royaltyInfo: [{ recipients: [], bps: [] }],
     };
 
     await offerFacet.createOffer(fermionOffer);
@@ -501,27 +502,6 @@
     it("Buyer can withdraw if the item is not verified", async function () {
       const offerId = "1";
       const exchangeId = "1";
-<<<<<<< HEAD
-      const quantity = "1";
-      const fermionOffer = {
-        sellerId,
-        sellerDeposit,
-        verifierId,
-        verifierFee,
-        custodianId: verifierId,
-        custodianFee,
-        facilitatorId: sellerId,
-        facilitatorFeePercent: "0",
-        exchangeToken: mockToken1Address,
-        metadataURI: "https://example.com/offer-metadata.json",
-        metadataHash: ZeroHash,
-        royaltyInfo: [{ recipients: [], bps: [] }],
-      };
-
-      await offerFacet.createOffer(fermionOffer);
-      await offerFacet.mintAndWrapNFTs(offerId, quantity);
-=======
->>>>>>> b7209457
 
       // Unwrap NFT
       buyer = wallets[4];
