import { loadFixture } from "@nomicfoundation/hardhat-toolbox/network-helpers";
import {
  calculateMinimalPrice,
  deployFermionProtocolFixture,
  deployMockTokens,
  deriveTokenId,
  verifySellerAssistantRoleClosure,
  setNextBlockTimestamp,
} from "../utils/common";
import { expect } from "chai";
import { ethers } from "hardhat";
import { Contract, toBeHex, ZeroAddress, ZeroHash, parseEther, id } from "ethers";
import { HardhatEthersSigner } from "@nomicfoundation/hardhat-ethers/signers";
import {
  EntityRole,
  CheckoutRequestStatus,
  PausableRegion,
  TokenState,
  VerificationStatus,
  AccountRole,
  WrapType,
} from "../utils/enums";
import { getBosonProtocolFees } from "../utils/boson-protocol";
import { createBuyerAdvancedOrderClosure } from "../utils/seaport";
import fermionConfig from "../../fermion.config";
import {
  PARTIAL_AUCTION_DURATION_DIVISOR,
  LIQUIDATION_THRESHOLD_MULTIPLIER,
  PARTIAL_THRESHOLD_MULTIPLIER,
  DEFAULT_FRACTION_AMOUNT,
} from "../utils/constants";

describe("Custody", function () {
  let offerFacet: Contract,
    entityFacet: Contract,
    verificationFacet: Contract,
    custodyFacet: Contract,
    fundsFacet: Contract,
    pauseFacet: Contract,
    custodyVaultFacet: Contract;
  let mockToken: Contract;
  let fermionErrors: Contract;
  let fermionProtocolAddress: string;
  let wallets: HardhatEthersSigner[];
  let defaultSigner: HardhatEthersSigner;
  let custodian: HardhatEthersSigner;
  let facilitator: HardhatEthersSigner, facilitator2: HardhatEthersSigner;
  let buyer: HardhatEthersSigner;
  let seaportAddress: string;
  let wrapper: Contract, wrapperSelfSale: Contract, wrapperSelfCustody: Contract, wrapperCustodianSwitch: Contract;
  const sellerId = "1";
  const verifierId = "2";
  const custodianId = "3";
  const facilitatorId = "4";
  const facilitator2Id = "5";
  const offerId = "1";
  const offerIdCustodianSwitch = "4"; // buyer != seller, custodian != seller
  const verifierFee = parseEther("0.1");
  const sellerDeposit = parseEther("0.05");
  const custodianFee = {
    amount: parseEther("0.05"),
    period: 30n * 24n * 60n * 60n, // 30 days
  };
  const exchange = { tokenId: "", custodianId: "", price: parseEther("1.0") };
  const exchangeSelfSale = { tokenId: "", custodianId: "" };
  const exchangeSelfCustody = { tokenId: "", custodianId: "" };
<<<<<<< HEAD
  const verificationMetadata = {
    URI: "https://example.com/verification-metadata.json",
    hash: id("metadata"),
  };

=======
  const exchangeCustodianSwitch = { tokenId1: "", tokenId2: "", tokenId3: "", custodianId: "" };
>>>>>>> c968508c
  let verifySellerAssistantRole: ReturnType<typeof verifySellerAssistantRoleClosure>;
  let minimalPriceSelfSale: bigint;
  async function setupCustodyTest() {
    // Create three entities
    // Seller, Verifier, Custodian combined
    // Verifier only
    // Custodian only
    const metadataURI = "https://example.com/seller-metadata.json";
    const verifier = wallets[2];
    custodian = wallets[3];
    facilitator = wallets[4];
    facilitator2 = wallets[5];
    await entityFacet.createEntity([EntityRole.Seller, EntityRole.Verifier, EntityRole.Custodian], metadataURI); // "1"
    await entityFacet.connect(verifier).createEntity([EntityRole.Verifier], metadataURI); // "2"
    await entityFacet.connect(custodian).createEntity([EntityRole.Custodian], metadataURI); // "3"
    await entityFacet.connect(facilitator).createEntity([EntityRole.Seller], metadataURI); // "4"
    await entityFacet.connect(facilitator2).createEntity([EntityRole.Seller], metadataURI); // "4"
    await entityFacet.addFacilitators(sellerId, [facilitatorId, facilitator2Id]);

    [mockToken] = await deployMockTokens(["ERC20"]);
    mockToken = mockToken.connect(defaultSigner);
    await mockToken.mint(defaultSigner.address, parseEther("1000"));

    await offerFacet.addSupportedToken(await mockToken.getAddress());

    // Create offer
    const fermionOffer = {
      sellerId,
      sellerDeposit,
      verifierId,
      verifierFee,
      custodianId: "3",
      custodianFee,
      facilitatorId: sellerId,
      facilitatorFeePercent: "0",
      exchangeToken: await mockToken.getAddress(),
      withPhygital: false,
      metadata: { URI: "https://example.com/offer-metadata.json", hash: ZeroHash },
    };

    // Make four offers one for normal sale, one of self sale, one for self custody and one for custodian switch
    const offerIdSelfSale = "2"; // buyer = seller, custodian != seller
    const offerIdSelfCustody = "3"; // buyer != seller, custodian = seller
    await offerFacet.connect(facilitator).createOffer({ ...fermionOffer, facilitatorId });
    await offerFacet.createOffer({ ...fermionOffer, sellerDeposit: "0" });
    await offerFacet.createOffer({ ...fermionOffer, verifierId: "1", custodianId: "1", verifierFee: "0" });
    await offerFacet.connect(facilitator).createOffer({ ...fermionOffer, facilitatorId });

    // Mint and wrap some NFTs
    const quantity = "1";
    await offerFacet.mintAndWrapNFTs(offerIdSelfSale, quantity); // offerId = 2; exchangeId = 1
    await offerFacet.mintAndWrapNFTs(offerId, quantity); // offerId = 1; exchangeId = 2
    await offerFacet.mintAndWrapNFTs(offerIdSelfCustody, "2"); // offerId = 3; exchangeId = 3
    await offerFacet.mintAndWrapNFTs(offerIdCustodianSwitch, "3"); // offerId = 4; exchangeId = 5

    const exchangeIdSelf = "1";
    const exchangeId = "2";
    const exchangeIdSelfCustody = "3";
    const exchangeIdCustodianSwitch = "5";

    // Unwrap some NFTs - normal sale and sale with self-custody
    buyer = wallets[6];

    await mockToken.approve(fermionProtocolAddress, 5n * sellerDeposit);
    const createBuyerAdvancedOrder = createBuyerAdvancedOrderClosure(wallets, seaportAddress, mockToken, offerFacet);
    const { buyerAdvancedOrder, tokenId } = await createBuyerAdvancedOrder(buyer, offerId, exchangeId);
    await offerFacet.unwrapNFT(tokenId, WrapType.OS_AUCTION, buyerAdvancedOrder);

    const { buyerAdvancedOrder: buyerAdvancedOrderSelfCustody, tokenId: tokenIdSelfCustody } =
      await createBuyerAdvancedOrder(buyer, offerIdSelfCustody, exchangeIdSelfCustody);
    await offerFacet.unwrapNFT(tokenIdSelfCustody, WrapType.OS_AUCTION, buyerAdvancedOrderSelfCustody);

    const { buyerAdvancedOrder: buyerAdvancedOrderCustodianSwitch, tokenId: tokenIdCustodianSwitch } =
      await createBuyerAdvancedOrder(buyer, offerIdCustodianSwitch, exchangeIdCustodianSwitch);
    await offerFacet.unwrapNFT(tokenIdCustodianSwitch, WrapType.OS_AUCTION, buyerAdvancedOrderCustodianSwitch);

    const exchangeIdCustodianSwitch2 = "6"; // token 2
    const { buyerAdvancedOrder: buyerAdvancedOrderCustodianSwitch2, tokenId: tokenIdCustodianSwitch2 } =
      await createBuyerAdvancedOrder(buyer, offerIdCustodianSwitch, exchangeIdCustodianSwitch2);
    await offerFacet.unwrapNFT(tokenIdCustodianSwitch2, WrapType.OS_AUCTION, buyerAdvancedOrderCustodianSwitch2);

    const exchangeIdCustodianSwitch3 = "7"; // token 3
    const { buyerAdvancedOrder: buyerAdvancedOrderCustodianSwitch3, tokenId: tokenIdCustodianSwitch3 } =
      await createBuyerAdvancedOrder(buyer, offerIdCustodianSwitch, exchangeIdCustodianSwitch3);
    await offerFacet.unwrapNFT(tokenIdCustodianSwitch3, WrapType.OS_AUCTION, buyerAdvancedOrderCustodianSwitch3);

    // unwrap to self
    const tokenIdSelf = deriveTokenId(offerIdSelfSale, exchangeIdSelf).toString();
    const { protocolFeePercentage: bosonProtocolFeePercentage } = getBosonProtocolFees();

    // Calculate the minimal price that accounts for both the absolute verifierFee and percentage-based fees
    minimalPriceSelfSale = calculateMinimalPrice(
      verifierFee,
      fermionOffer.facilitatorFeePercent,
      bosonProtocolFeePercentage,
      fermionConfig.protocolParameters.protocolFeePercentage,
    );
    await mockToken.approve(fermionProtocolAddress, minimalPriceSelfSale);
    await offerFacet.unwrapNFT(tokenIdSelf, WrapType.SELF_SALE, toBeHex(minimalPriceSelfSale, 32));

    exchange.tokenId = tokenId;
    exchange.custodianId = custodianId;
    exchange.price = minimalPriceSelfSale;

    // Self sale
    exchangeSelfSale.tokenId = tokenIdSelf;
    exchangeSelfSale.custodianId = custodianId;

    // Self verification
    exchangeSelfCustody.tokenId = tokenIdSelfCustody;
    exchangeSelfCustody.custodianId = sellerId;

    // Custodian switch
    exchangeCustodianSwitch.tokenId1 = tokenIdCustodianSwitch;
    exchangeCustodianSwitch.tokenId2 = tokenIdCustodianSwitch2;
    exchangeCustodianSwitch.tokenId3 = tokenIdCustodianSwitch3;
    exchangeCustodianSwitch.custodianId = custodianId;

    // Submit verdicts
<<<<<<< HEAD
    await verificationFacet.connect(verifier).submitVerdict(tokenId, VerificationStatus.Verified, verificationMetadata);
    await verificationFacet
      .connect(verifier)
      .submitVerdict(tokenIdSelf, VerificationStatus.Verified, verificationMetadata);
    await verificationFacet.submitVerdict(tokenIdSelfCustody, VerificationStatus.Verified, verificationMetadata);
=======
    await verificationFacet.connect(verifier).submitVerdict(tokenId, VerificationStatus.Verified);
    await verificationFacet.connect(verifier).submitVerdict(tokenIdSelf, VerificationStatus.Verified);
    await verificationFacet.submitVerdict(tokenIdSelfCustody, VerificationStatus.Verified);
    await verificationFacet.connect(verifier).submitVerdict(tokenIdCustodianSwitch, VerificationStatus.Verified);
    await verificationFacet.connect(verifier).submitVerdict(tokenIdCustodianSwitch2, VerificationStatus.Verified);
    await verificationFacet.connect(verifier).submitVerdict(tokenIdCustodianSwitch3, VerificationStatus.Verified);

>>>>>>> c968508c
    const wrapperAddress = await offerFacet.predictFermionFNFTAddress(offerId);
    wrapper = await ethers.getContractAt("FermionFNFT", wrapperAddress);

    const wrapperAddressSelfSale = await offerFacet.predictFermionFNFTAddress(offerIdSelfSale);
    wrapperSelfSale = await ethers.getContractAt("FermionFNFT", wrapperAddressSelfSale);

    const wrapperAddressSelfCustody = await offerFacet.predictFermionFNFTAddress(offerIdSelfCustody);
    wrapperSelfCustody = await ethers.getContractAt("FermionFNFT", wrapperAddressSelfCustody);

    const wrapperAddressCustodianSwitch = await offerFacet.predictFermionFNFTAddress(offerIdCustodianSwitch);
    wrapperCustodianSwitch = await ethers.getContractAt("FermionFNFT", wrapperAddressCustodianSwitch);
  }

  before(async function () {
    ({
      diamondAddress: fermionProtocolAddress,
      facets: {
        EntityFacet: entityFacet,
        OfferFacet: offerFacet,
        VerificationFacet: verificationFacet,
        CustodyFacet: custodyFacet,
        FundsFacet: fundsFacet,
        PauseFacet: pauseFacet,
        CustodyVaultFacet: custodyVaultFacet,
      },
      fermionErrors,
      wallets,
      defaultSigner,
      seaportAddress,
    } = await loadFixture(deployFermionProtocolFixture));

    await loadFixture(setupCustodyTest);

    verifySellerAssistantRole = verifySellerAssistantRoleClosure(custodyFacet, wallets, entityFacet, fermionErrors);
  });

  afterEach(async function () {
    await loadFixture(setupCustodyTest);
  });

  context("checkIn", function () {
    it("Custodian can check item in", async function () {
      const tx = await custodyFacet.connect(custodian).checkIn(exchange.tokenId);

      // Events
      // Fermion
      await expect(tx).to.emit(custodyFacet, "CheckedIn").withArgs(exchange.custodianId, exchange.tokenId);

      // Wrapper
      await expect(tx).to.emit(wrapper, "TokenStateChange").withArgs(exchange.tokenId, TokenState.CheckedIn);

      // State
      // Wrapper
      expect(await wrapper.tokenState(exchange.tokenId)).to.equal(TokenState.CheckedIn);
      expect(await wrapper.ownerOf(exchange.tokenId)).to.equal(buyer.address);
    });

    it("Self sale", async function () {
      const tx = await custodyFacet.connect(custodian).checkIn(exchangeSelfSale.tokenId);

      // Events
      // Fermion
      await expect(tx)
        .to.emit(custodyFacet, "CheckedIn")
        .withArgs(exchangeSelfSale.custodianId, exchangeSelfSale.tokenId);

      // Wrapper
      await expect(tx)
        .to.emit(wrapperSelfSale, "TokenStateChange")
        .withArgs(exchangeSelfSale.tokenId, TokenState.CheckedIn);

      // State
      // Wrapper
      expect(await wrapperSelfSale.tokenState(exchangeSelfSale.tokenId)).to.equal(TokenState.CheckedIn);
      expect(await wrapperSelfSale.ownerOf(exchangeSelfSale.tokenId)).to.equal(defaultSigner.address);
    });

    it("Self custody", async function () {
      const tx = await custodyFacet.checkIn(exchangeSelfCustody.tokenId);

      // Events
      // Fermion
      await expect(tx).to.emit(custodyFacet, "CheckedIn").withArgs(sellerId, exchangeSelfCustody.tokenId);

      // Wrapper
      await expect(tx)
        .to.emit(wrapperSelfCustody, "TokenStateChange")
        .withArgs(exchangeSelfCustody.tokenId, TokenState.CheckedIn);

      // State
      // Wrapper
      expect(await wrapperSelfCustody.tokenState(exchangeSelfCustody.tokenId)).to.equal(TokenState.CheckedIn);
      expect(await wrapperSelfCustody.ownerOf(exchangeSelfCustody.tokenId)).to.equal(buyer.address);
    });

    context("Revert reasons", function () {
      it("Custody region is paused", async function () {
        await pauseFacet.pause([PausableRegion.Custody]);

        await expect(custodyFacet.checkIn(exchange.tokenId))
          .to.be.revertedWithCustomError(fermionErrors, "RegionPaused")
          .withArgs(PausableRegion.Custody);
      });

      it("Caller is not the custodian's assistant", async function () {
        const wallet = wallets[9];

        // completely random wallet
        await expect(custodyFacet.connect(wallet).checkIn(exchange.tokenId))
          .to.be.revertedWithCustomError(fermionErrors, "AccountHasNoRole")
          .withArgs(custodianId, wallet.address, EntityRole.Custodian, AccountRole.Assistant);

        const wallet2 = wallets[8];

        // an account with wrong role
        await entityFacet
          .connect(custodian)
          .addEntityAccounts(custodianId, [wallet], [[]], [[[AccountRole.Treasury, AccountRole.Manager]]]);
        await expect(custodyFacet.connect(wallet).checkIn(exchange.tokenId))
          .to.be.revertedWithCustomError(fermionErrors, "AccountHasNoRole")
          .withArgs(custodianId, wallet.address, EntityRole.Custodian, AccountRole.Assistant);

        // an account with wrong role
        await entityFacet
          .connect(custodian)
          .addEntityAccounts(
            custodianId,
            [wallet2],
            [[EntityRole.Custodian]],
            [[[AccountRole.Treasury, AccountRole.Manager]]],
          );
        await expect(custodyFacet.connect(wallet2).checkIn(exchange.tokenId))
          .to.be.revertedWithCustomError(fermionErrors, "AccountHasNoRole")
          .withArgs(custodianId, wallet2.address, EntityRole.Custodian, AccountRole.Assistant);

        // an Assistant of another role than Custodian
        await entityFacet.connect(custodian).updateEntity(custodianId, [EntityRole.Verifier, EntityRole.Custodian], "");
        await entityFacet
          .connect(custodian)
          .addEntityAccounts(custodianId, [wallet2], [[EntityRole.Verifier]], [[[AccountRole.Assistant]]]);
        await expect(custodyFacet.connect(wallet2).checkIn(exchange.tokenId))
          .to.be.revertedWithCustomError(fermionErrors, "AccountHasNoRole")
          .withArgs(custodianId, wallet2.address, EntityRole.Custodian, AccountRole.Assistant);
      });

      context("Invalid state", function () {
        const tokenId = deriveTokenId("3", "4"); // token that was wrapped but not unwrapped yet

        it("Cannot check-in twice", async function () {
          await custodyFacet.connect(custodian).checkIn(exchange.tokenId);

          await expect(custodyFacet.connect(custodian).checkIn(exchange.tokenId))
            .to.be.revertedWithCustomError(fermionErrors, "InvalidCheckoutRequestStatus")
            .withArgs(exchange.tokenId, CheckoutRequestStatus.None, CheckoutRequestStatus.CheckedIn);
        });

        it("Cannot check-in before it's unwrapped", async function () {
          await expect(custodyFacet.checkIn(tokenId))
            .to.be.revertedWithCustomError(wrapper, "InvalidStateOrCaller")
            .withArgs(tokenId, fermionProtocolAddress, TokenState.Wrapped);
        });

        it("Cannot check-in if not verified or rejected", async function () {
          await offerFacet.unwrapNFT(tokenId, WrapType.SELF_SALE, ZeroHash);

          // Unwrapped but not verified
          await expect(custodyFacet.checkIn(tokenId))
            .to.be.revertedWithCustomError(wrapper, "InvalidStateOrCaller")
            .withArgs(tokenId, fermionProtocolAddress, TokenState.Unverified);

          await verificationFacet.submitVerdict(tokenId, VerificationStatus.Rejected, verificationMetadata);

          // Unwrapped and rejected
          await expect(custodyFacet.checkIn(tokenId))
            .to.be.revertedWithCustomError(wrapper, "InvalidStateOrCaller")
            .withArgs(tokenId, fermionProtocolAddress, TokenState.Burned);
        });

        it("Cannot check-in if checkout already requested", async function () {
          await custodyFacet.connect(custodian).checkIn(exchange.tokenId);
          await wrapper.connect(buyer).approve(fermionProtocolAddress, exchange.tokenId);
          await custodyFacet.connect(buyer).requestCheckOut(exchange.tokenId);

          await expect(custodyFacet.connect(custodian).checkIn(exchange.tokenId))
            .to.be.revertedWithCustomError(fermionErrors, "InvalidCheckoutRequestStatus")
            .withArgs(exchange.tokenId, CheckoutRequestStatus.None, CheckoutRequestStatus.CheckOutRequested);
        });

        it("Cannot check-in if checkout request already cleared", async function () {
          await custodyFacet.connect(custodian).checkIn(exchange.tokenId);
          await wrapper.connect(buyer).approve(fermionProtocolAddress, exchange.tokenId);
          await custodyFacet.connect(buyer).requestCheckOut(exchange.tokenId);
          await custodyFacet.clearCheckoutRequest(exchange.tokenId);

          await expect(custodyFacet.connect(custodian).checkIn(exchange.tokenId))
            .to.be.revertedWithCustomError(fermionErrors, "InvalidCheckoutRequestStatus")
            .withArgs(exchange.tokenId, CheckoutRequestStatus.None, CheckoutRequestStatus.CheckOutRequestCleared);
        });

        it("Cannot check-in if already checked-out", async function () {
          await custodyFacet.connect(custodian).checkIn(exchange.tokenId);
          await wrapper.connect(buyer).approve(fermionProtocolAddress, exchange.tokenId);
          await custodyFacet.connect(buyer).requestCheckOut(exchange.tokenId);
          await custodyFacet.clearCheckoutRequest(exchange.tokenId);
          await custodyFacet.connect(custodian).checkOut(exchange.tokenId);

          await expect(custodyFacet.connect(custodian).checkIn(exchange.tokenId))
            .to.be.revertedWithCustomError(fermionErrors, "InvalidCheckoutRequestStatus")
            .withArgs(exchange.tokenId, CheckoutRequestStatus.None, CheckoutRequestStatus.CheckedOut);
        });
      });
    });
  });

  context("requestCheckOut", function () {
    it("F-NFT Owner can request checkout", async function () {
      await custodyFacet.connect(custodian).checkIn(exchange.tokenId);
      await wrapper.connect(buyer).approve(fermionProtocolAddress, exchange.tokenId);

      const tx = await custodyFacet.connect(buyer).requestCheckOut(exchange.tokenId);

      // Events
      // Fermion
      await expect(tx)
        .to.emit(custodyFacet, "CheckoutRequested")
        .withArgs(exchange.custodianId, exchange.tokenId, sellerId, buyer.address);

      // Wrapper
      await expect(tx).to.not.emit(wrapper, "TokenStateChange");
      await expect(tx).to.emit(wrapper, "Transfer").withArgs(buyer.address, fermionProtocolAddress, exchange.tokenId);

      // State
      // Wrapper
      expect(await wrapper.tokenState(exchange.tokenId)).to.equal(TokenState.CheckedIn);
      expect(await wrapper.ownerOf(exchange.tokenId)).to.equal(fermionProtocolAddress);
    });

    it("Self sale", async function () {
      await custodyFacet.connect(custodian).checkIn(exchangeSelfSale.tokenId);
      await wrapperSelfSale.connect(defaultSigner).approve(fermionProtocolAddress, exchangeSelfSale.tokenId);

      const tx = await custodyFacet.requestCheckOut(exchangeSelfSale.tokenId);

      // Events
      // Fermion
      await expect(tx)
        .to.emit(custodyFacet, "CheckoutRequested")
        .withArgs(exchangeSelfSale.custodianId, exchangeSelfSale.tokenId, sellerId, defaultSigner.address);

      // Wrapper
      await expect(tx).to.not.emit(wrapperSelfSale, "TokenStateChange");
      await expect(tx)
        .to.emit(wrapperSelfSale, "Transfer")
        .withArgs(defaultSigner.address, fermionProtocolAddress, exchangeSelfSale.tokenId);

      // State
      // Wrapper
      expect(await wrapperSelfSale.tokenState(exchangeSelfSale.tokenId)).to.equal(TokenState.CheckedIn);
      expect(await wrapperSelfSale.ownerOf(exchangeSelfSale.tokenId)).to.equal(fermionProtocolAddress);
    });

    it("Self custody", async function () {
      await custodyFacet.checkIn(exchangeSelfCustody.tokenId);
      await wrapperSelfCustody.connect(buyer).approve(fermionProtocolAddress, exchangeSelfCustody.tokenId);

      const tx = await custodyFacet.connect(buyer).requestCheckOut(exchangeSelfCustody.tokenId);

      // Events
      // Fermion
      await expect(tx)
        .to.emit(custodyFacet, "CheckoutRequested")
        .withArgs(sellerId, exchangeSelfCustody.tokenId, sellerId, buyer.address);

      // Wrapper
      await expect(tx).to.not.emit(wrapperSelfCustody, "TokenStateChange");
      await expect(tx)
        .to.emit(wrapperSelfCustody, "Transfer")
        .withArgs(buyer.address, fermionProtocolAddress, exchangeSelfCustody.tokenId);

      // State
      // Wrapper
      expect(await wrapperSelfCustody.tokenState(exchangeSelfCustody.tokenId)).to.equal(TokenState.CheckedIn);
      expect(await wrapperSelfCustody.ownerOf(exchangeSelfCustody.tokenId)).to.equal(fermionProtocolAddress);
    });

    context("Revert reasons", function () {
      it("Custody region is paused", async function () {
        await pauseFacet.pause([PausableRegion.Custody]);

        await expect(custodyFacet.requestCheckOut(exchange.tokenId))
          .to.be.revertedWithCustomError(fermionErrors, "RegionPaused")
          .withArgs(PausableRegion.Custody);
      });

      it("Caller is not the buyer", async function () {
        await custodyFacet.connect(custodian).checkIn(exchange.tokenId);

        const wallet = wallets[9];

        // completely random wallet
        await expect(custodyFacet.connect(wallet).requestCheckOut(exchange.tokenId))
          .to.be.revertedWithCustomError(wrapper, "ERC721InsufficientApproval")
          .withArgs(fermionProtocolAddress, exchange.tokenId);

        // seller
        await expect(custodyFacet.requestCheckOut(exchange.tokenId))
          .to.be.revertedWithCustomError(wrapper, "ERC721InsufficientApproval")
          .withArgs(fermionProtocolAddress, exchange.tokenId);

        // custodian
        await expect(custodyFacet.connect(custodian).requestCheckOut(exchange.tokenId))
          .to.be.revertedWithCustomError(wrapper, "ERC721InsufficientApproval")
          .withArgs(fermionProtocolAddress, exchange.tokenId);
      });

      context("Invalid state", function () {
        const tokenId = deriveTokenId("3", "4"); // token that was wrapped but not unwrapped yet

        it("Cannot request check-out twice", async function () {
          await custodyFacet.connect(custodian).checkIn(exchange.tokenId);
          await wrapper.connect(buyer).approve(fermionProtocolAddress, exchange.tokenId);

          await custodyFacet.connect(buyer).requestCheckOut(exchange.tokenId);

          await expect(custodyFacet.connect(buyer).requestCheckOut(exchange.tokenId))
            .to.be.revertedWithCustomError(fermionErrors, "InvalidCheckoutRequestStatus")
            .withArgs(exchange.tokenId, CheckoutRequestStatus.CheckedIn, CheckoutRequestStatus.CheckOutRequested);
        });

        it("Cannot request check-out before it's unwrapped", async function () {
          await expect(custodyFacet.requestCheckOut(tokenId))
            .to.be.revertedWithCustomError(fermionErrors, "InvalidCheckoutRequestStatus")
            .withArgs(tokenId, CheckoutRequestStatus.CheckedIn, CheckoutRequestStatus.None);
        });

        it("Cannot request check-out if not verified or rejected", async function () {
          await offerFacet.unwrapNFT(tokenId, WrapType.SELF_SALE, ZeroHash);

          // Unwrapped but not verified
          await expect(custodyFacet.requestCheckOut(tokenId))
            .to.be.revertedWithCustomError(fermionErrors, "InvalidCheckoutRequestStatus")
            .withArgs(tokenId, CheckoutRequestStatus.CheckedIn, CheckoutRequestStatus.None);

          await verificationFacet.submitVerdict(tokenId, VerificationStatus.Rejected, verificationMetadata);

          // Unwrapped and rejected
          await expect(custodyFacet.requestCheckOut(tokenId))
            .to.be.revertedWithCustomError(fermionErrors, "InvalidCheckoutRequestStatus")
            .withArgs(tokenId, CheckoutRequestStatus.CheckedIn, CheckoutRequestStatus.None);
        });

        it("Cannot request check-out if not checked in", async function () {
          // Verified but not checked in
          await expect(custodyFacet.connect(buyer).requestCheckOut(exchange.tokenId))
            .to.be.revertedWithCustomError(fermionErrors, "InvalidCheckoutRequestStatus")
            .withArgs(exchange.tokenId, CheckoutRequestStatus.CheckedIn, CheckoutRequestStatus.None);
        });

        it("Cannot request check-out if checkout request already cleared", async function () {
          await custodyFacet.connect(custodian).checkIn(exchange.tokenId);
          await wrapper.connect(buyer).approve(fermionProtocolAddress, exchange.tokenId);
          await custodyFacet.connect(buyer).requestCheckOut(exchange.tokenId);
          await custodyFacet.clearCheckoutRequest(exchange.tokenId);

          await expect(custodyFacet.connect(buyer).requestCheckOut(exchange.tokenId))
            .to.be.revertedWithCustomError(fermionErrors, "InvalidCheckoutRequestStatus")
            .withArgs(exchange.tokenId, CheckoutRequestStatus.CheckedIn, CheckoutRequestStatus.CheckOutRequestCleared);
        });

        it("Cannot request check-out if checkout already checked-out", async function () {
          await custodyFacet.connect(custodian).checkIn(exchange.tokenId);
          await wrapper.connect(buyer).approve(fermionProtocolAddress, exchange.tokenId);
          await custodyFacet.connect(buyer).requestCheckOut(exchange.tokenId);
          await custodyFacet.clearCheckoutRequest(exchange.tokenId);
          await custodyFacet.connect(custodian).checkOut(exchange.tokenId);

          await expect(custodyFacet.connect(buyer).requestCheckOut(exchange.tokenId))
            .to.be.revertedWithCustomError(fermionErrors, "InvalidCheckoutRequestStatus")
            .withArgs(exchange.tokenId, CheckoutRequestStatus.CheckedIn, CheckoutRequestStatus.CheckedOut);
        });
      });
    });
  });

  context("submitTaxAmount", function () {
    const taxAmount = parseEther("0.2");

    it("Seller can add tax amount", async function () {
      await custodyFacet.connect(custodian).checkIn(exchange.tokenId);
      await wrapper.connect(buyer).approve(fermionProtocolAddress, exchange.tokenId);
      await custodyFacet.connect(buyer).requestCheckOut(exchange.tokenId);

      const tx = await custodyFacet.submitTaxAmount(exchange.tokenId, taxAmount);

      // Events
      // Fermion
      await expect(tx).to.emit(custodyFacet, "TaxAmountSubmitted").withArgs(exchange.tokenId, sellerId, taxAmount);

      // Wrapper
      await expect(tx).to.not.emit(wrapper, "TokenStateChange");

      // State
      // Fermion
      expect(await custodyFacet.getTaxAmount(exchange.tokenId)).to.equal(taxAmount);

      // Wrapper
      expect(await wrapper.tokenState(exchange.tokenId)).to.equal(TokenState.CheckedIn);
      expect(await wrapper.ownerOf(exchange.tokenId)).to.equal(fermionProtocolAddress);
    });

    it("Self custody", async function () {
      await custodyFacet.checkIn(exchangeSelfCustody.tokenId);
      await wrapperSelfCustody.connect(buyer).approve(fermionProtocolAddress, exchangeSelfCustody.tokenId);
      await custodyFacet.connect(buyer).requestCheckOut(exchangeSelfCustody.tokenId);

      const tx = await custodyFacet.submitTaxAmount(exchangeSelfCustody.tokenId, taxAmount);

      // Events
      // Fermion
      await expect(tx)
        .to.emit(custodyFacet, "TaxAmountSubmitted")
        .withArgs(exchangeSelfCustody.tokenId, sellerId, taxAmount);

      // Wrapper
      await expect(tx).to.not.emit(wrapperSelfCustody, "TokenStateChange");

      // State
      // Fermion
      expect(await custodyFacet.getTaxAmount(exchangeSelfCustody.tokenId)).to.equal(taxAmount);

      // Wrapper
      expect(await wrapperSelfCustody.tokenState(exchangeSelfCustody.tokenId)).to.equal(TokenState.CheckedIn);
      expect(await wrapperSelfCustody.ownerOf(exchangeSelfCustody.tokenId)).to.equal(fermionProtocolAddress);
    });

    it("Facilitator can add tax amount", async function () {
      await custodyFacet.connect(custodian).checkIn(exchange.tokenId);
      await wrapper.connect(buyer).approve(fermionProtocolAddress, exchange.tokenId);
      await custodyFacet.connect(buyer).requestCheckOut(exchange.tokenId);

      const tx = await custodyFacet.connect(facilitator).submitTaxAmount(exchange.tokenId, taxAmount);

      // Events
      // Fermion
      await expect(tx).to.emit(custodyFacet, "TaxAmountSubmitted").withArgs(exchange.tokenId, sellerId, taxAmount);
    });

    it("Tax amount can be updated", async function () {
      await custodyFacet.connect(custodian).checkIn(exchange.tokenId);
      await wrapper.connect(buyer).approve(fermionProtocolAddress, exchange.tokenId);
      await custodyFacet.connect(buyer).requestCheckOut(exchange.tokenId);
      await custodyFacet.submitTaxAmount(exchange.tokenId, taxAmount);

      const newTaxAmount = parseEther("0.3");
      await expect(custodyFacet.submitTaxAmount(exchange.tokenId, newTaxAmount))
        .to.emit(custodyFacet, "TaxAmountSubmitted")
        .withArgs(exchange.tokenId, sellerId, newTaxAmount);

      expect(await custodyFacet.getTaxAmount(exchange.tokenId)).to.equal(newTaxAmount);
    });

    context("Revert reasons", function () {
      it("Custody region is paused", async function () {
        await pauseFacet.pause([PausableRegion.Custody]);

        await expect(custodyFacet.submitTaxAmount(exchange.tokenId, taxAmount))
          .to.be.revertedWithCustomError(fermionErrors, "RegionPaused")
          .withArgs(PausableRegion.Custody);
      });

      it("Caller is not the seller's assistant", async function () {
        await custodyFacet.connect(custodian).checkIn(exchange.tokenId);
        await wrapper.connect(buyer).approve(fermionProtocolAddress, exchange.tokenId);
        await custodyFacet.connect(buyer).requestCheckOut(exchange.tokenId);

        await verifySellerAssistantRole("submitTaxAmount", [exchange.tokenId, taxAmount]);
      });

      it("Caller is not the facilitator defined in the offer", async function () {
        await custodyFacet.connect(custodian).checkIn(exchange.tokenId);
        await wrapper.connect(buyer).approve(fermionProtocolAddress, exchange.tokenId);
        await custodyFacet.connect(buyer).requestCheckOut(exchange.tokenId);

        await expect(custodyFacet.connect(facilitator2).submitTaxAmount(exchange.tokenId, taxAmount))
          .to.be.revertedWithCustomError(fermionErrors, "AccountHasNoRole")
          .withArgs(sellerId, facilitator2.address, EntityRole.Seller, AccountRole.Assistant);
      });

      it("Tax amount is 0", async function () {
        await custodyFacet.connect(custodian).checkIn(exchange.tokenId);
        await wrapper.connect(buyer).approve(fermionProtocolAddress, exchange.tokenId);
        await custodyFacet.connect(buyer).requestCheckOut(exchange.tokenId);

        const taxAmount = "0";
        await expect(custodyFacet.submitTaxAmount(exchange.tokenId, taxAmount)).to.be.revertedWithCustomError(
          fermionErrors,
          "InvalidTaxAmount",
        );
      });

      context("Invalid state", function () {
        const tokenId = deriveTokenId("3", "4"); // token that was wrapped but not unwrapped yet

        it("Cannot submit tax amount before it's unwrapped", async function () {
          await expect(custodyFacet.submitTaxAmount(exchange.tokenId, taxAmount))
            .to.be.revertedWithCustomError(fermionErrors, "InvalidCheckoutRequestStatus")
            .withArgs(exchange.tokenId, CheckoutRequestStatus.CheckOutRequested, CheckoutRequestStatus.None);
        });

        it("Cannot submit tax amount if not verified or rejected", async function () {
          await offerFacet.unwrapNFT(tokenId, WrapType.SELF_SALE, ZeroHash);

          // Unwrapped but not verified
          await expect(custodyFacet.submitTaxAmount(tokenId, taxAmount))
            .to.be.revertedWithCustomError(fermionErrors, "InvalidCheckoutRequestStatus")
            .withArgs(tokenId, CheckoutRequestStatus.CheckOutRequested, CheckoutRequestStatus.None);

          await verificationFacet.submitVerdict(tokenId, VerificationStatus.Rejected, verificationMetadata);

          // Unwrapped and rejected
          await expect(custodyFacet.submitTaxAmount(tokenId, taxAmount))
            .to.be.revertedWithCustomError(fermionErrors, "InvalidCheckoutRequestStatus")
            .withArgs(tokenId, CheckoutRequestStatus.CheckOutRequested, CheckoutRequestStatus.None);
        });

        it("Cannot submit tax amount if not checked in", async function () {
          // Verified but not checked in
          await expect(custodyFacet.submitTaxAmount(exchange.tokenId, taxAmount))
            .to.be.revertedWithCustomError(fermionErrors, "InvalidCheckoutRequestStatus")
            .withArgs(exchange.tokenId, CheckoutRequestStatus.CheckOutRequested, CheckoutRequestStatus.None);
        });

        it("Cannot submit tax amount if checkout not requested", async function () {
          await custodyFacet.connect(custodian).checkIn(exchange.tokenId);

          // Checked in but checkout not requested
          await expect(custodyFacet.submitTaxAmount(exchange.tokenId, taxAmount))
            .to.be.revertedWithCustomError(fermionErrors, "InvalidCheckoutRequestStatus")
            .withArgs(exchange.tokenId, CheckoutRequestStatus.CheckOutRequested, CheckoutRequestStatus.CheckedIn);
        });

        it("Cannot submit tax amount if checkout request already cleared", async function () {
          await custodyFacet.connect(custodian).checkIn(exchange.tokenId);
          await wrapper.connect(buyer).approve(fermionProtocolAddress, exchange.tokenId);
          await custodyFacet.connect(buyer).requestCheckOut(exchange.tokenId);
          await custodyFacet.clearCheckoutRequest(exchange.tokenId);

          await expect(custodyFacet.submitTaxAmount(exchange.tokenId, taxAmount))
            .to.be.revertedWithCustomError(fermionErrors, "InvalidCheckoutRequestStatus")
            .withArgs(
              exchange.tokenId,
              CheckoutRequestStatus.CheckOutRequested,
              CheckoutRequestStatus.CheckOutRequestCleared,
            );
        });

        it("Cannot submit tax amount if already checked-out", async function () {
          await custodyFacet.connect(custodian).checkIn(exchange.tokenId);
          await wrapper.connect(buyer).approve(fermionProtocolAddress, exchange.tokenId);
          await custodyFacet.connect(buyer).requestCheckOut(exchange.tokenId);
          await custodyFacet.clearCheckoutRequest(exchange.tokenId);
          await custodyFacet.connect(custodian).checkOut(exchange.tokenId);

          await expect(custodyFacet.submitTaxAmount(exchange.tokenId, taxAmount))
            .to.be.revertedWithCustomError(fermionErrors, "InvalidCheckoutRequestStatus")
            .withArgs(exchange.tokenId, CheckoutRequestStatus.CheckOutRequested, CheckoutRequestStatus.CheckedOut);
        });
      });
    });
  });

  context("clearCheckoutRequest", function () {
    context("With tax amount [buyer clears]", function () {
      const taxAmount = parseEther("0.2");

      it("Buyer clears checkout request", async function () {
        await custodyFacet.connect(custodian).checkIn(exchange.tokenId);
        await wrapper.connect(buyer).approve(fermionProtocolAddress, exchange.tokenId);
        await custodyFacet.connect(buyer).requestCheckOut(exchange.tokenId);
        await custodyFacet.submitTaxAmount(exchange.tokenId, taxAmount);

        const exchangeToken = await mockToken.getAddress();
        const sellerAvailableFunds = await fundsFacet.getAvailableFunds(sellerId, exchangeToken);
        const protocolBalance = await mockToken.balanceOf(fermionProtocolAddress);

        await mockToken.mint(buyer.address, taxAmount);
        await mockToken.connect(buyer).approve(fermionProtocolAddress, taxAmount);
        const tx = await custodyFacet.connect(buyer).clearCheckoutRequest(exchange.tokenId);

        // Events
        // Fermion
        await expect(tx).to.emit(custodyFacet, "CheckOutRequestCleared").withArgs(custodianId, exchange.tokenId);
        await expect(tx).to.emit(custodyFacet, "AvailableFundsIncreased").withArgs(sellerId, exchangeToken, taxAmount);

        // Wrapper
        await expect(tx).to.not.emit(wrapper, "TokenStateChange");

        // State
        // Fermion
        expect(await fundsFacet.getAvailableFunds(sellerId, exchangeToken)).to.equal(sellerAvailableFunds + taxAmount);
        expect(await mockToken.balanceOf(fermionProtocolAddress)).to.equal(protocolBalance + taxAmount);

        // Wrapper
        expect(await wrapper.tokenState(exchange.tokenId)).to.equal(TokenState.CheckedIn);
        expect(await wrapper.ownerOf(exchange.tokenId)).to.equal(fermionProtocolAddress);
      });

      it("Self custody", async function () {
        await custodyFacet.checkIn(exchangeSelfCustody.tokenId);
        await wrapperSelfCustody.connect(buyer).approve(fermionProtocolAddress, exchangeSelfCustody.tokenId);
        await custodyFacet.connect(buyer).requestCheckOut(exchangeSelfCustody.tokenId);
        await custodyFacet.submitTaxAmount(exchangeSelfCustody.tokenId, taxAmount);

        const exchangeToken = await mockToken.getAddress();
        const sellerAvailableFunds = await fundsFacet.getAvailableFunds(sellerId, exchangeToken);
        const protocolBalance = await mockToken.balanceOf(fermionProtocolAddress);

        await mockToken.mint(buyer.address, taxAmount);
        await mockToken.connect(buyer).approve(fermionProtocolAddress, taxAmount);
        const tx = await custodyFacet.connect(buyer).clearCheckoutRequest(exchangeSelfCustody.tokenId);

        // Events
        // Fermion
        await expect(tx)
          .to.emit(custodyFacet, "CheckOutRequestCleared")
          .withArgs(sellerId, exchangeSelfCustody.tokenId);
        await expect(tx).to.emit(custodyFacet, "AvailableFundsIncreased").withArgs(sellerId, exchangeToken, taxAmount);

        // Wrapper
        await expect(tx).to.not.emit(wrapperSelfCustody, "TokenStateChange");

        // State
        // Fermion
        expect(await fundsFacet.getAvailableFunds(sellerId, exchangeToken)).to.equal(sellerAvailableFunds + taxAmount);
        expect(await mockToken.balanceOf(fermionProtocolAddress)).to.equal(protocolBalance + taxAmount);

        // Wrapper
        expect(await wrapperSelfCustody.tokenState(exchangeSelfCustody.tokenId)).to.equal(TokenState.CheckedIn);
        expect(await wrapperSelfCustody.ownerOf(exchangeSelfCustody.tokenId)).to.equal(fermionProtocolAddress);
      });

      context("Revert reasons", function () {
        it("Custody region is paused", async function () {
          await pauseFacet.pause([PausableRegion.Custody]);

          await expect(custodyFacet.clearCheckoutRequest(exchange.tokenId))
            .to.be.revertedWithCustomError(fermionErrors, "RegionPaused")
            .withArgs(PausableRegion.Custody);
        });

        it("Caller is not the buyer", async function () {
          await custodyFacet.connect(custodian).checkIn(exchange.tokenId);
          await wrapper.connect(buyer).approve(fermionProtocolAddress, exchange.tokenId);
          await custodyFacet.connect(buyer).requestCheckOut(exchange.tokenId);
          await custodyFacet.submitTaxAmount(exchange.tokenId, taxAmount);

          const wallet = wallets[9];

          // completely random wallet
          await expect(custodyFacet.connect(wallet).clearCheckoutRequest(exchange.tokenId))
            .to.be.revertedWithCustomError(fermionErrors, "NotTokenBuyer")
            .withArgs(exchange.tokenId, buyer.address, wallet.address);

          // seller
          await expect(custodyFacet.clearCheckoutRequest(exchange.tokenId))
            .to.be.revertedWithCustomError(fermionErrors, "NotTokenBuyer")
            .withArgs(exchange.tokenId, buyer.address, defaultSigner.address);

          // custodian
          await expect(custodyFacet.connect(custodian).clearCheckoutRequest(exchange.tokenId))
            .to.be.revertedWithCustomError(fermionErrors, "NotTokenBuyer")
            .withArgs(exchange.tokenId, buyer.address, custodian.address);
        });

        it("Funds related errors", async function () {
          await custodyFacet.connect(custodian).checkIn(exchange.tokenId);
          await wrapper.connect(buyer).approve(fermionProtocolAddress, exchange.tokenId);
          await custodyFacet.connect(buyer).requestCheckOut(exchange.tokenId);
          await custodyFacet.submitTaxAmount(exchange.tokenId, taxAmount);

          await mockToken.mint(buyer.address, taxAmount);

          // ERC20 offer - insufficient allowance
          await mockToken.connect(buyer).approve(fermionProtocolAddress, taxAmount - 1n);

          await expect(custodyFacet.connect(buyer).clearCheckoutRequest(exchange.tokenId))
            .to.be.revertedWithCustomError(mockToken, "ERC20InsufficientAllowance")
            .withArgs(fermionProtocolAddress, taxAmount - 1n, taxAmount);

          // ERC20 offer - contract sends insufficient funds
          await mockToken.connect(buyer).approve(fermionProtocolAddress, taxAmount);
          await mockToken.setBurnAmount(1);
          await expect(custodyFacet.connect(buyer).clearCheckoutRequest(exchange.tokenId))
            .to.be.revertedWithCustomError(fermionErrors, "WrongValueReceived")
            .withArgs(taxAmount, taxAmount - 1n);
          await mockToken.setBurnAmount(0);

          // ERC20 offer - insufficient balance
          const buyerBalance = await mockToken.balanceOf(buyer.address);
          await mockToken.connect(buyer).transfer(wallets[9].address, buyerBalance); // transfer all the tokens to another wallet

          await expect(custodyFacet.connect(buyer).clearCheckoutRequest(exchange.tokenId))
            .to.be.revertedWithCustomError(mockToken, "ERC20InsufficientBalance")
            .withArgs(buyer.address, 0n, taxAmount);

          // Send native currency to ERC20 offer
          await expect(
            custodyFacet.connect(buyer).clearCheckoutRequest(exchange.tokenId, { value: taxAmount }),
          ).to.be.revertedWithCustomError(fermionErrors, "NativeNotAllowed");
        });

        context("Invalid state", function () {
          const tokenId = deriveTokenId("3", "4"); // token that was wrapped but not unwrapped yet

          it("Cannot clear checkout request twice", async function () {
            await custodyFacet.connect(custodian).checkIn(exchange.tokenId);
            await wrapper.connect(buyer).approve(fermionProtocolAddress, exchange.tokenId);
            await custodyFacet.connect(buyer).requestCheckOut(exchange.tokenId);
            await custodyFacet.submitTaxAmount(exchange.tokenId, taxAmount);

            await mockToken.mint(buyer.address, taxAmount);
            await mockToken.connect(buyer).approve(fermionProtocolAddress, taxAmount);
            await custodyFacet.connect(buyer).clearCheckoutRequest(exchange.tokenId);

            await expect(custodyFacet.connect(buyer).clearCheckoutRequest(exchange.tokenId))
              .to.be.revertedWithCustomError(fermionErrors, "InvalidCheckoutRequestStatus")
              .withArgs(
                exchange.tokenId,
                CheckoutRequestStatus.CheckOutRequested,
                CheckoutRequestStatus.CheckOutRequestCleared,
              );
          });

          it("Cannot clear checkout request before it's unwrapped", async function () {
            await expect(custodyFacet.connect(buyer).clearCheckoutRequest(tokenId))
              .to.be.revertedWithCustomError(fermionErrors, "InvalidCheckoutRequestStatus")
              .withArgs(tokenId, CheckoutRequestStatus.CheckOutRequested, CheckoutRequestStatus.None);
          });

          it("Cannot clear checkout request if not verified or rejected", async function () {
            await offerFacet.unwrapNFT(tokenId, WrapType.SELF_SALE, ZeroHash);

            // Unwrapped but not verified
            await expect(custodyFacet.connect(buyer).clearCheckoutRequest(tokenId))
              .to.be.revertedWithCustomError(fermionErrors, "InvalidCheckoutRequestStatus")
              .withArgs(tokenId, CheckoutRequestStatus.CheckOutRequested, CheckoutRequestStatus.None);

            await verificationFacet.submitVerdict(tokenId, VerificationStatus.Rejected, verificationMetadata);

            // Unwrapped and rejected
            await expect(custodyFacet.connect(buyer).clearCheckoutRequest(tokenId))
              .to.be.revertedWithCustomError(fermionErrors, "InvalidCheckoutRequestStatus")
              .withArgs(tokenId, CheckoutRequestStatus.CheckOutRequested, CheckoutRequestStatus.None);
          });

          it("Cannot clear checkout request if not checked in", async function () {
            // Verified but not checked in
            await expect(custodyFacet.connect(buyer).clearCheckoutRequest(exchange.tokenId))
              .to.be.revertedWithCustomError(fermionErrors, "InvalidCheckoutRequestStatus")
              .withArgs(exchange.tokenId, CheckoutRequestStatus.CheckOutRequested, CheckoutRequestStatus.None);
          });

          it("Cannot clear checkout request if checkout not requested", async function () {
            await custodyFacet.connect(custodian).checkIn(exchange.tokenId);

            // Checked in but checkout not requested
            await expect(custodyFacet.connect(buyer).clearCheckoutRequest(exchange.tokenId))
              .to.be.revertedWithCustomError(fermionErrors, "InvalidCheckoutRequestStatus")
              .withArgs(exchange.tokenId, CheckoutRequestStatus.CheckOutRequested, CheckoutRequestStatus.CheckedIn);
          });

          it("Cannot clear checkout request if already checked-out", async function () {
            await custodyFacet.connect(custodian).checkIn(exchange.tokenId);
            await wrapper.connect(buyer).approve(fermionProtocolAddress, exchange.tokenId);
            await custodyFacet.connect(buyer).requestCheckOut(exchange.tokenId);
            await custodyFacet.clearCheckoutRequest(exchange.tokenId);
            await custodyFacet.connect(custodian).checkOut(exchange.tokenId);

            // Already checked out
            await expect(custodyFacet.connect(buyer).clearCheckoutRequest(exchange.tokenId))
              .to.be.revertedWithCustomError(fermionErrors, "InvalidCheckoutRequestStatus")
              .withArgs(exchange.tokenId, CheckoutRequestStatus.CheckOutRequested, CheckoutRequestStatus.CheckedOut);
          });

          it("Buyer cannot clear checkout request if no tax information provided", async function () {
            await custodyFacet.connect(custodian).checkIn(exchange.tokenId);
            await wrapper.connect(buyer).approve(fermionProtocolAddress, exchange.tokenId);
            await custodyFacet.connect(buyer).requestCheckOut(exchange.tokenId);

            // Checked in but checkout not requested
            await expect(custodyFacet.connect(buyer).clearCheckoutRequest(exchange.tokenId))
              .to.be.revertedWithCustomError(fermionErrors, "AccountHasNoRole")
              .withArgs(sellerId, buyer.address, EntityRole.Seller, AccountRole.Assistant);
          });
        });
      });
    });

    context("Without tax amount [seller clears]", function () {
      it("Seller clears checkout request", async function () {
        await custodyFacet.connect(custodian).checkIn(exchange.tokenId);
        await wrapper.connect(buyer).approve(fermionProtocolAddress, exchange.tokenId);
        await custodyFacet.connect(buyer).requestCheckOut(exchange.tokenId);

        const exchangeToken = await mockToken.getAddress();
        const sellerAvailableFunds = await fundsFacet.getAvailableFunds(sellerId, exchangeToken);
        const protocolBalance = await mockToken.balanceOf(fermionProtocolAddress);

        const tx = await custodyFacet.clearCheckoutRequest(exchange.tokenId);

        // Events
        // Fermion
        await expect(tx).to.emit(custodyFacet, "CheckOutRequestCleared").withArgs(custodianId, exchange.tokenId);
        await expect(tx).to.not.emit(custodyFacet, "AvailableFundsIncreased");

        // Wrapper
        await expect(tx).to.not.emit(wrapper, "TokenStateChange");

        // State
        // Fermion
        expect(await fundsFacet.getAvailableFunds(sellerId, exchangeToken)).to.equal(sellerAvailableFunds);
        expect(await mockToken.balanceOf(fermionProtocolAddress)).to.equal(protocolBalance);

        // Wrapper
        expect(await wrapper.tokenState(exchange.tokenId)).to.equal(TokenState.CheckedIn);
        expect(await wrapper.ownerOf(exchange.tokenId)).to.equal(fermionProtocolAddress);
      });

      it("Self custody", async function () {
        await custodyFacet.checkIn(exchangeSelfCustody.tokenId);
        await wrapperSelfCustody.connect(buyer).approve(fermionProtocolAddress, exchangeSelfCustody.tokenId);
        await custodyFacet.connect(buyer).requestCheckOut(exchangeSelfCustody.tokenId);

        const exchangeToken = await mockToken.getAddress();
        const sellerAvailableFunds = await fundsFacet.getAvailableFunds(sellerId, exchangeToken);
        const protocolBalance = await mockToken.balanceOf(fermionProtocolAddress);

        const tx = await custodyFacet.clearCheckoutRequest(exchangeSelfCustody.tokenId);

        // Events
        // Fermion
        await expect(tx)
          .to.emit(custodyFacet, "CheckOutRequestCleared")
          .withArgs(sellerId, exchangeSelfCustody.tokenId);
        await expect(tx).to.not.emit(custodyFacet, "AvailableFundsIncreased");

        // Wrapper
        await expect(tx).to.not.emit(wrapperSelfCustody, "TokenStateChange");

        // State
        // Fermion
        expect(await fundsFacet.getAvailableFunds(sellerId, exchangeToken)).to.equal(sellerAvailableFunds);
        expect(await mockToken.balanceOf(fermionProtocolAddress)).to.equal(protocolBalance);

        // Wrapper
        expect(await wrapperSelfCustody.tokenState(exchangeSelfCustody.tokenId)).to.equal(TokenState.CheckedIn);
        expect(await wrapperSelfCustody.ownerOf(exchangeSelfCustody.tokenId)).to.equal(fermionProtocolAddress);
      });

      it("Facilitator clears checkout request", async function () {
        await custodyFacet.connect(custodian).checkIn(exchange.tokenId);
        await wrapper.connect(buyer).approve(fermionProtocolAddress, exchange.tokenId);
        await custodyFacet.connect(buyer).requestCheckOut(exchange.tokenId);

        const tx = await custodyFacet.connect(facilitator).clearCheckoutRequest(exchange.tokenId);

        // Events
        // Fermion
        await expect(tx).to.emit(custodyFacet, "CheckOutRequestCleared").withArgs(custodianId, exchange.tokenId);
      });

      context("Revert reasons", function () {
        it("Caller is not the seller's assistant", async function () {
          await custodyFacet.connect(custodian).checkIn(exchange.tokenId);
          await wrapper.connect(buyer).approve(fermionProtocolAddress, exchange.tokenId);
          await custodyFacet.connect(buyer).requestCheckOut(exchange.tokenId);

          await verifySellerAssistantRole("clearCheckoutRequest", [exchange.tokenId]);
        });

        it("Caller is not the facilitator defined in the offer", async function () {
          await custodyFacet.connect(custodian).checkIn(exchange.tokenId);
          await wrapper.connect(buyer).approve(fermionProtocolAddress, exchange.tokenId);
          await custodyFacet.connect(buyer).requestCheckOut(exchange.tokenId);

          await expect(custodyFacet.connect(facilitator2).clearCheckoutRequest(exchange.tokenId))
            .to.be.revertedWithCustomError(fermionErrors, "AccountHasNoRole")
            .withArgs(sellerId, facilitator2.address, EntityRole.Seller, AccountRole.Assistant);
        });

        context("Invalid state", function () {
          const tokenId = deriveTokenId("3", "4"); // token that was wrapped but not unwrapped yet

          it("Cannot clear checkout request twice", async function () {
            await custodyFacet.connect(custodian).checkIn(exchange.tokenId);
            await wrapper.connect(buyer).approve(fermionProtocolAddress, exchange.tokenId);
            await custodyFacet.connect(buyer).requestCheckOut(exchange.tokenId);

            await custodyFacet.clearCheckoutRequest(exchange.tokenId);

            await expect(custodyFacet.clearCheckoutRequest(exchange.tokenId))
              .to.be.revertedWithCustomError(fermionErrors, "InvalidCheckoutRequestStatus")
              .withArgs(
                exchange.tokenId,
                CheckoutRequestStatus.CheckOutRequested,
                CheckoutRequestStatus.CheckOutRequestCleared,
              );
          });

          it("Cannot clear checkout request before it's unwrapped", async function () {
            await expect(custodyFacet.clearCheckoutRequest(tokenId))
              .to.be.revertedWithCustomError(fermionErrors, "InvalidCheckoutRequestStatus")
              .withArgs(tokenId, CheckoutRequestStatus.CheckOutRequested, CheckoutRequestStatus.None);
          });

          it("Cannot clear checkout request if not verified or rejected", async function () {
            await offerFacet.unwrapNFT(tokenId, WrapType.SELF_SALE, ZeroHash);

            // Unwrapped but not verified
            await expect(custodyFacet.clearCheckoutRequest(tokenId))
              .to.be.revertedWithCustomError(fermionErrors, "InvalidCheckoutRequestStatus")
              .withArgs(tokenId, CheckoutRequestStatus.CheckOutRequested, CheckoutRequestStatus.None);

            await verificationFacet.submitVerdict(tokenId, VerificationStatus.Rejected, verificationMetadata);

            // Unwrapped and rejected
            await expect(custodyFacet.clearCheckoutRequest(tokenId))
              .to.be.revertedWithCustomError(fermionErrors, "InvalidCheckoutRequestStatus")
              .withArgs(tokenId, CheckoutRequestStatus.CheckOutRequested, CheckoutRequestStatus.None);
          });

          it("Cannot clear checkout request if not checked in", async function () {
            // Verified but not checked in
            await expect(custodyFacet.clearCheckoutRequest(exchange.tokenId))
              .to.be.revertedWithCustomError(fermionErrors, "InvalidCheckoutRequestStatus")
              .withArgs(exchange.tokenId, CheckoutRequestStatus.CheckOutRequested, CheckoutRequestStatus.None);
          });

          it("Cannot clear checkout request if checkout not requested", async function () {
            await custodyFacet.connect(custodian).checkIn(exchange.tokenId);

            // Checked in but checkout not requested
            await expect(custodyFacet.clearCheckoutRequest(exchange.tokenId))
              .to.be.revertedWithCustomError(fermionErrors, "InvalidCheckoutRequestStatus")
              .withArgs(exchange.tokenId, CheckoutRequestStatus.CheckOutRequested, CheckoutRequestStatus.CheckedIn);
          });

          it("Cannot clear checkout request if already checked-out", async function () {
            await custodyFacet.connect(custodian).checkIn(exchange.tokenId);
            await wrapper.connect(buyer).approve(fermionProtocolAddress, exchange.tokenId);
            await custodyFacet.connect(buyer).requestCheckOut(exchange.tokenId);
            await custodyFacet.clearCheckoutRequest(exchange.tokenId);
            await custodyFacet.connect(custodian).checkOut(exchange.tokenId);

            // Checked in but checkout not requested
            await expect(custodyFacet.clearCheckoutRequest(exchange.tokenId))
              .to.be.revertedWithCustomError(fermionErrors, "InvalidCheckoutRequestStatus")
              .withArgs(exchange.tokenId, CheckoutRequestStatus.CheckOutRequested, CheckoutRequestStatus.CheckedOut);
          });
        });
      });
    });
  });

  context("checkOut", function () {
    it("Custodian can check item out", async function () {
      await custodyFacet.connect(custodian).checkIn(exchange.tokenId);
      await wrapper.connect(buyer).approve(fermionProtocolAddress, exchange.tokenId);
      await custodyFacet.connect(buyer).requestCheckOut(exchange.tokenId);
      await custodyFacet.clearCheckoutRequest(exchange.tokenId);

      const tx = await custodyFacet.connect(custodian).checkOut(exchange.tokenId);

      // Events
      // Fermion
      await expect(tx).to.emit(custodyFacet, "CheckedOut").withArgs(exchange.custodianId, exchange.tokenId);

      // Wrapper
      await expect(tx).to.emit(wrapper, "TokenStateChange").withArgs(exchange.tokenId, TokenState.CheckedOut);
      await expect(tx).to.emit(wrapper, "Transfer").withArgs(fermionProtocolAddress, ZeroAddress, exchange.tokenId);

      // State
      // Wrapper
      expect(await wrapper.tokenState(exchange.tokenId)).to.equal(TokenState.CheckedOut);
      await expect(wrapper.ownerOf(exchange.tokenId))
        .to.be.revertedWithCustomError(wrapper, "ERC721NonexistentToken")
        .withArgs(exchange.tokenId);
    });

    it("Self custody", async function () {
      await custodyFacet.checkIn(exchangeSelfCustody.tokenId);
      await wrapperSelfCustody.connect(buyer).approve(fermionProtocolAddress, exchangeSelfCustody.tokenId);
      await custodyFacet.connect(buyer).requestCheckOut(exchangeSelfCustody.tokenId);
      await custodyFacet.clearCheckoutRequest(exchangeSelfCustody.tokenId);

      const tx = await custodyFacet.checkOut(exchangeSelfCustody.tokenId);

      // Events
      // Fermion
      await expect(tx).to.emit(custodyFacet, "CheckedOut").withArgs(sellerId, exchangeSelfCustody.tokenId);

      // Wrapper
      await expect(tx)
        .to.emit(wrapperSelfCustody, "TokenStateChange")
        .withArgs(exchangeSelfCustody.tokenId, TokenState.CheckedOut);
      await expect(tx)
        .to.emit(wrapperSelfCustody, "Transfer")
        .withArgs(fermionProtocolAddress, ZeroAddress, exchangeSelfCustody.tokenId);

      // State
      // Wrapper
      expect(await wrapperSelfCustody.tokenState(exchangeSelfCustody.tokenId)).to.equal(TokenState.CheckedOut);
      await expect(wrapperSelfCustody.ownerOf(exchangeSelfCustody.tokenId))
        .to.be.revertedWithCustomError(wrapperSelfCustody, "ERC721NonexistentToken")
        .withArgs(exchangeSelfCustody.tokenId);
    });

    context("Revert reasons", function () {
      it("Custody region is paused", async function () {
        await pauseFacet.pause([PausableRegion.Custody]);

        await expect(custodyFacet.checkOut(exchange.tokenId))
          .to.be.revertedWithCustomError(fermionErrors, "RegionPaused")
          .withArgs(PausableRegion.Custody);
      });

      it("Caller is not the custodian's assistant", async function () {
        await custodyFacet.connect(custodian).checkIn(exchange.tokenId);
        await wrapper.connect(buyer).approve(fermionProtocolAddress, exchange.tokenId);
        await custodyFacet.connect(buyer).requestCheckOut(exchange.tokenId);
        await custodyFacet.clearCheckoutRequest(exchange.tokenId);

        const wallet = wallets[9];

        // completely random wallet
        await expect(custodyFacet.connect(wallet).checkOut(exchange.tokenId))
          .to.be.revertedWithCustomError(fermionErrors, "AccountHasNoRole")
          .withArgs(custodianId, wallet.address, EntityRole.Custodian, AccountRole.Assistant);

        // seller
        await expect(custodyFacet.checkOut(exchange.tokenId))
          .to.be.revertedWithCustomError(fermionErrors, "AccountHasNoRole")
          .withArgs(custodianId, defaultSigner.address, EntityRole.Custodian, AccountRole.Assistant);

        // an entity-wide Treasury or Manager wallet (not Assistant)
        await entityFacet
          .connect(custodian)
          .addEntityAccounts(custodianId, [wallet], [[]], [[[AccountRole.Treasury, AccountRole.Manager]]]);
        await expect(custodyFacet.connect(wallet).checkOut(exchange.tokenId))
          .to.be.revertedWithCustomError(fermionErrors, "AccountHasNoRole")
          .withArgs(custodianId, wallet.address, EntityRole.Custodian, AccountRole.Assistant);

        // a Custodian specific Treasury or Manager wallet
        const wallet2 = wallets[10];
        await entityFacet
          .connect(custodian)
          .addEntityAccounts(
            custodianId,
            [wallet2],
            [[EntityRole.Custodian]],
            [[[AccountRole.Treasury, AccountRole.Manager]]],
          );
        await expect(custodyFacet.connect(wallet2).checkOut(exchange.tokenId))
          .to.be.revertedWithCustomError(fermionErrors, "AccountHasNoRole")
          .withArgs(custodianId, wallet2.address, EntityRole.Custodian, AccountRole.Assistant);

        // an Assistant of another role than Custodian
        await entityFacet.connect(custodian).updateEntity(custodianId, [EntityRole.Verifier, EntityRole.Custodian], "");
        await entityFacet
          .connect(custodian)
          .addEntityAccounts(custodianId, [wallet2], [[EntityRole.Verifier]], [[[AccountRole.Assistant]]]);
        await expect(custodyFacet.connect(wallet2).checkOut(exchange.tokenId))
          .to.be.revertedWithCustomError(fermionErrors, "AccountHasNoRole")
          .withArgs(custodianId, wallet2.address, EntityRole.Custodian, AccountRole.Assistant);
      });

      context("Invalid state", function () {
        const tokenId = deriveTokenId("3", "4"); // token that was wrapped but not unwrapped yet

        it("Cannot check item out twice", async function () {
          await custodyFacet.connect(custodian).checkIn(exchange.tokenId);
          await wrapper.connect(buyer).approve(fermionProtocolAddress, exchange.tokenId);
          await custodyFacet.connect(buyer).requestCheckOut(exchange.tokenId);
          await custodyFacet.clearCheckoutRequest(exchange.tokenId);

          await custodyFacet.connect(custodian).checkOut(exchange.tokenId);

          await expect(custodyFacet.connect(custodian).checkOut(exchange.tokenId))
            .to.be.revertedWithCustomError(fermionErrors, "InvalidCheckoutRequestStatus")
            .withArgs(exchange.tokenId, CheckoutRequestStatus.CheckOutRequestCleared, CheckoutRequestStatus.CheckedOut);
        });

        it("Cannot check item out before it's unwrapped", async function () {
          await expect(custodyFacet.checkOut(tokenId))
            .to.be.revertedWithCustomError(fermionErrors, "InvalidCheckoutRequestStatus")
            .withArgs(tokenId, CheckoutRequestStatus.CheckOutRequestCleared, CheckoutRequestStatus.None);
        });

        it("Cannot check item out if not verified or rejected", async function () {
          await offerFacet.unwrapNFT(tokenId, WrapType.SELF_SALE, ZeroHash);

          // Unwrapped but not verified
          await expect(custodyFacet.checkOut(tokenId))
            .to.be.revertedWithCustomError(fermionErrors, "InvalidCheckoutRequestStatus")
            .withArgs(tokenId, CheckoutRequestStatus.CheckOutRequestCleared, CheckoutRequestStatus.None);

          await verificationFacet.submitVerdict(tokenId, VerificationStatus.Rejected, verificationMetadata);

          // Unwrapped and rejected
          await expect(custodyFacet.checkOut(tokenId))
            .to.be.revertedWithCustomError(fermionErrors, "InvalidCheckoutRequestStatus")
            .withArgs(tokenId, CheckoutRequestStatus.CheckOutRequestCleared, CheckoutRequestStatus.None);
        });

        it("Cannot check item out if not checked in", async function () {
          // Verified but not checked in
          await expect(custodyFacet.connect(custodian).checkOut(exchange.tokenId))
            .to.be.revertedWithCustomError(fermionErrors, "InvalidCheckoutRequestStatus")
            .withArgs(exchange.tokenId, CheckoutRequestStatus.CheckOutRequestCleared, CheckoutRequestStatus.None);
        });

        it("Cannot check item out if checkout not requested", async function () {
          await custodyFacet.connect(custodian).checkIn(exchange.tokenId);

          // Checked in but checkout not requested
          await expect(custodyFacet.connect(custodian).checkOut(exchange.tokenId))
            .to.be.revertedWithCustomError(fermionErrors, "InvalidCheckoutRequestStatus")
            .withArgs(exchange.tokenId, CheckoutRequestStatus.CheckOutRequestCleared, CheckoutRequestStatus.CheckedIn);
        });

        it("Cannot check item out if checkout request not cleared", async function () {
          await custodyFacet.connect(custodian).checkIn(exchange.tokenId);
          await wrapper.connect(buyer).approve(fermionProtocolAddress, exchange.tokenId);

          await custodyFacet.connect(buyer).requestCheckOut(exchange.tokenId);

          // Checkout request but not cleared
          await expect(custodyFacet.connect(custodian).checkOut(exchange.tokenId))
            .to.be.revertedWithCustomError(fermionErrors, "InvalidCheckoutRequestStatus")
            .withArgs(
              exchange.tokenId,
              CheckoutRequestStatus.CheckOutRequestCleared,
              CheckoutRequestStatus.CheckOutRequested,
            );
        });
      });
    });
  });

  context("custodianUpdate", function () {
    const newCustodianFee = {
      amount: parseEther("0.07"),
      period: 60n * 24n * 60n * 60n, // 60 days
    };
    const newCustodianVaultParameters = {
      partialAuctionThreshold: parseEther("0.2"),
      partialAuctionDuration: 7n * 24n * 60n * 60n, // 7 days
      liquidationThreshold: parseEther("0.1"),
      newFractionsPerAuction: 100n,
    };
    let newCustodian: HardhatEthersSigner;
    let newCustodianId: string;

    beforeEach(async function () {
      newCustodian = wallets[7];
      const metadataURI = "https://example.com/new-custodian-metadata.json";
      await entityFacet.connect(newCustodian).createEntity([EntityRole.Custodian], metadataURI);
      newCustodianId = "6"; // Since we already have 5 entities

      // Setup a token with current custodian
      await custodyFacet.connect(custodian).checkIn(exchangeCustodianSwitch.tokenId1);
      await custodyFacet.connect(custodian).checkIn(exchangeCustodianSwitch.tokenId2);
      await custodyFacet.connect(custodian).checkIn(exchangeCustodianSwitch.tokenId3);
      // Fund the vault with sufficient balance
      const vaultAmount = parseEther("1.0"); // Large enough to cover fees
      await mockToken.approve(fermionProtocolAddress, vaultAmount * 3n);
      await custodyVaultFacet.topUpCustodianVault(exchangeCustodianSwitch.tokenId1, vaultAmount);
      await custodyVaultFacet.topUpCustodianVault(exchangeCustodianSwitch.tokenId2, vaultAmount);
      await custodyVaultFacet.topUpCustodianVault(exchangeCustodianSwitch.tokenId3, vaultAmount);
    });

    context("requestCustodianUpdate", function () {
      it("New custodian can request update", async function () {
        const tx = await custodyFacet
          .connect(newCustodian)
          .requestCustodianUpdate(offerIdCustodianSwitch, newCustodianId, newCustodianFee, newCustodianVaultParameters);

        await expect(tx)
          .to.emit(custodyFacet, "CustodianUpdateRequested")
          .withArgs(
            offerIdCustodianSwitch,
            custodianId,
            newCustodianId,
            Object.values(newCustodianFee),
            Object.values(newCustodianVaultParameters),
          );
      });

      context("Revert reasons", function () {
        it("Custody region is paused", async function () {
          await pauseFacet.pause([PausableRegion.Custody]);

          await expect(
            custodyFacet
              .connect(newCustodian)
              .requestCustodianUpdate(
                offerIdCustodianSwitch,
                newCustodianId,
                newCustodianFee,
                newCustodianVaultParameters,
              ),
          )
            .to.be.revertedWithCustomError(fermionErrors, "RegionPaused")
            .withArgs(PausableRegion.Custody);
        });

        it("Custodian fee period is 0", async function () {
          const newCustodianFee = {
            amount: parseEther("0.07"),
            period: 0n,
          };

          await expect(
            custodyFacet
              .connect(newCustodian)
              .requestCustodianUpdate(
                offerIdCustodianSwitch,
                newCustodianId,
                newCustodianFee,
                newCustodianVaultParameters,
              ),
          ).to.be.revertedWithCustomError(fermionErrors, "InvalidCustodianFeePeriod");
        });

        it("Caller is not the new custodian's assistant", async function () {
          // Use a wallet that doesn't have any entity ID yet
          const nonCustodianWallet = wallets[9];

          await expect(
            custodyFacet
              .connect(nonCustodianWallet)
              .requestCustodianUpdate(
                offerIdCustodianSwitch,
                newCustodianId,
                newCustodianFee,
                newCustodianVaultParameters,
              ),
          )
            .to.be.revertedWithCustomError(fermionErrors, "AccountHasNoRole")
            .withArgs(newCustodianId, nonCustodianWallet.address, EntityRole.Custodian, AccountRole.Assistant);
        });

        it("Cannot request update too soon after previous request", async function () {
          await custodyFacet
            .connect(newCustodian)
            .requestCustodianUpdate(
              offerIdCustodianSwitch,
              newCustodianId,
              newCustodianFee,
              newCustodianVaultParameters,
            );

          await expect(
            custodyFacet
              .connect(newCustodian)
              .requestCustodianUpdate(
                offerIdCustodianSwitch,
                newCustodianId,
                newCustodianFee,
                newCustodianVaultParameters,
              ),
          )
            .to.be.revertedWithCustomError(fermionErrors, "UpdateRequestTooRecent")
            .withArgs(offerIdCustodianSwitch, 24 * 60 * 60); // 1 day
        });
      });
    });

    context("acceptCustodianUpdate", function () {
      beforeEach(async function () {
        await custodyFacet
          .connect(newCustodian)
          .requestCustodianUpdate(offerIdCustodianSwitch, newCustodianId, newCustodianFee, newCustodianVaultParameters);
      });

      it("Token owner can accept update", async function () {
        //chekout token1 from exchangeCustodianSwitch offer
        await wrapperCustodianSwitch.connect(buyer).approve(fermionProtocolAddress, exchangeCustodianSwitch.tokenId1);
        await custodyFacet.connect(buyer).requestCheckOut(exchangeCustodianSwitch.tokenId1);
        await custodyFacet.clearCheckoutRequest(exchangeCustodianSwitch.tokenId1);
        await custodyFacet.connect(custodian).checkOut(exchangeCustodianSwitch.tokenId1);

        const tx = await custodyFacet.connect(buyer).acceptCustodianUpdate(offerIdCustodianSwitch);
        await expect(tx)
          .to.emit(custodyFacet, "CustodianUpdateAccepted")
          .withArgs(
            offerIdCustodianSwitch,
            custodianId,
            newCustodianId,
            Object.values(newCustodianFee),
            Object.values(newCustodianVaultParameters),
          );
      });

      context("Revert reasons", function () {
        it("Custody region is paused", async function () {
          await pauseFacet.pause([PausableRegion.Custody]);

          await expect(custodyFacet.connect(buyer).acceptCustodianUpdate(offerIdCustodianSwitch))
            .to.be.revertedWithCustomError(fermionErrors, "RegionPaused")
            .withArgs(PausableRegion.Custody);
        });

        it("Caller is not the token owner of all in-custody tokens", async function () {
          const randomWallet = wallets[8];
          await expect(custodyFacet.connect(randomWallet).acceptCustodianUpdate(offerIdCustodianSwitch))
            .to.be.revertedWithCustomError(fermionErrors, "NotTokenBuyer")
            .withArgs(offerIdCustodianSwitch, buyer.address, randomWallet.address);
        });

        it("No tokens in custody", async function () {
          // Check out all tokens successfully
          for (const token of [
            exchangeCustodianSwitch.tokenId1,
            exchangeCustodianSwitch.tokenId2,
            exchangeCustodianSwitch.tokenId3,
          ]) {
            await wrapperCustodianSwitch.connect(buyer).approve(fermionProtocolAddress, token);
            await custodyFacet.connect(buyer).requestCheckOut(token);
            await custodyFacet.clearCheckoutRequest(token);
            await custodyFacet.connect(custodian).checkOut(token);
          }

          await expect(custodyFacet.acceptCustodianUpdate(offerIdCustodianSwitch))
            .to.be.revertedWithCustomError(custodyFacet, "NoTokensInCustody")
            .withArgs(offerIdCustodianSwitch);
        });

        it("Update request has expired", async function () {
          const blockNumber = await ethers.provider.getBlockNumber();
          const block = await ethers.provider.getBlock(blockNumber);
          const newTime = Number(BigInt(block.timestamp) + BigInt(25 * 60 * 60)); // 25 hours
          await setNextBlockTimestamp(newTime);

          await expect(custodyFacet.connect(buyer).acceptCustodianUpdate(offerIdCustodianSwitch))
            .to.be.revertedWithCustomError(fermionErrors, "UpdateRequestExpired")
            .withArgs(offerIdCustodianSwitch);
        });

        it("Reverts when token owner is different from offer owner", async function () {
          // Transfer the NFT to a different address
          const differentOwner = wallets[9];
          await wrapperCustodianSwitch
            .connect(buyer)
            .safeTransferFrom(buyer.address, differentOwner.address, exchangeCustodianSwitch.tokenId1);
          // Try to accept the update with the original buyer (who is no longer the token owner)
          await expect(custodyFacet.connect(buyer).acceptCustodianUpdate(offerIdCustodianSwitch))
            .to.be.revertedWithCustomError(fermionErrors, "NotTokenBuyer")
            .withArgs(offerIdCustodianSwitch, differentOwner.address, buyer.address);
        });
      });
    });

    context("emergencyCustodianUpdate", function () {
      let currentVaultParameters: any;

      beforeEach(async function () {
        currentVaultParameters = {
          partialAuctionThreshold: parseEther("0.6"), // 600000000000000000
          partialAuctionDuration: custodianFee.period / PARTIAL_AUCTION_DURATION_DIVISOR,
          liquidationThreshold: custodianFee.amount * LIQUIDATION_THRESHOLD_MULTIPLIER,
          newFractionsPerAuction:
            (custodianFee.amount * PARTIAL_THRESHOLD_MULTIPLIER * DEFAULT_FRACTION_AMOUNT) / exchange.price,
        };

        await custodyFacet
          .connect(custodian)
          .requestCustodianUpdate(offerIdCustodianSwitch, custodianId, custodianFee, currentVaultParameters);
        await custodyFacet.connect(buyer).acceptCustodianUpdate(offerIdCustodianSwitch);
      });

      it("Current custodian can execute emergency update", async function () {
        const tx = await custodyFacet
          .connect(custodian)
          .emergencyCustodianUpdate(offerIdCustodianSwitch, newCustodianId, true);

        await expect(tx)
          .to.emit(custodyFacet, "CustodianUpdateRequested")
          .withArgs(
            offerIdCustodianSwitch,
            custodianId,
            newCustodianId,
            Object.values(custodianFee),
            Object.values(currentVaultParameters),
          );

        await expect(tx)
          .to.emit(custodyFacet, "CustodianUpdateAccepted")
          .withArgs(
            offerIdCustodianSwitch,
            custodianId,
            newCustodianId,
            Object.values(custodianFee),
            Object.values(currentVaultParameters),
          );
      });

      it("Seller can execute emergency update", async function () {
        const tx = await custodyFacet
          .connect(defaultSigner)
          .emergencyCustodianUpdate(offerIdCustodianSwitch, newCustodianId, false);

        await expect(tx)
          .to.emit(custodyFacet, "CustodianUpdateRequested")
          .withArgs(
            offerIdCustodianSwitch,
            custodianId,
            newCustodianId,
            Object.values(custodianFee),
            Object.values(currentVaultParameters),
          );

        await expect(tx)
          .to.emit(custodyFacet, "CustodianUpdateAccepted")
          .withArgs(
            offerIdCustodianSwitch,
            custodianId,
            newCustodianId,
            Object.values(custodianFee),
            Object.values(currentVaultParameters),
          );
      });

      context("Revert reasons", function () {
        it("Custody region is paused", async function () {
          await pauseFacet.pause([PausableRegion.Custody]);

          await expect(
            custodyFacet.connect(custodian).emergencyCustodianUpdate(offerIdCustodianSwitch, newCustodianId, true),
          )
            .to.be.revertedWithCustomError(fermionErrors, "RegionPaused")
            .withArgs(PausableRegion.Custody);
        });

        it("Caller is not custodian or seller assistant", async function () {
          const randomWallet = wallets[8];
          await expect(
            custodyFacet.connect(randomWallet).emergencyCustodianUpdate(offerIdCustodianSwitch, newCustodianId, true),
          )
            .to.be.revertedWithCustomError(fermionErrors, "AccountHasNoRole")
            .withArgs(custodianId, randomWallet.address, EntityRole.Custodian, AccountRole.Assistant);
        });

        it("New custodian ID is invalid", async function () {
          await expect(custodyFacet.connect(custodian).emergencyCustodianUpdate(offerIdCustodianSwitch, "999", true))
            .to.be.revertedWithCustomError(fermionErrors, "EntityHasNoRole")
            .withArgs("999", EntityRole.Custodian);
        });

        it("Reverts when vault balance is insufficient to pay custodian", async function () {
          const threeYears = 1095n * 24n * 60n * 60n;
          const blockNumber = await ethers.provider.getBlockNumber();
          const block = await ethers.provider.getBlock(blockNumber);
          const newTime = Number(BigInt(block.timestamp) + threeYears);
          await setNextBlockTimestamp(newTime);

          await expect(
            custodyFacet.connect(custodian).emergencyCustodianUpdate(offerIdCustodianSwitch, newCustodianId, true),
          ).to.be.revertedWithCustomError(fermionErrors, "InsufficientVaultBalance");
        });
      });
    });
  });
});<|MERGE_RESOLUTION|>--- conflicted
+++ resolved
@@ -64,15 +64,12 @@
   const exchange = { tokenId: "", custodianId: "", price: parseEther("1.0") };
   const exchangeSelfSale = { tokenId: "", custodianId: "" };
   const exchangeSelfCustody = { tokenId: "", custodianId: "" };
-<<<<<<< HEAD
   const verificationMetadata = {
     URI: "https://example.com/verification-metadata.json",
     hash: id("metadata"),
   };
 
-=======
   const exchangeCustodianSwitch = { tokenId1: "", tokenId2: "", tokenId3: "", custodianId: "" };
->>>>>>> c968508c
   let verifySellerAssistantRole: ReturnType<typeof verifySellerAssistantRoleClosure>;
   let minimalPriceSelfSale: bigint;
   async function setupCustodyTest() {
@@ -192,21 +189,21 @@
     exchangeCustodianSwitch.custodianId = custodianId;
 
     // Submit verdicts
-<<<<<<< HEAD
     await verificationFacet.connect(verifier).submitVerdict(tokenId, VerificationStatus.Verified, verificationMetadata);
     await verificationFacet
       .connect(verifier)
       .submitVerdict(tokenIdSelf, VerificationStatus.Verified, verificationMetadata);
     await verificationFacet.submitVerdict(tokenIdSelfCustody, VerificationStatus.Verified, verificationMetadata);
-=======
-    await verificationFacet.connect(verifier).submitVerdict(tokenId, VerificationStatus.Verified);
-    await verificationFacet.connect(verifier).submitVerdict(tokenIdSelf, VerificationStatus.Verified);
-    await verificationFacet.submitVerdict(tokenIdSelfCustody, VerificationStatus.Verified);
-    await verificationFacet.connect(verifier).submitVerdict(tokenIdCustodianSwitch, VerificationStatus.Verified);
-    await verificationFacet.connect(verifier).submitVerdict(tokenIdCustodianSwitch2, VerificationStatus.Verified);
-    await verificationFacet.connect(verifier).submitVerdict(tokenIdCustodianSwitch3, VerificationStatus.Verified);
-
->>>>>>> c968508c
+    await verificationFacet
+      .connect(verifier)
+      .submitVerdict(tokenIdCustodianSwitch, VerificationStatus.Verified, verificationMetadata);
+    await verificationFacet
+      .connect(verifier)
+      .submitVerdict(tokenIdCustodianSwitch2, VerificationStatus.Verified, verificationMetadata);
+    await verificationFacet
+      .connect(verifier)
+      .submitVerdict(tokenIdCustodianSwitch3, VerificationStatus.Verified, verificationMetadata);
+
     const wrapperAddress = await offerFacet.predictFermionFNFTAddress(offerId);
     wrapper = await ethers.getContractAt("FermionFNFT", wrapperAddress);
 
