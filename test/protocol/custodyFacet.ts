--- conflicted
+++ resolved
@@ -8,7 +8,7 @@
 } from "../utils/common";
 import { expect } from "chai";
 import { ethers } from "hardhat";
-import { Contract, ZeroAddress, ZeroHash } from "ethers";
+import { Contract, toBeHex, ZeroAddress, ZeroHash, parseEther } from "ethers";
 import { HardhatEthersSigner } from "@nomicfoundation/hardhat-ethers/signers";
 import {
   EntityRole,
@@ -22,8 +22,6 @@
 import { getBosonProtocolFees } from "../utils/boson-protocol";
 import { createBuyerAdvancedOrderClosure } from "../utils/seaport";
 import fermionConfig from "../../fermion.config";
-
-const { parseEther } = ethers;
 
 describe("Custody", function () {
   let offerFacet: Contract,
@@ -128,12 +126,6 @@
 
     // unwrap to self
     const tokenIdSelf = deriveTokenId(offerIdSelfSale, exchangeIdSelf).toString();
-<<<<<<< HEAD
-    const { percentage: bosonProtocolFeePercentage } = getBosonProtocolFees();
-    const minimalPrice = (10000n * verifierFee) / (10000n - BigInt(bosonProtocolFeePercentage));
-    await mockToken.approve(fermionProtocolAddress, minimalPrice);
-    await offerFacet.unwrapNFT(tokenIdSelf, WrapType.SELF_SALE, "0x");
-=======
     const { protocolFeePercentage: bosonProtocolFeePercentage } = getBosonProtocolFees();
 
     // Calculate the minimal price that accounts for both the absolute verifierFee and percentage-based fees
@@ -144,8 +136,7 @@
       fermionConfig.protocolParameters.protocolFeePercentage,
     );
     await mockToken.approve(fermionProtocolAddress, minimalPriceSelfSale);
-    await offerFacet.unwrapNFTToSelf(tokenIdSelf, minimalPriceSelfSale);
->>>>>>> 6a93d2ee
+    await offerFacet.unwrapNFT(tokenIdSelf, WrapType.SELF_SALE, toBeHex(minimalPriceSelfSale, 32));
 
     exchange.tokenId = tokenId;
     exchange.custodianId = custodianId;
@@ -325,11 +316,7 @@
         });
 
         it("Cannot check-in if not verified or rejected", async function () {
-<<<<<<< HEAD
-          await offerFacet.unwrapNFT(tokenId, WrapType.SELF_SALE, "0x");
-=======
-          await offerFacet.unwrapNFTToSelf(tokenId, 0); // verifierfee = 0
->>>>>>> 6a93d2ee
+          await offerFacet.unwrapNFT(tokenId, WrapType.SELF_SALE, ZeroHash);
 
           // Unwrapped but not verified
           await expect(custodyFacet.checkIn(tokenId))
@@ -502,11 +489,7 @@
         });
 
         it("Cannot request check-out if not verified or rejected", async function () {
-<<<<<<< HEAD
-          await offerFacet.unwrapNFT(tokenId, WrapType.SELF_SALE, "0x");
-=======
-          await offerFacet.unwrapNFTToSelf(tokenId, 0);
->>>>>>> 6a93d2ee
+          await offerFacet.unwrapNFT(tokenId, WrapType.SELF_SALE, ZeroHash);
 
           // Unwrapped but not verified
           await expect(custodyFacet.requestCheckOut(tokenId))
@@ -680,11 +663,7 @@
         });
 
         it("Cannot submit tax amount if not verified or rejected", async function () {
-<<<<<<< HEAD
-          await offerFacet.unwrapNFT(tokenId, WrapType.SELF_SALE, "0x");
-=======
-          await offerFacet.unwrapNFTToSelf(tokenId, 0);
->>>>>>> 6a93d2ee
+          await offerFacet.unwrapNFT(tokenId, WrapType.SELF_SALE, ZeroHash);
 
           // Unwrapped but not verified
           await expect(custodyFacet.submitTaxAmount(tokenId, taxAmount))
@@ -914,11 +893,7 @@
           });
 
           it("Cannot clear checkout request if not verified or rejected", async function () {
-<<<<<<< HEAD
-            await offerFacet.unwrapNFT(tokenId, WrapType.SELF_SALE, "0x");
-=======
-            await offerFacet.unwrapNFTToSelf(tokenId, 0);
->>>>>>> 6a93d2ee
+            await offerFacet.unwrapNFT(tokenId, WrapType.SELF_SALE, ZeroHash);
 
             // Unwrapped but not verified
             await expect(custodyFacet.connect(buyer).clearCheckoutRequest(tokenId))
@@ -1094,11 +1069,7 @@
           });
 
           it("Cannot clear checkout request if not verified or rejected", async function () {
-<<<<<<< HEAD
-            await offerFacet.unwrapNFT(tokenId, WrapType.SELF_SALE, "0x");
-=======
-            await offerFacet.unwrapNFTToSelf(tokenId, 0);
->>>>>>> 6a93d2ee
+            await offerFacet.unwrapNFT(tokenId, WrapType.SELF_SALE, ZeroHash);
 
             // Unwrapped but not verified
             await expect(custodyFacet.clearCheckoutRequest(tokenId))
@@ -1281,11 +1252,7 @@
         });
 
         it("Cannot check item out if not verified or rejected", async function () {
-<<<<<<< HEAD
-          await offerFacet.unwrapNFT(tokenId, WrapType.SELF_SALE, "0x");
-=======
-          await offerFacet.unwrapNFTToSelf(tokenId, 0);
->>>>>>> 6a93d2ee
+          await offerFacet.unwrapNFT(tokenId, WrapType.SELF_SALE, ZeroHash);
 
           // Unwrapped but not verified
           await expect(custodyFacet.checkOut(tokenId))
