--- conflicted
+++ resolved
@@ -113,13 +113,8 @@
       facilitatorFeePercent: "0",
       exchangeToken: await mockToken.getAddress(),
       withPhygital: false,
-<<<<<<< HEAD
       metadata: { URI: "https://example.com/offer-metadata.json", hash: ZeroHash },
-=======
-      metadataURI: "https://example.com/offer-metadata.json",
-      metadataHash: ZeroHash,
       royaltyInfo: { recipients: [], bps: [] },
->>>>>>> 660496d4
     };
 
     // Make four offers one for normal sale, one of self sale, one for self custody and one for custodian switch
