--- conflicted
+++ resolved
@@ -19,12 +19,8 @@
 import fermionConfig from "./../../fermion.config";
 import { prepareDataSignatureParameters } from "../../scripts/libraries/metaTransaction";
 
-<<<<<<< HEAD
-const { parseEther, id, toBeHex, MaxUint256 } = ethers;
-=======
-const { parseEther, keccak256 } = ethers;
+const { parseEther, keccak256, id, toBeHex, MaxUint256 } = ethers;
 const abiCoder = new ethers.AbiCoder();
->>>>>>> a5a6ff6e
 
 describe("Verification", function () {
   let offerFacet: Contract,
@@ -516,6 +512,9 @@
       });
 
       it("Can verify after after the timeout if the timeout was not called yet ", async function () {
+        const digest = ethers.keccak256(abiCoder.encode(["tuple(address,uint256)[]"], [[]]));
+        await verificationFacet.connect(verifier).verifyPhygitals(exchange.tokenId, digest);
+
         await setNextBlockTimestamp(itemVerificationTimeout);
 
         await expect(verificationFacet.connect(verifier).submitVerdict(exchange.tokenId, VerificationStatus.Verified))
@@ -915,6 +914,9 @@
 
     context("Verified", function () {
       it("Normal sale", async function () {
+        const digest = ethers.keccak256(abiCoder.encode(["tuple(address,uint256)[]"], [[]]));
+        await verificationFacet.connect(verifier).verifyPhygitals(exchange.tokenId, digest);
+
         await verificationFacet.connect(verifier).submitRevisedMetadata(exchange.tokenId, newMetadataURI);
 
         const tx = await verificationFacet
@@ -1105,6 +1107,9 @@
       });
 
       it("Can verify after after the timeout if the timeout was not called yet ", async function () {
+        const digest = ethers.keccak256(abiCoder.encode(["tuple(address,uint256)[]"], [[]]));
+        await verificationFacet.connect(verifier).verifyPhygitals(exchange.tokenId, digest);
+
         await verificationFacet.connect(verifier).submitRevisedMetadata(exchange.tokenId, newMetadataURI);
 
         await setNextBlockTimestamp(itemVerificationTimeout);
@@ -1119,6 +1124,9 @@
       });
 
       it("Some proposals exist", async function () {
+        const digest = ethers.keccak256(abiCoder.encode(["tuple(address,uint256)[]"], [[]]));
+        await verificationFacet.connect(verifier).verifyPhygitals(exchange.tokenId, digest);
+
         await verificationFacet.connect(verifier).submitRevisedMetadata(exchange.tokenId, newMetadataURI);
 
         const metadataDigest = id(newMetadataURI);
@@ -1518,6 +1526,9 @@
       });
 
       it("Revised metadata does not exist", async function () {
+        const digest = ethers.keccak256(abiCoder.encode(["tuple(address,uint256)[]"], [[]]));
+        await verificationFacet.connect(verifier).verifyPhygitals(exchange.tokenId, digest);
+
         // no revision to start with
         await expect(
           verificationFacet
@@ -1733,6 +1744,9 @@
 
     beforeEach(async function () {
       await verificationFacet.connect(verifier).submitRevisedMetadata(exchange.tokenId, newMetadataURI);
+
+      const digest = ethers.keccak256(abiCoder.encode(["tuple(address,uint256)[]"], [[]]));
+      await verificationFacet.connect(verifier).verifyPhygitals(exchange.tokenId, digest);
     });
 
     context("Non-matching proposals", function () {
@@ -2061,6 +2075,9 @@
         buyerPercent: String(sellerProposal),
         metadataURIDigest: metadataDigest,
       };
+
+      const digest = ethers.keccak256(abiCoder.encode(["tuple(address,uint256)[]"], [[]]));
+      await verificationFacet.connect(verifier).verifyPhygitals(exchange.tokenId, digest);
     });
 
     context("Matching proposals", function () {
