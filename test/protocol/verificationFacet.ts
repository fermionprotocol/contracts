--- conflicted
+++ resolved
@@ -174,9 +174,6 @@
     // unwrap to self #1
     const selfSaleFermionPercentage = BigInt(feePercentages[0]); // 7.5%
     const tokenIdSelf = deriveTokenId(offerIdSelfSale, exchangeIdSelf).toString();
-<<<<<<< HEAD
-    const minimalPrice = (10000n * verifierFee) / (10000n - BigInt(bosonProtocolFeePercentage));
-=======
     const { protocolFeePercentage: bosonProtocolFeePercentage } = getBosonProtocolFees();
     const minimalPrice = calculateMinimalPrice(
       verifierFee,
@@ -184,7 +181,6 @@
       bosonProtocolFeePercentage,
       selfSaleFermionPercentage,
     );
->>>>>>> fabd7fd4
     await mockToken.approve(fermionProtocolAddress, minimalPrice);
     await offerFacet.unwrapNFTToSelf(tokenIdSelf, minimalPrice);
 
@@ -262,31 +258,16 @@
     verifierFee: bigint,
     facilitatorFeePercent: bigint,
     sellerDeposit: bigint = 0n,
-<<<<<<< HEAD
+    fermionFeePercentage: bigint,
     revisedBuyerPercentage: bigint = 0n,
   ) {
-    const afterBosonProtocolFee = escrowAmount - applyPercentage(escrowAmount, bosonProtocolFeePercentage);
-
-    const afterVerifierFee = afterBosonProtocolFee - verifierFee;
-    const revisedBuyerPayout = applyPercentage(afterVerifierFee, revisedBuyerPercentage);
-    const afterRevisedBuyerPayout = afterVerifierFee - revisedBuyerPayout;
-    const fermionFeeAmount = applyPercentage(
-      afterRevisedBuyerPayout,
-      fermionConfig.protocolParameters.protocolFeePercentage,
-    );
-    const afterFermionFee = afterRevisedBuyerPayout - fermionFeeAmount;
-    const facilitatorFeeAmount = applyPercentage(afterFermionFee, facilitatorFeePercent);
-    const afterFacilitatorFee = afterFermionFee - facilitatorFeeAmount;
-    const remainder = afterFacilitatorFee + sellerDeposit;
-=======
-    fermionFeePercentage: bigint,
-  ) {
     const bosonFeeAmount = applyPercentage(escrowAmount, bosonProtocolFeePercentage);
+    const revisedBuyerPayout = applyPercentage(escrowAmount, revisedBuyerPercentage);
+    escrowAmount -= bosonFeeAmount;
     const fermionFeeAmount = applyPercentage(escrowAmount, fermionFeePercentage);
     const facilitatorFeeAmount = applyPercentage(escrowAmount, facilitatorFeePercent);
     const feeSum = bosonFeeAmount + fermionFeeAmount + facilitatorFeeAmount + verifierFee;
     const remainder = escrowAmount + sellerDeposit - feeSum;
->>>>>>> fabd7fd4
 
     return { remainder, fermionFeeAmount, facilitatorFeeAmount, revisedBuyerPayout };
   }
@@ -914,17 +895,9 @@
         // Fermion
         await expect(tx)
           .to.emit(verificationFacet, "VerdictSubmitted")
-<<<<<<< HEAD
           .withArgs(exchangeSelfSale.verifierId, exchangeSelfSale.tokenId, VerificationStatus.Verified);
         await expect(tx).to.not.emit(entityFacet, "EntityStored"); // no buyer is created in happy path
         await expect(tx).to.emit(verificationFacet, "RevisedMetadataSubmitted").withArgs(exchangeSelfSale.tokenId, "");
-=======
-          .withArgs(exchangeSelfSale.verifierId, exchangeSelfSale.tokenId, VerificationStatus.Rejected);
-        await expect(tx).to.not.emit(entityFacet, "EntityStored"); // no buyer is created, since the entity exist already
-        await expect(tx)
-          .to.emit(verificationFacet, "AvailableFundsIncreased")
-          .withArgs(protocolId, exchangeToken, exchangeSelfSale.payout.fermionFeeAmount);
->>>>>>> fabd7fd4
 
         // Wrapper
         const wrapperAddress = await offerFacet.predictFermionFNFTAddress(exchangeSelfSale.offerId);
@@ -939,15 +912,8 @@
         // Available funds
         expect(await fundsFacet.getAvailableFunds(exchangeSelfSale.verifierId, exchangeToken)).to.equal(verifierFee);
         expect(await fundsFacet.getAvailableFunds(facilitatorId, exchangeToken)).to.equal(0);
-<<<<<<< HEAD
         expect(await fundsFacet.getAvailableFunds(sellerId, exchangeToken)).to.equal(0);
         expect(await fundsFacet.getAvailableFunds(protocolId, exchangeToken)).to.equal(0);
-=======
-        expect(await fundsFacet.getAvailableFunds(sellerId, exchangeToken)).to.equal(verifierFee);
-        expect(await fundsFacet.getAvailableFunds(protocolId, exchangeToken)).to.equal(
-          exchangeSelfSale.payout.fermionFeeAmount,
-        );
->>>>>>> fabd7fd4
 
         // Wrapper
         expect(await wrapper.tokenState(exchangeSelfSale.tokenId)).to.equal(TokenState.Verified);
