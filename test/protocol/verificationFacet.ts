--- conflicted
+++ resolved
@@ -27,11 +27,8 @@
     verificationFacet: Contract,
     fundsFacet: Contract,
     pauseFacet: Contract,
-<<<<<<< HEAD
-    custodyFacet: Contract;
-=======
+    custodyFacet: Contract,
     configFacet: Contract;
->>>>>>> fabd7fd4
   let mockToken: Contract;
   let mockPhygital1: Contract, mockPhygital2: Contract;
   let fermionErrors: Contract;
@@ -283,11 +280,8 @@
         VerificationFacet: verificationFacet,
         FundsFacet: fundsFacet,
         PauseFacet: pauseFacet,
-<<<<<<< HEAD
         CustodyFacet: custodyFacet,
-=======
         ConfigFacet: configFacet,
->>>>>>> fabd7fd4
       },
       fermionErrors,
       wallets,
