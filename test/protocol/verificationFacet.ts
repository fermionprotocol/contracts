--- conflicted
+++ resolved
@@ -10,7 +10,7 @@
 } from "../utils/common";
 import { expect } from "chai";
 import { ethers } from "hardhat";
-import { Contract, ZeroHash } from "ethers";
+import { Contract, ZeroHash, parseEther, keccak256, id, toBeHex, MaxUint256 } from "ethers";
 import { HardhatEthersSigner } from "@nomicfoundation/hardhat-ethers/signers";
 import { EntityRole, PausableRegion, TokenState, VerificationStatus, AccountRole, WrapType } from "../utils/enums";
 import { getBosonProtocolFees } from "../utils/boson-protocol";
@@ -19,7 +19,6 @@
 import fermionConfig from "./../../fermion.config";
 import { prepareDataSignatureParameters } from "../../scripts/libraries/metaTransaction";
 
-const { parseEther, keccak256, id, toBeHex, MaxUint256 } = ethers;
 const abiCoder = new ethers.AbiCoder();
 
 describe("Verification", function () {
@@ -188,28 +187,24 @@
       selfSaleFermionPercentage,
     );
     await mockToken.approve(fermionProtocolAddress, minimalPrice);
-<<<<<<< HEAD
-    await offerFacet.unwrapNFT(tokenIdSelf, WrapType.SELF_SALE, "0x");
-=======
-    await offerFacet.unwrapNFTToSelf(tokenIdSelf, minimalPrice);
->>>>>>> 6a93d2ee
+    await offerFacet.unwrapNFT(tokenIdSelf, WrapType.SELF_SALE, toBeHex(minimalPrice, 32));
 
     // unwrap to self #2
     const tokenIdSelfSaleSelfVerification = deriveTokenId(
       offerIdSelfSaleSelfVerification,
       exchangeIdSelfSaleSelfVerification,
     ).toString();
-<<<<<<< HEAD
-    const tx = await offerFacet.unwrapNFT(tokenIdSelfSaleSelfVerification, WrapType.SELF_SALE, "0x");
-=======
     const minimalPriceSelfVerification = calculateMinimalPrice(
       0,
       fermionOffer.facilitatorFeePercent,
       bosonProtocolFeePercentage,
       defaultFermionFee,
     );
-    const tx = await offerFacet.unwrapNFTToSelf(tokenIdSelfSaleSelfVerification, minimalPriceSelfVerification);
->>>>>>> 6a93d2ee
+    const tx = await offerFacet.unwrapNFT(
+      tokenIdSelfSaleSelfVerification,
+      WrapType.SELF_SALE,
+      toBeHex(minimalPriceSelfVerification, 32),
+    );
     const timestamp = BigInt((await tx.getBlock()).timestamp);
     itemVerificationTimeout = String(timestamp + fermionConfig.protocolParameters.defaultVerificationTimeout);
     itemMaxVerificationTimeout = timestamp + fermionConfig.protocolParameters.maxVerificationTimeout;
@@ -2930,7 +2925,7 @@
           offerFacet,
         );
         const { buyerAdvancedOrder } = await createBuyerAdvancedOrder(buyer, offerId.toString(), exchangeId);
-        await offerFacet.unwrapNFT(tokenId, buyerAdvancedOrder);
+        await offerFacet.unwrapNFT(tokenId, WrapType.OS_AUCTION, buyerAdvancedOrder);
 
         await fundsFacet
           .connect(defaultSigner)
