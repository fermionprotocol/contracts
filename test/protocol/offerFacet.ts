--- conflicted
+++ resolved
@@ -42,12 +42,9 @@
     amount: parseEther("0.05"),
     period: 30n * 24n * 60n * 60n, // 30 days
   };
-<<<<<<< HEAD
   const tokenMetadata = { name: "test FNFT", symbol: "tFNFT" };
-=======
   const royaltyInfo = { recipients: [], bps: [] }; // one empty royalty info
   const royaltyInfoStruct = Object.values(royaltyInfo);
->>>>>>> 4bfc05ad
   let offerFacet: Contract,
     entityFacet: Contract,
     fundsFacet: Contract,
@@ -1017,7 +1014,7 @@
         const predictedWrapperAddress = await offerFacet.predictFermionFNFTAddress(bosonOfferId);
 
         // ERC20 offer
-        const tx = await offerFacet.mintWrapFixedPriced(bosonOfferId, quantity);
+        const tx = await offerFacet.mintWrapFixedPriced(bosonOfferId, quantity, tokenMetadata);
 
         // test events
         // fermion
@@ -1060,7 +1057,7 @@
         const bosonOfferId2 = bosonOfferId + 1n;
         const nextBosonExchangeId2 = nextBosonExchangeId + quantity;
         const startingTokenId2 = deriveTokenId(bosonOfferId2, nextBosonExchangeId2);
-        const tx2 = await offerFacet.mintWrapFixedPriced(bosonOfferId2, quantity);
+        const tx2 = await offerFacet.mintWrapFixedPriced(bosonOfferId2, quantity, tokenMetadata);
         const predictedWrapperAddress2 = await offerFacet.predictFermionFNFTAddress(bosonOfferId2);
 
         // test events
@@ -1115,15 +1112,13 @@
         );
 
         // test event
-        await expect(offerFacet.connect(entityAssistant).mintWrapFixedPriced(bosonOfferId, quantity)).to.emit(
-          offerFacet,
-          "NFTsMinted",
-        );
-
-        await expect(offerFacet.connect(sellerAssistant).mintWrapFixedPriced(bosonOfferId + 1n, quantity)).to.emit(
-          offerFacet,
-          "NFTsMinted",
-        );
+        await expect(
+          offerFacet.connect(entityAssistant).mintWrapFixedPriced(bosonOfferId, quantity, tokenMetadata),
+        ).to.emit(offerFacet, "NFTsMinted");
+
+        await expect(
+          offerFacet.connect(sellerAssistant).mintWrapFixedPriced(bosonOfferId + 1n, quantity, tokenMetadata),
+        ).to.emit(offerFacet, "NFTsMinted");
       });
 
       it("Facilitator wallets can mint NFTs", async function () {
@@ -1134,68 +1129,48 @@
           .addEntityAccounts(facilitatorId, [facilitatorAssistant], [[EntityRole.Seller]], [[[AccountRole.Assistant]]]);
 
         // test event
-        await expect(offerFacet.connect(facilitator).mintWrapFixedPriced(bosonOfferId, quantity)).to.emit(
-          offerFacet,
-          "NFTsMinted",
-        );
-
-        await expect(offerFacet.connect(facilitatorAssistant).mintWrapFixedPriced(bosonOfferId + 1n, quantity)).to.emit(
-          offerFacet,
-          "NFTsMinted",
-        );
+        await expect(
+          offerFacet.connect(facilitator).mintWrapFixedPriced(bosonOfferId, quantity, tokenMetadata),
+        ).to.emit(offerFacet, "NFTsMinted");
+
+        await expect(
+          offerFacet.connect(facilitatorAssistant).mintWrapFixedPriced(bosonOfferId + 1n, quantity, tokenMetadata),
+        ).to.emit(offerFacet, "NFTsMinted");
       });
 
       context("Revert reasons", function () {
         it("Offer region is paused", async function () {
           await pauseFacet.pause([PausableRegion.Offer]);
 
-          await expect(offerFacet.mintWrapFixedPriced(bosonOfferId, quantity))
+          await expect(offerFacet.mintWrapFixedPriced(bosonOfferId, quantity, tokenMetadata))
             .to.be.revertedWithCustomError(fermionErrors, "RegionPaused")
             .withArgs(PausableRegion.Offer);
         });
 
         it("Caller is not the seller's assistant", async function () {
-          await verifySellerAssistantRole("mintWrapFixedPriced", [bosonOfferId, quantity]);
+          await verifySellerAssistantRole("mintWrapFixedPriced", [bosonOfferId, quantity, tokenMetadata]);
         });
 
         it("Caller is not the facilitator defined in the offer", async function () {
-          await expect(offerFacet.connect(facilitator2).mintWrapFixedPriced(bosonOfferId, quantity))
+          await expect(offerFacet.connect(facilitator2).mintWrapFixedPriced(bosonOfferId, quantity, tokenMetadata))
             .to.be.revertedWithCustomError(fermionErrors, "AccountHasNoRole")
             .withArgs(sellerId, facilitator2.address, EntityRole.Seller, AccountRole.Assistant);
         });
 
         it("Quantity is zero", async function () {
-          await expect(offerFacet.mintWrapFixedPriced(bosonOfferId, 0n))
+          await expect(offerFacet.mintWrapFixedPriced(bosonOfferId, 0n, tokenMetadata))
             .to.be.revertedWithCustomError(fermionErrors, "InvalidQuantity")
             .withArgs(0);
         });
-
-        // it("Some price is zero", async function () {
-        //   prices[1] = 0n;
-        //   await expect(offerFacet.mintAndWrapNFTs(bosonOfferId, quantity)).to.be.revertedWithCustomError(
-        //     fermionErrors,
-        //     "ZeroPriceNotAllowed",
-        //   );
-        // });
-
-        // it("Array length mismatch", async function () {
-        //   await expect(offerFacet.mintAndWrapNFTs(bosonOfferId, prices, [...endTimes, MaxUint256]))
-        //     .to.be.revertedWithCustomError(fermionErrors, "ArrayLengthMismatch")
-        //     .withArgs(prices.length, prices.length + 1);
-
-        //   await expect(offerFacet.mintAndWrapNFTs(bosonOfferId, prices, endTimes.slice(1)))
-        //     .to.be.revertedWithCustomError(fermionErrors, "ArrayLengthMismatch")
-        //     .withArgs(prices.length, prices.length - 1);
-        // });
       });
     });
 
     context("listFixedPriceOrders", function () {
       beforeEach(async function () {
         // ERC20 offer
-        await offerFacet.mintWrapFixedPriced(bosonOfferId, quantity);
+        await offerFacet.mintWrapFixedPriced(bosonOfferId, quantity, tokenMetadata);
         const bosonOfferId2 = bosonOfferId + 1n;
-        await offerFacet.mintWrapFixedPriced(bosonOfferId2, quantity);
+        await offerFacet.mintWrapFixedPriced(bosonOfferId2, quantity, tokenMetadata);
       });
 
       it("Listing the orders", async function () {
@@ -1390,12 +1365,8 @@
       const nextBosonExchangeId = await bosonExchangeHandler.getNextExchangeId();
       startingTokenId = deriveTokenId(bosonOfferId, nextBosonExchangeId);
 
-<<<<<<< HEAD
-      await offerFacet.mintWrapAndListNFTs(bosonOfferId, prices, endTimes, tokenMetadata);
-=======
-      const tx = await offerFacet.mintWrapAndListNFTs(bosonOfferId, prices, endTimes);
+      const tx = await offerFacet.mintWrapAndListNFTs(bosonOfferId, prices, endTimes, tokenMetadata);
       const startTime = (await tx.getBlock()).timestamp - 60;
->>>>>>> 4bfc05ad
 
       const exchangeToken = await mockToken.getAddress();
       orders = await Promise.all(
@@ -3141,12 +3112,8 @@
           };
 
           await offerFacet.createOffer(fermionOffer);
-<<<<<<< HEAD
-          await offerFacet.mintWrapAndListNFTs(bosonOfferId, prices, endTimes, tokenMetadata);
-=======
-          const tx = await offerFacet.mintWrapAndListNFTs(bosonOfferId, prices, endTimes);
+          const tx = await offerFacet.mintWrapAndListNFTs(bosonOfferId, prices, endTimes, tokenMetadata);
           startTime = (await tx.getBlock()).timestamp - 60;
->>>>>>> 4bfc05ad
         });
 
         context("unwrap with sale on OS", async function () {
@@ -3375,12 +3342,8 @@
                 await offerFacet.createOffer(fermionOffer);
 
                 // mint and wrap
-<<<<<<< HEAD
-                await offerFacet.mintWrapAndListNFTs(bosonOfferId, prices, endTimes, tokenMetadata);
-=======
-                const tx = await offerFacet.mintWrapAndListNFTs(bosonOfferId, prices, endTimes);
+                const tx = await offerFacet.mintWrapAndListNFTs(bosonOfferId, prices, endTimes, tokenMetadata);
                 startTime = (await tx.getBlock()).timestamp - 60;
->>>>>>> 4bfc05ad
 
                 wrapperAddress = await offerFacet.predictFermionFNFTAddress(bosonOfferId);
                 fermionWrapper = await ethers.getContractAt("FermionFNFT", wrapperAddress);
@@ -4041,12 +4004,8 @@
           };
 
           await offerFacet.createOffer(fermionOffer);
-<<<<<<< HEAD
-          await offerFacet.mintWrapAndListNFTs(bosonOfferId, prices, endTimes, tokenMetadata);
-=======
-          const tx = await offerFacet.mintWrapAndListNFTs(bosonOfferId, prices, endTimes);
+          const tx = await offerFacet.mintWrapAndListNFTs(bosonOfferId, prices, endTimes, tokenMetadata);
           const startTime = (await tx.getBlock()).timestamp - 60;
->>>>>>> 4bfc05ad
 
           const { seaportConfig } = fermionConfig.externalContracts["hardhat"];
 
