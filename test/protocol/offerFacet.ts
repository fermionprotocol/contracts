import { loadFixture } from "@nomicfoundation/hardhat-toolbox/network-helpers";
import {
  applyPercentage,
  deployFermionProtocolFixture,
  deployMockTokens,
  deriveTokenId,
  setNextBlockTimestamp,
  verifySellerAssistantRoleClosure,
} from "../utils/common";
import { getBosonHandler, getBosonVoucher } from "../utils/boson-protocol";
import PriceDiscovery from "@bosonprotocol/boson-protocol-contracts/scripts/domain/PriceDiscovery.js";
import Side from "@bosonprotocol/boson-protocol-contracts/scripts/domain/Side.js";
import { expect } from "chai";
import { ethers } from "hardhat";
import { Contract, ZeroHash } from "ethers";
import { HardhatEthersSigner } from "@nomicfoundation/hardhat-ethers/signers";
import { EntityRole, PausableRegion, TokenState, AccountRole } from "../utils/enums";
import { FermionTypes } from "../../typechain-types/contracts/protocol/facets/Offer.sol/OfferFacet";
import { Seaport } from "@opensea/seaport-js";
import { ItemType } from "@opensea/seaport-js/lib/constants";
import { AdvancedOrder } from "@opensea/seaport-js/lib/types";
import { anyValue } from "@nomicfoundation/hardhat-chai-matchers/withArgs";
import { getBosonProtocolFees } from "../utils/boson-protocol";
import fermionConfig from "./../../fermion.config";

const { id, MaxUint256, ZeroAddress, parseEther } = ethers;
const { percentage: bosonProtocolFeePercentage } = getBosonProtocolFees();

describe("Offer", function () {
  const sellerId = "1";
  const verifierId = "2";
  const custodianId = "3";
  const facilitatorId = "4";
  const facilitator2Id = "5";
  const custodianFee = {
    amount: parseEther("0.05"),
    period: 30n * 24n * 60n * 60n, // 30 days
  };
  let offerFacet: Contract,
    entityFacet: Contract,
    fundsFacet: Contract,
    pauseFacet: Contract,
    verificationFacet: Contract;
  let mockToken: Contract, mockBosonToken: Contract;
  let fermionErrors: Contract;
  let fermionProtocolAddress: string;
  let wallets: HardhatEthersSigner[];
  let defaultSigner: HardhatEthersSigner;
  let facilitator: HardhatEthersSigner, facilitator2: HardhatEthersSigner;
  let seaportAddress: string;
  let bosonProtocolAddress: string;
  let seaportContract: Contract;
  let bosonTokenAddress: string;
  let verifySellerAssistantRole: any;

  async function setupOfferTest() {
    facilitator = wallets[4];
    facilitator2 = wallets[5];
    // Create three entities
    // Seller, Verifier, Custodian combined
    // Verifier only
    // Custodian only
    // Facilitator
    const metadataURI = "https://example.com/seller-metadata.json";
    await entityFacet.createEntity([EntityRole.Seller, EntityRole.Verifier, EntityRole.Custodian], metadataURI); // "1"
    await entityFacet.connect(wallets[2]).createEntity([EntityRole.Verifier], metadataURI); // "2"
    await entityFacet.connect(wallets[3]).createEntity([EntityRole.Custodian], metadataURI); // "3"
    await entityFacet.connect(facilitator).createEntity([EntityRole.Seller], metadataURI); // "4"
    await entityFacet.connect(facilitator2).createEntity([EntityRole.Seller], metadataURI); // "4"

    await entityFacet.addFacilitators(sellerId, [facilitatorId, facilitator2Id]);

    [mockToken] = await deployMockTokens(["ERC20"]);
    mockToken = mockToken.connect(defaultSigner);
    await mockToken.mint(defaultSigner.address, parseEther("1000"));

    await offerFacet.addSupportedToken(await mockToken.getAddress());
    await offerFacet.addSupportedToken(ZeroAddress);

    mockBosonToken = await ethers.getContractAt("MockERC20", bosonTokenAddress, defaultSigner);
    await mockBosonToken.mint(defaultSigner.address, parseEther("1000"));
  }

  before(async function () {
    ({
      diamondAddress: fermionProtocolAddress,
      facets: {
        EntityFacet: entityFacet,
        OfferFacet: offerFacet,
        FundsFacet: fundsFacet,
        PauseFacet: pauseFacet,
        VerificationFacet: verificationFacet,
      },
      fermionErrors,
      wallets,
      defaultSigner,
      seaportAddress,
      bosonProtocolAddress,
      seaportContract,
      bosonTokenAddress,
    } = await loadFixture(deployFermionProtocolFixture));

    await loadFixture(setupOfferTest);

    verifySellerAssistantRole = verifySellerAssistantRoleClosure(offerFacet, wallets, entityFacet, fermionErrors);
  });

  afterEach(async function () {
    await loadFixture(setupOfferTest);
  });

  context("createOffer", function () {
    const sellerDeposit = 100;
    const verifierFee = 10;
    const custodianFee = {
      amount: parseEther("0.05"),
      period: 30n * 24n * 60n * 60n, // 30 days
    };
    const metadataURI = "https://example.com/offer-metadata.json";
    let exchangeToken: string;
    let fermionOffer: FermionTypes.OfferStruct;
    const bosonOfferId = "1";
    const withPhygital = false;

    before(async function () {
      exchangeToken = await mockToken.getAddress();

      fermionOffer = {
        sellerId,
        sellerDeposit,
        verifierId,
        verifierFee,
        custodianId,
        custodianFee,
        facilitatorId,
        facilitatorFeePercent: "0",
        exchangeToken,
        withPhygital,
        metadataURI,
        metadataHash: id(metadataURI),
      };
    });

    it("Create fermion offer", async function () {
      // test event
      await expect(offerFacet.createOffer(fermionOffer))
        .to.emit(offerFacet, "OfferCreated")
        .withArgs(
          sellerId,
          verifierId,
          custodianId,
          Object.values({ ...fermionOffer, custodianFee: Object.values(fermionOffer.custodianFee) }),
          bosonOfferId,
        );

      // verify state
      const offer = await offerFacet.getOffer(bosonOfferId);
      expect(offer.sellerId).to.equal(sellerId);
      expect(offer.sellerDeposit).to.equal(sellerDeposit);
      expect(offer.verifierId).to.equal(verifierId);
      expect(offer.verifierFee).to.equal(verifierFee);
      expect(offer.custodianId).to.equal(custodianId);
      expect(offer.exchangeToken).to.equal(exchangeToken);
      expect(offer.metadataURI).to.equal(metadataURI);
      expect(offer.metadataHash).to.equal(id(metadataURI));
    });

    it("Boson Offer is created", async function () {
      const bosonOfferHandler = await getBosonHandler("IBosonOfferHandler");

      await expect(offerFacet.createOffer(fermionOffer)).to.emit(bosonOfferHandler, "OfferCreated");

      const [exists, offer, offerDates, offerDurations, disputeResolutionTerms, offerFees] =
        await bosonOfferHandler.getOffer(1n);
      expect(exists).to.be.equal(true);
      expect(offer.sellerId).to.equal("1"); // fermion's seller id inside Boson
      // expect(offer.price).to.equal(verifierFee);
      expect(offer.price).to.equal(0); // change after boson v2.4.2
      expect(offer.sellerDeposit).to.equal(sellerDeposit);
      // expect(offer.buyerCancelPenalty).to.equal(verifierFee);
      expect(offer.buyerCancelPenalty).to.equal(0); // change after boson v2.4.2
      expect(offer.quantityAvailable).to.equal(MaxUint256);
      expect(offer.exchangeToken).to.equal(exchangeToken);
      expect(offer.metadataUri).to.equal(metadataURI);
      expect(offer.metadataHash).to.equal(id(metadataURI));
      expect(offer.collectionIndex).to.equal(0);
      expect(offer.voided).to.be.equal(false);
      expect(offer.royaltyInfo).to.eql([[[], []]]); // one empty royalty info

      expect(offerDates.validFrom).to.equal(0);
      expect(offerDates.validUntil).to.equal(MaxUint256);
      expect(offerDates.voucherRedeemableFrom).to.equal(0);
      expect(offerDates.voucherRedeemableUntil).to.equal(0);

      expect(offerDurations.disputePeriod).to.equal(MaxUint256);
      expect(offerDurations.voucherValid).to.equal(1); // The lowest allowed value
      expect(offerDurations.resolutionPeriod).to.equal(7 * 24 * 60 * 60); // 7 days

      expect(disputeResolutionTerms.disputeResolverId).to.equal("3"); // fermion's DR id inside Boson
      expect(disputeResolutionTerms.escalationResponsePeriod).to.equal(1); // The lowest allowed value
      expect(disputeResolutionTerms.feeAmount).to.equal(0);
      expect(disputeResolutionTerms.buyerEscalationDeposit).to.equal(0);

      expect(offerFees.protocolFee).to.equal(0); // until the price is determined, the fees are unknown
      expect(offerFees.agentFee).to.equal(0);
    });

    it("Create fermion offer with self verification and self custody", async function () {
      const fermionOffer2 = { ...fermionOffer, verifierId: sellerId, custodianId: sellerId };

      // test event
      await expect(offerFacet.createOffer(fermionOffer2))
        .to.emit(offerFacet, "OfferCreated")
        .withArgs(
          sellerId,
          sellerId,
          sellerId,
          Object.values({ ...fermionOffer2, custodianFee: Object.values(fermionOffer2.custodianFee) }),
          bosonOfferId,
        );

      // verify state
      const offer = await offerFacet.getOffer(bosonOfferId);
      expect(offer.verifierId).to.equal(sellerId);
      expect(offer.custodianId).to.equal(sellerId);
    });

    it("Assistant wallets can create the offer", async function () {
      const entityAssistant = wallets[4]; // entity-wide Assistant
      const sellerAssistant = wallets[5]; // Seller-specific Assistant

      await entityFacet.addEntityAccounts(
        sellerId,
        [entityAssistant, sellerAssistant],
        [[], [EntityRole.Seller]],
        [[[AccountRole.Assistant]], [[AccountRole.Assistant]]],
      );

      // test event
      await expect(offerFacet.connect(entityAssistant).createOffer(fermionOffer))
        .to.emit(offerFacet, "OfferCreated")
        .withArgs(
          sellerId,
          verifierId,
          custodianId,
          Object.values({ ...fermionOffer, custodianFee: Object.values(fermionOffer.custodianFee) }),
          bosonOfferId,
        );

      await expect(offerFacet.connect(sellerAssistant).createOffer(fermionOffer))
        .to.emit(offerFacet, "OfferCreated")
        .withArgs(
          sellerId,
          verifierId,
          custodianId,
          Object.values({ ...fermionOffer, custodianFee: Object.values(fermionOffer.custodianFee) }),
          "2",
        );
    });

    it("Facilitator wallets can create the offer", async function () {
      const facilitatorAssistant = wallets[5]; // Facilitator-specific Assistant

      await entityFacet
        .connect(facilitator)
        .addEntityAccounts(facilitatorId, [facilitatorAssistant], [[EntityRole.Seller]], [[[AccountRole.Assistant]]]);

      // test event
      await expect(offerFacet.connect(facilitator).createOffer(fermionOffer))
        .to.emit(offerFacet, "OfferCreated")
        .withArgs(
          sellerId,
          verifierId,
          custodianId,
          Object.values({ ...fermionOffer, custodianFee: Object.values(fermionOffer.custodianFee) }),
          bosonOfferId,
        );

      await expect(offerFacet.connect(facilitatorAssistant).createOffer(fermionOffer))
        .to.emit(offerFacet, "OfferCreated")
        .withArgs(
          sellerId,
          verifierId,
          custodianId,
          Object.values({ ...fermionOffer, custodianFee: Object.values(fermionOffer.custodianFee) }),
          "2",
        );
    });

    context("Revert reasons", function () {
      it("Offer region is paused", async function () {
        await pauseFacet.pause([PausableRegion.Offer]);

        await expect(offerFacet.createOffer(fermionOffer))
          .to.be.revertedWithCustomError(fermionErrors, "RegionPaused")
          .withArgs(PausableRegion.Offer);
      });

      it("Caller is not the seller's assistant", async function () {
        await verifySellerAssistantRole("createOffer", [fermionOffer]);
      });

      it("Provided verifier ID is incorrect", async function () {
        // existent id, but not a verifier
        const fermionOffer2 = { ...fermionOffer, verifierId: "3" };
        await expect(offerFacet.createOffer(fermionOffer2))
          .to.be.revertedWithCustomError(fermionErrors, "EntityHasNoRole")
          .withArgs("3", EntityRole.Verifier);

        // non existent id
        fermionOffer2.verifierId = "10";
        await expect(offerFacet.createOffer(fermionOffer2))
          .to.be.revertedWithCustomError(fermionErrors, "EntityHasNoRole")
          .withArgs("10", EntityRole.Verifier);
      });

      it("Provided custodian ID is incorrect", async function () {
        // existent id, but not a custodian
        const fermionOffer2 = { ...fermionOffer, custodianId: "2" };
        await expect(offerFacet.createOffer(fermionOffer2))
          .to.be.revertedWithCustomError(fermionErrors, "EntityHasNoRole")
          .withArgs("2", EntityRole.Custodian);

        // non existent id
        fermionOffer2.custodianId = "10";
        await expect(offerFacet.createOffer(fermionOffer2))
          .to.be.revertedWithCustomError(fermionErrors, "EntityHasNoRole")
          .withArgs("10", EntityRole.Custodian);
      });

      it("Provided facilitator ID is incorrect", async function () {
        // existent id, but not a custodian
        const fermionOffer2 = { ...fermionOffer, facilitatorId: "2" };
        await expect(offerFacet.createOffer(fermionOffer2))
          .to.be.revertedWithCustomError(fermionErrors, "NotSellersFacilitator")
          .withArgs(sellerId, "2");

        // non existent id
        fermionOffer2.facilitatorId = "10";
        await expect(offerFacet.createOffer(fermionOffer2))
          .to.be.revertedWithCustomError(fermionErrors, "NotSellersFacilitator")
          .withArgs(sellerId, "10");
      });

      it("Facilitator don't set themselves as facilitator", async function () {
        const fermionOffer2 = { ...fermionOffer, facilitatorId: facilitator2Id };
        // test event
        await expect(offerFacet.connect(facilitator).createOffer({ ...fermionOffer2 }))
          .to.be.revertedWithCustomError(fermionErrors, "AccountHasNoRole")
          .withArgs(sellerId, facilitator.address, EntityRole.Seller, AccountRole.Assistant);
      });

      it("Facilitator fee percentage is more than 100%", async function () {
        const facilitatorFeePercent = "10001";
        const fermionOffer2 = { ...fermionOffer, facilitatorFeePercent };
        // test event
        await expect(offerFacet.connect(facilitator).createOffer({ ...fermionOffer2 }))
          .to.be.revertedWithCustomError(fermionErrors, "InvalidPercentage")
          .withArgs(facilitatorFeePercent);
      });
    });
  });

  context("getOffer", function () {
    it("Get offer", async function () {
      const bosonOfferId = "1";
      const exchangeToken = await mockToken.getAddress();
      const sellerDeposit = 100;
      const verifierFee = 10;
      const metadataURI = "https://example.com/offer-metadata.json";
      const withPhygital = false;

      const fermionOffer = {
        sellerId,
        sellerDeposit,
        verifierId,
        verifierFee,
        custodianId,
        custodianFee,
        facilitatorId: sellerId,
        facilitatorFeePercent: "0",
        exchangeToken,
        withPhygital,
        metadataURI,
        metadataHash: id(metadataURI),
      };

      await offerFacet.createOffer(fermionOffer);

      const offer = await offerFacet.getOffer(bosonOfferId);
      expect(offer.sellerId).to.equal(sellerId);
      expect(offer.sellerDeposit).to.equal(sellerDeposit);
      expect(offer.verifierId).to.equal(verifierId);
      expect(offer.verifierFee).to.equal(verifierFee);
      expect(offer.custodianId).to.equal(custodianId);
      expect(offer.exchangeToken).to.equal(exchangeToken);
      expect(offer.metadataURI).to.equal(metadataURI);
      expect(offer.metadataHash).to.equal(id(metadataURI));
    });

    it("Get non-existent offer", async function () {
      const offer = await offerFacet.getOffer("2");
      expect(offer.sellerId).to.equal(0);
      expect(offer.sellerDeposit).to.equal(0);
      expect(offer.verifierId).to.equal(0);
      expect(offer.verifierFee).to.equal(0);
      expect(offer.custodianId).to.equal(0);
      expect(offer.exchangeToken).to.equal(ZeroAddress);
      expect(offer.metadataURI).to.equal("");
      expect(offer.metadataHash).to.equal("");
    });
  });

  context("mintAndWrapNFTs", function () {
    const bosonOfferId = 1n;
    const sellerDeposit = 100n;
    const quantity = 15n;
    const withPhygital = false;
    beforeEach(async function () {
      const fermionOffer = {
        sellerId: "1",
        sellerDeposit,
        verifierId: "2",
        verifierFee: 10,
        custodianId: "3",
        custodianFee,
        facilitatorId,
        facilitatorFeePercent: "0",
        exchangeToken: await mockToken.getAddress(),
        withPhygital,
        metadataURI: "https://example.com/offer-metadata.json",
        metadataHash: ZeroHash,
      };

      // erc20 offer
      await offerFacet.createOffer(fermionOffer);

      // native offer
      fermionOffer.exchangeToken = ZeroAddress;
      await offerFacet.createOffer(fermionOffer);
    });

    it("Minting and wrapping", async function () {
      const bosonSellerId = "1";
      const bosonOfferHandler = await getBosonHandler("IBosonOfferHandler");
      const bosonExchangeHandler = await getBosonHandler("IBosonExchangeHandler");
      const bosonAccountHandler = await getBosonHandler("IBosonAccountHandler");
      const [defaultCollectionAddress] = await bosonAccountHandler.getSellersCollections(bosonSellerId);
      const bosonVoucher = await getBosonVoucher(defaultCollectionAddress);

      const nextBosonExchangeId = await bosonExchangeHandler.getNextExchangeId();
      const startingTokenId = deriveTokenId(bosonOfferId, nextBosonExchangeId);
      const predictedWrapperAddress = await offerFacet.predictFermionFNFTAddress(bosonOfferId);

      // ERC20 offer
      const tx = await offerFacet.mintAndWrapNFTs(bosonOfferId, quantity);

      // test events
      // fermion
      await expect(tx).to.emit(offerFacet, "NFTsMinted").withArgs(bosonOfferId, startingTokenId, quantity);
      await expect(tx)
        .to.emit(offerFacet, "NFTsWrapped")
        .withArgs(bosonOfferId, predictedWrapperAddress, startingTokenId, quantity);

      // boson
      await expect(tx)
        .to.emit(bosonOfferHandler, "RangeReserved")
        .withArgs(
          bosonOfferId,
          bosonSellerId,
          nextBosonExchangeId,
          nextBosonExchangeId + quantity - 1n,
          fermionProtocolAddress,
          fermionProtocolAddress,
        );

      // boson voucher
      await expect(tx)
        .to.emit(bosonVoucher, "RangeReserved")
        .withArgs(bosonOfferId, [startingTokenId, quantity, 0n, 0n, fermionProtocolAddress]);

      // fermion wrapper
      const fermionWrapper = await ethers.getContractAt("FermionFNFT", predictedWrapperAddress);
      for (let i = 0; i < quantity; i++) {
        const tokenId = startingTokenId + BigInt(i);

        await expect(tx).to.emit(fermionWrapper, "Transfer").withArgs(0n, defaultSigner.address, tokenId);

        const tokenState = await fermionWrapper.tokenState(tokenId);
        expect(tokenState).to.equal(TokenState.Wrapped);
      }

      // Native currency offer
      const bosonOfferId2 = bosonOfferId + 1n;
      const nextBosonExchangeId2 = nextBosonExchangeId + quantity;
      const startingTokenId2 = deriveTokenId(bosonOfferId2, nextBosonExchangeId2);
      const tx2 = await offerFacet.mintAndWrapNFTs(bosonOfferId2, quantity);
      const predictedWrapperAddress2 = await offerFacet.predictFermionFNFTAddress(bosonOfferId2);

      // test events
      // fermion
      await expect(tx2).to.emit(offerFacet, "NFTsMinted").withArgs(bosonOfferId2, startingTokenId2, quantity);
      await expect(tx2)
        .to.emit(offerFacet, "NFTsWrapped")
        .withArgs(bosonOfferId2, predictedWrapperAddress2, startingTokenId2, quantity);

      // boson
      await expect(tx2)
        .to.emit(bosonOfferHandler, "RangeReserved")
        .withArgs(
          bosonOfferId2,
          bosonSellerId,
          nextBosonExchangeId2,
          nextBosonExchangeId2 + quantity - 1n,
          fermionProtocolAddress,
          fermionProtocolAddress,
        );

      // boson voucher
      await expect(tx2)
        .to.emit(bosonVoucher, "RangeReserved")
        .withArgs(bosonOfferId2, [startingTokenId2, quantity, 0n, 0n, fermionProtocolAddress]);

      const fermionWrapper2 = await ethers.getContractAt("FermionFNFT", predictedWrapperAddress2);
      for (let i = 0; i < quantity; i++) {
        const tokenId = startingTokenId2 + BigInt(i);

        await expect(tx2).to.emit(fermionWrapper2, "Transfer").withArgs(0n, defaultSigner.address, tokenId);

        const tokenState = await fermionWrapper2.tokenState(tokenId);
        expect(tokenState).to.equal(TokenState.Wrapped);
      }

      // not checking the state of boson contracts (protocol, voucher contract)
      // since the change is guaranteed by the events and the state itself is checked in the boson-protocol tests
    });

    it("Assistant wallets can mint NFTs", async function () {
      const entityAssistant = wallets[4]; // entity-wide Assistant
      const sellerAssistant = wallets[5]; // Seller-specific Assistant

      await entityFacet.addEntityAccounts(
        sellerId,
        [entityAssistant, sellerAssistant],
        [[], [EntityRole.Seller]],
        [[[AccountRole.Assistant]], [[AccountRole.Assistant]]],
      );

      const totalSellerDeposit = sellerDeposit * quantity;
      await mockToken.mint(entityAssistant.address, totalSellerDeposit);

      // test event
      await expect(offerFacet.connect(entityAssistant).mintAndWrapNFTs(bosonOfferId, quantity)).to.emit(
        offerFacet,
        "NFTsMinted",
      );

      await expect(offerFacet.connect(sellerAssistant).mintAndWrapNFTs(bosonOfferId + 1n, quantity)).to.emit(
        offerFacet,
        "NFTsMinted",
      );
    });

    it("Facilitator wallets can mint NFTs", async function () {
      const facilitatorAssistant = wallets[5]; // Facilitator-specific Assistant

      await entityFacet
        .connect(facilitator)
        .addEntityAccounts(facilitatorId, [facilitatorAssistant], [[EntityRole.Seller]], [[[AccountRole.Assistant]]]);

      // test event
      await expect(offerFacet.connect(facilitator).mintAndWrapNFTs(bosonOfferId, quantity)).to.emit(
        offerFacet,
        "NFTsMinted",
      );

      await expect(offerFacet.connect(facilitatorAssistant).mintAndWrapNFTs(bosonOfferId + 1n, quantity)).to.emit(
        offerFacet,
        "NFTsMinted",
      );
    });

    context("Revert reasons", function () {
      it("Offer region is paused", async function () {
        await pauseFacet.pause([PausableRegion.Offer]);

        await expect(offerFacet.mintAndWrapNFTs(bosonOfferId, quantity))
          .to.be.revertedWithCustomError(fermionErrors, "RegionPaused")
          .withArgs(PausableRegion.Offer);
      });

      it("Caller is not the seller's assistant", async function () {
        await verifySellerAssistantRole("mintAndWrapNFTs", [bosonOfferId, quantity]);
      });

      it("Caller is not the facilitator defined in the offer", async function () {
        await expect(offerFacet.connect(facilitator2).mintAndWrapNFTs(bosonOfferId, quantity))
          .to.be.revertedWithCustomError(fermionErrors, "AccountHasNoRole")
          .withArgs(sellerId, facilitator2.address, EntityRole.Seller, AccountRole.Assistant);
      });

      it("Quantity is zero", async function () {
        await expect(offerFacet.mintAndWrapNFTs(bosonOfferId, 0n))
          .to.be.revertedWithCustomError(fermionErrors, "InvalidQuantity")
          .withArgs(0);
      });
    });
  });

  context("unwrapping", function () {
    const bosonOfferId = 1n;
    const quantity = 15n;
    const verifierFee = parseEther("0.01");
    const bosonSellerId = "1"; // Fermion's seller id inside Boson
    const bosonBuyerId = "2"; // Fermion's buyer id inside Boson
    const exchangeId = 1n;
    const tokenId = deriveTokenId(bosonOfferId, exchangeId).toString();
    const fullPrice = parseEther("10");
    const openSeaFee = (fullPrice * 2n) / 100n;
<<<<<<< HEAD
    const withPhygital = false;
=======
    const priceSubOSFee = fullPrice - openSeaFee;
    const priceSubOSAndBosonFee = priceSubOSFee - applyPercentage(priceSubOSFee, bosonProtocolFeePercentage);
>>>>>>> 3f4fb98d
    let openSeaAddress: string, buyerAddress: string;
    let bosonProtocolBalance: bigint, openSeaBalance: bigint;
    let buyerAdvancedOrder: AdvancedOrder;
    let seaport: Seaport;

    let exchangeToken: string;
    let wrapperAddress: string;
    let fermionWrapper: Contract;
    let bosonVoucher: Contract, bosonExchangeHandler: Contract;
    let defaultCollectionAddress: string;
    before(async function () {
      const bosonAccountHandler = await getBosonHandler("IBosonAccountHandler");
      [defaultCollectionAddress] = await bosonAccountHandler.getSellersCollections(bosonSellerId);
      bosonVoucher = await getBosonVoucher(defaultCollectionAddress);

      bosonExchangeHandler = await getBosonHandler("IBosonExchangeHandler");

      exchangeToken = await mockToken.getAddress();

      wrapperAddress = await offerFacet.predictFermionFNFTAddress(bosonOfferId);
      fermionWrapper = await ethers.getContractAt("FermionFNFT", wrapperAddress);
    });

    context("Non-zero seller deposit", function () {
      const sellerDeposit = parseEther("1");

      beforeEach(async function () {
        const fermionOffer = {
          sellerId: "1",
          sellerDeposit,
          verifierId,
          verifierFee,
          custodianId: "3",
          custodianFee,
          facilitatorId,
          facilitatorFeePercent: "0",
          exchangeToken,
          withPhygital,
          metadataURI: "https://example.com/offer-metadata.json",
          metadataHash: ZeroHash,
        };

        await offerFacet.createOffer(fermionOffer);
        await offerFacet.mintAndWrapNFTs(bosonOfferId, quantity);

        const buyer = wallets[4];
        const openSea = wallets[5]; // a mock OS address
        openSeaAddress = openSea.address;
        buyerAddress = buyer.address;
        seaport = new Seaport(buyer, { overrides: { seaportVersion: "1.6", contractAddress: seaportAddress } });

        await mockToken.mint(buyerAddress, fullPrice);

        const { executeAllActions } = await seaport.createOrder(
          {
            offer: [
              {
                itemType: ItemType.ERC20,
                token: exchangeToken,
                amount: fullPrice.toString(),
              },
            ],
            consideration: [
              {
                itemType: ItemType.ERC721,
                token: wrapperAddress,
                identifier: tokenId,
              },
              {
                itemType: ItemType.ERC20,
                token: exchangeToken,
                amount: openSeaFee.toString(),
                recipient: openSeaAddress,
              },
            ],
          },
          buyerAddress,
        );

        const buyerOrder = await executeAllActions();

        buyerAdvancedOrder = {
          ...buyerOrder,
          numerator: 1n,
          denominator: 1n,
          extraData: "0x",
        };

        bosonProtocolBalance = await mockToken.balanceOf(bosonProtocolAddress);
        openSeaBalance = await mockToken.balanceOf(openSeaAddress);
      });

      context("unwrap (with OS auction)", function () {
        beforeEach(async function () {
          // approve token transfer so unwrapping can succeed
          await mockToken.approve(fermionProtocolAddress, sellerDeposit);
        });

        it("Unwrapping", async function () {
          const tx = await offerFacet.unwrapNFT(tokenId, buyerAdvancedOrder);

          // events:
          // fermion
          const blockTimestamp = BigInt((await tx.getBlock()).timestamp);
          const itemVerificationTimeout = blockTimestamp + fermionConfig.protocolParameters.defaultVerificationTimeout;
          const itemMaxVerificationTimeout = blockTimestamp + fermionConfig.protocolParameters.maxVerificationTimeout;
          await expect(tx)
            .to.emit(offerFacet, "VerificationInitiated")
            .withArgs(bosonOfferId, verifierId, tokenId, itemVerificationTimeout, itemMaxVerificationTimeout);
          await expect(tx).to.emit(offerFacet, "ItemPriceObserved").withArgs(tokenId, priceSubOSAndBosonFee);

          // Boson:
          await expect(tx)
            .to.emit(bosonExchangeHandler, "BuyerCommitted")
            .withArgs(bosonOfferId, bosonBuyerId, exchangeId, anyValue, anyValue, defaultCollectionAddress); // exchange and voucher details are not relevant

          await expect(tx)
            .to.emit(bosonExchangeHandler, "FundsEncumbered")
            .withArgs(bosonSellerId, exchangeToken, sellerDeposit, defaultCollectionAddress);

          await expect(tx)
            .to.emit(bosonExchangeHandler, "FundsEncumbered")
            .withArgs(bosonBuyerId, exchangeToken, fullPrice - openSeaFee, fermionProtocolAddress);

          await expect(tx)
            .to.emit(bosonExchangeHandler, "VoucherRedeemed")
            .withArgs(bosonOfferId, exchangeId, fermionProtocolAddress);

          // BosonVoucher
          // - transferred to the protocol
          await expect(tx).to.emit(bosonVoucher, "Transfer").withArgs(wrapperAddress, fermionProtocolAddress, tokenId);

          // - burned
          await expect(tx).to.emit(bosonVoucher, "Transfer").withArgs(fermionProtocolAddress, ZeroAddress, tokenId);

          // FermionFNFT
          // - Transfer to buyer (2step seller->wrapper->buyer)
          await expect(tx).to.emit(fermionWrapper, "Transfer").withArgs(defaultSigner.address, wrapperAddress, tokenId);
          await expect(tx).to.emit(fermionWrapper, "Transfer").withArgs(wrapperAddress, buyerAddress, tokenId);

          // State:
          // Boson
          const [exists, exchange, voucher] = await bosonExchangeHandler.getExchange(exchangeId);
          expect(exists).to.be.equal(true);
          expect(exchange.state).to.equal(3); // Redeemed
          expect(voucher.committedDate).to.not.equal(0);
          expect(voucher.redeemedDate).to.equal(voucher.committedDate); // commit and redeem should happen at the same time

          const newBosonProtocolBalance = await mockToken.balanceOf(bosonProtocolAddress);
          expect(newBosonProtocolBalance).to.equal(bosonProtocolBalance + sellerDeposit + fullPrice - openSeaFee);

          // FermionFNFT:
          expect(await fermionWrapper.tokenState(tokenId)).to.equal(TokenState.Unverified);
          expect(await fermionWrapper.ownerOf(tokenId)).to.equal(buyerAddress);

          // OpenSea balance should be updated
          const newOpenSeaBalance = await mockToken.balanceOf(openSeaAddress);
          expect(newOpenSeaBalance).to.equal(openSeaBalance + openSeaFee);
        });

        it("Facilitator can unwrap", async function () {
          await fundsFacet.depositFunds(sellerId, await mockToken.getAddress(), sellerDeposit);

          const tx = await offerFacet.connect(facilitator).unwrapNFT(tokenId, buyerAdvancedOrder);

          // events:
          // fermion
          const blockTimestamp = BigInt((await tx.getBlock()).timestamp);
          const itemVerificationTimeout = blockTimestamp + fermionConfig.protocolParameters.defaultVerificationTimeout;
          const itemMaxVerificationTimeout = blockTimestamp + fermionConfig.protocolParameters.maxVerificationTimeout;
          await expect(tx)
            .to.emit(offerFacet, "VerificationInitiated")
            .withArgs(bosonOfferId, verifierId, tokenId, itemVerificationTimeout, itemMaxVerificationTimeout);
          await expect(tx).to.emit(offerFacet, "ItemPriceObserved").withArgs(tokenId, priceSubOSAndBosonFee);
        });

        context("Boson seller deposit covered from the available funds", function () {
          it("Fully covered", async function () {
            await fundsFacet.depositFunds(sellerId, exchangeToken, sellerDeposit);

            const sellerAvailableFunds = await fundsFacet.getAvailableFunds(sellerId, exchangeToken);

            const tx = await offerFacet.unwrapNFT(tokenId, buyerAdvancedOrder);

            // events:
            // fermion
            const blockTimestamp = BigInt((await tx.getBlock()).timestamp);
            const itemVerificationTimeout =
              blockTimestamp + fermionConfig.protocolParameters.defaultVerificationTimeout;
            const itemMaxVerificationTimeout = blockTimestamp + fermionConfig.protocolParameters.maxVerificationTimeout;
            await expect(tx)
              .to.emit(offerFacet, "VerificationInitiated")
              .withArgs(bosonOfferId, verifierId, tokenId, itemVerificationTimeout, itemMaxVerificationTimeout);
            await expect(tx).to.emit(offerFacet, "ItemPriceObserved").withArgs(tokenId, priceSubOSAndBosonFee);

            // Boson:
            await expect(tx)
              .to.emit(bosonExchangeHandler, "FundsEncumbered")
              .withArgs(bosonSellerId, exchangeToken, sellerDeposit, defaultCollectionAddress);

            // State:
            // Fermion
            expect(await fundsFacet.getAvailableFunds(sellerId, exchangeToken)).to.equal(
              sellerAvailableFunds - sellerDeposit,
            );

            // Boson
            const newBosonProtocolBalance = await mockToken.balanceOf(bosonProtocolAddress);
            expect(newBosonProtocolBalance).to.equal(bosonProtocolBalance + sellerDeposit + fullPrice - openSeaFee);
          });

          it("Partially covered", async function () {
            const remainder = sellerDeposit / 10n;
            await fundsFacet.depositFunds(sellerId, exchangeToken, sellerDeposit - remainder);

            await mockToken.approve(fermionProtocolAddress, remainder);
            const tx = await offerFacet.unwrapNFT(tokenId, buyerAdvancedOrder);

            // events:
            // fermion
            const blockTimestamp = BigInt((await tx.getBlock()).timestamp);
            const itemVerificationTimeout =
              blockTimestamp + fermionConfig.protocolParameters.defaultVerificationTimeout;
            const itemMaxVerificationTimeout = blockTimestamp + fermionConfig.protocolParameters.maxVerificationTimeout;
            await expect(tx)
              .to.emit(offerFacet, "VerificationInitiated")
              .withArgs(bosonOfferId, verifierId, tokenId, itemVerificationTimeout, itemMaxVerificationTimeout);
            await expect(tx).to.emit(offerFacet, "ItemPriceObserved").withArgs(tokenId, priceSubOSAndBosonFee);

            // Boson:
            await expect(tx)
              .to.emit(bosonExchangeHandler, "FundsEncumbered")
              .withArgs(bosonSellerId, exchangeToken, sellerDeposit, defaultCollectionAddress);

            // State:
            // Fermion
            expect(await fundsFacet.getAvailableFunds(sellerId, exchangeToken)).to.equal(0);

            // Boson
            const newBosonProtocolBalance = await mockToken.balanceOf(bosonProtocolAddress);
            expect(newBosonProtocolBalance).to.equal(bosonProtocolBalance + sellerDeposit + fullPrice - openSeaFee);
          });
        });

        context("Zero verifier fee", function () {
          const bosonOfferId = "2";
          const exchangeId = quantity + 1n;
          const tokenId = deriveTokenId(bosonOfferId, exchangeId).toString();
          let wrapperAddress: string;
          let fermionWrapper: Contract;

          beforeEach(async function () {
            const fermionOffer = {
              sellerId: "1",
              sellerDeposit: "0",
              verifierId,
              verifierFee: "0",
              custodianId: "3",
              custodianFee,
              facilitatorId: sellerId,
              facilitatorFeePercent: "0",
              exchangeToken: await mockToken.getAddress(),
              withPhygital,
              metadataURI: "https://example.com/offer-metadata.json",
              metadataHash: ZeroHash,
            };

            // erc20 offer
            await offerFacet.createOffer(fermionOffer);

            // mint and wrap
            await offerFacet.mintAndWrapNFTs(bosonOfferId, "1");

            wrapperAddress = await offerFacet.predictFermionFNFTAddress(bosonOfferId);
            fermionWrapper = await ethers.getContractAt("FermionFNFT", wrapperAddress);
          });

          it("Non-zero item price", async function () {
            const { executeAllActions } = await seaport.createOrder(
              {
                offer: [
                  {
                    itemType: ItemType.ERC20,
                    token: exchangeToken,
                    amount: fullPrice,
                  },
                ],
                consideration: [
                  {
                    itemType: ItemType.ERC721,
                    token: wrapperAddress,
                    identifier: tokenId,
                  },
                  {
                    itemType: ItemType.ERC20,
                    token: exchangeToken,
                    amount: openSeaFee,
                    recipient: openSeaAddress,
                  },
                ],
              },
              buyerAddress,
            );

            const buyerOrder = await executeAllActions();

            const buyerAdvancedOrder = {
              ...buyerOrder,
              numerator: 1n,
              denominator: 1n,
              extraData: "0x",
            };

            const bosonProtocolBalance = await mockToken.balanceOf(bosonProtocolAddress);
            const openSeaBalance = await mockToken.balanceOf(openSeaAddress);

            const tx = await offerFacet.unwrapNFT(tokenId, buyerAdvancedOrder);

            // events:
            // fermion
            const blockTimestamp = BigInt((await tx.getBlock()).timestamp);
            const itemVerificationTimeout =
              blockTimestamp + fermionConfig.protocolParameters.defaultVerificationTimeout;
            const itemMaxVerificationTimeout = blockTimestamp + fermionConfig.protocolParameters.maxVerificationTimeout;
            await expect(tx)
              .to.emit(offerFacet, "VerificationInitiated")
              .withArgs(bosonOfferId, verifierId, tokenId, itemVerificationTimeout, itemMaxVerificationTimeout);
            await expect(tx).to.emit(offerFacet, "ItemPriceObserved").withArgs(tokenId, priceSubOSAndBosonFee);

            // Boson:
            await expect(tx)
              .to.emit(bosonExchangeHandler, "BuyerCommitted")
              .withArgs(bosonOfferId, bosonBuyerId, exchangeId, anyValue, anyValue, defaultCollectionAddress); // exchange and voucher details are not relevant

            await expect(tx)
              .to.emit(bosonExchangeHandler, "FundsEncumbered")
              .withArgs(bosonSellerId, exchangeToken, "0", defaultCollectionAddress);

            await expect(tx)
              .to.emit(bosonExchangeHandler, "FundsEncumbered")
              .withArgs(bosonBuyerId, exchangeToken, fullPrice - openSeaFee, fermionProtocolAddress);

            await expect(tx)
              .to.emit(bosonExchangeHandler, "VoucherRedeemed")
              .withArgs(bosonOfferId, exchangeId, fermionProtocolAddress);

            // BosonVoucher
            // - transferred to the protocol
            await expect(tx)
              .to.emit(bosonVoucher, "Transfer")
              .withArgs(wrapperAddress, fermionProtocolAddress, tokenId);

            // - burned
            await expect(tx).to.emit(bosonVoucher, "Transfer").withArgs(fermionProtocolAddress, ZeroAddress, tokenId);

            // FermionFNFT
            // - Transfer to buyer (2step seller->wrapper->buyer)
            await expect(tx)
              .to.emit(fermionWrapper, "Transfer")
              .withArgs(defaultSigner.address, wrapperAddress, tokenId);
            await expect(tx).to.emit(fermionWrapper, "Transfer").withArgs(wrapperAddress, buyerAddress, tokenId);

            // State:
            // Boson
            const [exists, exchange, voucher] = await bosonExchangeHandler.getExchange(exchangeId);
            expect(exists).to.be.equal(true);
            expect(exchange.state).to.equal(3); // Redeemed
            expect(voucher.committedDate).to.not.equal(0);
            expect(voucher.redeemedDate).to.equal(voucher.committedDate); // commit and redeem should happen at the same time

            const newBosonProtocolBalance = await mockToken.balanceOf(bosonProtocolAddress);
            expect(newBosonProtocolBalance).to.equal(bosonProtocolBalance + fullPrice - openSeaFee);

            // FermionFNFT:
            expect(await fermionWrapper.tokenState(tokenId)).to.equal(TokenState.Unverified);
            expect(await fermionWrapper.ownerOf(tokenId)).to.equal(buyerAddress);

            // OpenSea balance should be updated
            const newOpenSeaBalance = await mockToken.balanceOf(openSeaAddress);
            expect(newOpenSeaBalance).to.equal(openSeaBalance + openSeaFee);
          });

          it("Zero verifier fee allows zero prices", async function () {
            const fullPrice = "0";
            const openSeaFee = "0";

            const { executeAllActions } = await seaport.createOrder(
              {
                offer: [
                  {
                    itemType: ItemType.ERC20,
                    token: exchangeToken,
                    amount: fullPrice,
                  },
                ],
                consideration: [
                  {
                    itemType: ItemType.ERC721,
                    token: wrapperAddress,
                    identifier: tokenId,
                  },
                  {
                    itemType: ItemType.ERC20,
                    token: exchangeToken,
                    amount: openSeaFee,
                    recipient: openSeaAddress,
                  },
                ],
              },
              buyerAddress,
            );

            const buyerOrder = await executeAllActions();

            const buyerAdvancedOrder = {
              ...buyerOrder,
              numerator: 1n,
              denominator: 1n,
              extraData: "0x",
            };

            const bosonProtocolBalance = await mockToken.balanceOf(bosonProtocolAddress);
            const openSeaBalance = await mockToken.balanceOf(openSeaAddress);

            const tx = await offerFacet.unwrapNFT(tokenId, buyerAdvancedOrder);

            // events:
            // fermion
            const blockTimestamp = BigInt((await tx.getBlock()).timestamp);
            const itemVerificationTimeout =
              blockTimestamp + fermionConfig.protocolParameters.defaultVerificationTimeout;
            const itemMaxVerificationTimeout = blockTimestamp + fermionConfig.protocolParameters.maxVerificationTimeout;
            await expect(tx)
              .to.emit(offerFacet, "VerificationInitiated")
              .withArgs(bosonOfferId, verifierId, tokenId, itemVerificationTimeout, itemMaxVerificationTimeout);
            await expect(tx).to.emit(offerFacet, "ItemPriceObserved").withArgs(tokenId, 0n);

            // Boson:
            await expect(tx)
              .to.emit(bosonExchangeHandler, "BuyerCommitted")
              .withArgs(bosonOfferId, bosonBuyerId, exchangeId, anyValue, anyValue, defaultCollectionAddress); // exchange and voucher details are not relevant

            await expect(tx)
              .to.emit(bosonExchangeHandler, "FundsEncumbered")
              .withArgs(bosonSellerId, exchangeToken, "0", defaultCollectionAddress);

            await expect(tx)
              .to.emit(bosonExchangeHandler, "VoucherRedeemed")
              .withArgs(bosonOfferId, exchangeId, fermionProtocolAddress);

            // BosonVoucher
            // - transferred to the protocol
            await expect(tx)
              .to.emit(bosonVoucher, "Transfer")
              .withArgs(wrapperAddress, fermionProtocolAddress, tokenId);

            // - burned
            await expect(tx).to.emit(bosonVoucher, "Transfer").withArgs(fermionProtocolAddress, ZeroAddress, tokenId);

            // FermionFNFT
            // - Transfer to buyer (1step seller->buyer)
            await expect(tx).to.emit(fermionWrapper, "Transfer").withArgs(defaultSigner.address, buyerAddress, tokenId);

            // State:
            // Boson
            const [exists, exchange, voucher] = await bosonExchangeHandler.getExchange(exchangeId);
            expect(exists).to.be.equal(true);
            expect(exchange.state).to.equal(3); // Redeemed
            expect(voucher.committedDate).to.not.equal(0);
            expect(voucher.redeemedDate).to.equal(voucher.committedDate); // commit and redeem should happen at the same time

            const newBosonProtocolBalance = await mockToken.balanceOf(bosonProtocolAddress);
            expect(newBosonProtocolBalance).to.equal(bosonProtocolBalance); // no change expected

            // FermionFNFT:
            expect(await fermionWrapper.tokenState(tokenId)).to.equal(TokenState.Unverified);
            expect(await fermionWrapper.ownerOf(tokenId)).to.equal(buyerAddress);

            // OpenSea balance should remain the same
            const newOpenSeaBalance = await mockToken.balanceOf(openSeaAddress);
            expect(newOpenSeaBalance).to.equal(openSeaBalance);
          });
        });

        it("Set custom verification timeout", async function () {
          const blockTimestamp = BigInt((await ethers.provider.getBlock("latest")).timestamp);
          const customItemVerificationTimeout = blockTimestamp + 24n * 60n * 60n * 15n; // 15 days
          const tx = await offerFacet.unwrapNFTAndSetVerificationTimeout(
            tokenId,
            buyerAdvancedOrder,
            customItemVerificationTimeout,
          );

          // events:
          const itemMaxVerificationTimeout =
            BigInt((await tx.getBlock()).timestamp) + fermionConfig.protocolParameters.maxVerificationTimeout;

          // fermion
          await expect(tx)
            .to.emit(offerFacet, "VerificationInitiated")
            .withArgs(bosonOfferId, verifierId, tokenId, customItemVerificationTimeout, itemMaxVerificationTimeout);
          await expect(tx).to.emit(offerFacet, "ItemPriceObserved").withArgs(tokenId, priceSubOSAndBosonFee);

          // State:
          expect(await verificationFacet.getItemVerificationTimeout(tokenId)).to.equal(customItemVerificationTimeout);
        });

        context("Revert reasons", function () {
          it("Offer region is paused", async function () {
            await pauseFacet.pause([PausableRegion.Offer]);

            await expect(offerFacet.unwrapNFT(tokenId, buyerAdvancedOrder))
              .to.be.revertedWithCustomError(fermionErrors, "RegionPaused")
              .withArgs(PausableRegion.Offer);
          });

          it("Caller is not the seller's assistant", async function () {
            await verifySellerAssistantRole("unwrapNFT", [tokenId, buyerAdvancedOrder]);
          });

          it("Caller is not the facilitator defined in the offer", async function () {
            await expect(offerFacet.connect(facilitator2).unwrapNFT(tokenId, buyerAdvancedOrder))
              .to.be.revertedWithCustomError(fermionErrors, "AccountHasNoRole")
              .withArgs(sellerId, facilitator2.address, EntityRole.Seller, AccountRole.Assistant);
          });

          context("Boson deposit not covered", async function () {
            it("Zero available funds", async function () {
              // ERC20 offer - insufficient allowance
              await mockToken.approve(fermionProtocolAddress, sellerDeposit - 1n);

              await expect(offerFacet.unwrapNFT(tokenId, buyerAdvancedOrder))
                .to.be.revertedWithCustomError(mockToken, "ERC20InsufficientAllowance")
                .withArgs(fermionProtocolAddress, sellerDeposit - 1n, sellerDeposit);

              // ERC20 offer - contract sends insufficient funds
              await mockToken.approve(fermionProtocolAddress, sellerDeposit);
              await mockToken.setBurnAmount(1);
              await expect(offerFacet.unwrapNFT(tokenId, buyerAdvancedOrder))
                .to.be.revertedWithCustomError(fermionErrors, "WrongValueReceived")
                .withArgs(sellerDeposit, sellerDeposit - 1n);
              await mockToken.setBurnAmount(0);

              // ERC20 offer - insufficient balance
              const sellerBalance = await mockToken.balanceOf(defaultSigner.address);
              await mockToken.transfer(wallets[4].address, sellerBalance); // transfer all the tokens to another wallet

              await expect(offerFacet.unwrapNFT(tokenId, buyerAdvancedOrder))
                .to.be.revertedWithCustomError(mockToken, "ERC20InsufficientBalance")
                .withArgs(defaultSigner.address, 0n, sellerDeposit);

              // Send native currency to ERC20 offer
              await expect(
                offerFacet.unwrapNFT(tokenId, buyerAdvancedOrder, { value: sellerDeposit }),
              ).to.be.revertedWithCustomError(fermionErrors, "NativeNotAllowed");
            });

            it("Partially covered by available funds", async function () {
              const remainder = sellerDeposit / 10n;
              await fundsFacet.depositFunds(sellerId, await mockToken.getAddress(), sellerDeposit - remainder);

              // ERC20 offer - insufficient allowance
              await mockToken.approve(fermionProtocolAddress, remainder - 1n);

              await expect(offerFacet.unwrapNFT(tokenId, buyerAdvancedOrder))
                .to.be.revertedWithCustomError(mockToken, "ERC20InsufficientAllowance")
                .withArgs(fermionProtocolAddress, remainder - 1n, remainder);

              // ERC20 offer - contract sends insufficient funds
              await mockToken.approve(fermionProtocolAddress, remainder);
              await mockToken.setBurnAmount(1);
              await expect(offerFacet.unwrapNFT(tokenId, buyerAdvancedOrder))
                .to.be.revertedWithCustomError(fermionErrors, "WrongValueReceived")
                .withArgs(remainder, remainder - 1n);
              await mockToken.setBurnAmount(0);

              // ERC20 offer - insufficient balance
              const sellerBalance = await mockToken.balanceOf(defaultSigner.address);
              await mockToken.transfer(wallets[4].address, sellerBalance); // transfer all the tokens to another wallet

              await expect(offerFacet.unwrapNFT(tokenId, buyerAdvancedOrder))
                .to.be.revertedWithCustomError(mockToken, "ERC20InsufficientBalance")
                .withArgs(defaultSigner.address, 0n, remainder);

              // Send native currency to ERC20 offer
              await expect(
                offerFacet.unwrapNFT(tokenId, buyerAdvancedOrder, { value: remainder }),
              ).to.be.revertedWithCustomError(fermionErrors, "NativeNotAllowed");
            });

            context("offer with native currency", function () {
              // Although support for offers in native currency is not complete, this is a test for the future
              // Note that "buyerAdvancedOrder" is in fact wrong, since it cannot be created for native currency
              // However, for the testing purposes, it's good enough, since the transaction reverts before it's used
              const bosonOfferId = "2";
              const exchangeId = quantity + 1n;
              const tokenId = deriveTokenId(bosonOfferId, exchangeId).toString();

              beforeEach(async function () {
                const fermionOffer = {
                  sellerId: "1",
                  sellerDeposit,
                  verifierId,
                  verifierFee,
                  custodianId: "3",
                  custodianFee,
                  facilitatorId: sellerId,
                  facilitatorFeePercent: "0",
                  exchangeToken: ZeroAddress,
                  withPhygital,
                  metadataURI: "https://example.com/offer-metadata.json",
                  metadataHash: ZeroHash,
                };

                await offerFacet.createOffer(fermionOffer);
                await offerFacet.mintAndWrapNFTs(bosonOfferId, quantity);
              });

              it("Zero available funds", async function () {
                // Native currency offer - insufficient funds
                await expect(
                  offerFacet.unwrapNFT(tokenId, buyerAdvancedOrder, { value: sellerDeposit - 1n }),
                ).to.be.revertedWithCustomError(fermionErrors, "NativeNotAllowed");

                // Native currency offer - too much sent
                await expect(
                  offerFacet.unwrapNFT(tokenId, buyerAdvancedOrder, { value: sellerDeposit + 1n }),
                ).to.be.revertedWithCustomError(fermionErrors, "NativeNotAllowed");
              });

              it("Partially covered by available funds", async function () {
                const remainder = sellerDeposit / 10n;
                await fundsFacet.depositFunds(sellerId, ZeroAddress, sellerDeposit - remainder, {
                  value: sellerDeposit - remainder,
                });

                // Native currency offer - insufficient funds
                await expect(
                  offerFacet.unwrapNFT(tokenId, buyerAdvancedOrder, { value: remainder - 1n }),
                ).to.be.revertedWithCustomError(fermionErrors, "NativeNotAllowed");

                // Native currency offer - too much sent
                await expect(
                  offerFacet.unwrapNFT(tokenId, buyerAdvancedOrder, { value: remainder + 1n }),
                ).to.be.revertedWithCustomError(fermionErrors, "NativeNotAllowed");
              });
            });
          });

          it("Price does not cover the verifier fee", async function () {
            const minimalPrice = (10000n * verifierFee) / (10000n - BigInt(bosonProtocolFeePercentage));
            buyerAdvancedOrder.parameters.offer[0].startAmount = minimalPrice.toString();
            buyerAdvancedOrder.parameters.consideration[1].startAmount = "1"; // openSea fee. In total, the protocol gets minimalPrice-1
            await expect(offerFacet.unwrapNFT(tokenId, buyerAdvancedOrder))
              .to.be.revertedWithCustomError(fermionErrors, "PriceTooLow")
              .withArgs(minimalPrice - 1n, minimalPrice);
          });

          it("Price does not cover the verifier fee [BOSON]", async function () {
            const bosonOfferId = "2";
            const bosonExchangeId = quantity + 1n;
            const tokenId = deriveTokenId(bosonOfferId, bosonExchangeId).toString();

            await offerFacet.addSupportedToken(bosonTokenAddress);
            const bosonConfigHandler = await getBosonHandler("IBosonConfigHandler");
            const bosonProtocolFlatFee = parseEther("0"); // ToDo: after boson v2.4.2, this could be higher than 0
            await bosonConfigHandler.setProtocolFeeFlatBoson(bosonProtocolFlatFee);

            const fermionOffer = {
              sellerId: "1",
              sellerDeposit: "0",
              verifierId,
              verifierFee,
              custodianId: "3",
              custodianFee,
              facilitatorId: sellerId,
              facilitatorFeePercent: "0",
              exchangeToken: bosonTokenAddress,
              withPhygital,
              metadataURI: "https://example.com/offer-metadata.json",
              metadataHash: ZeroHash,
            };

            await offerFacet.createOffer(fermionOffer);
            await offerFacet.mintAndWrapNFTs(bosonOfferId, "1");

            const minimalPrice = verifierFee + BigInt(bosonProtocolFlatFee);
            buyerAdvancedOrder.parameters.offer[0].startAmount = minimalPrice.toString();
            buyerAdvancedOrder.parameters.consideration[1].startAmount = "1"; // openSea fee. In total, the protocol gets minimalPrice-1
            await expect(offerFacet.unwrapNFT(tokenId, buyerAdvancedOrder))
              .to.be.revertedWithCustomError(fermionErrors, "PriceTooLow")
              .withArgs(minimalPrice - 1n, minimalPrice);
          });

          it("Buyer order does not have 1 offer", async function () {
            // two offers
            buyerAdvancedOrder.parameters.offer.push(buyerAdvancedOrder.parameters.offer[0]);
            await expect(offerFacet.unwrapNFT(tokenId, buyerAdvancedOrder)).to.be.revertedWithCustomError(
              fermionErrors,
              "InvalidOpenSeaOrder",
            );

            // 0 offers
            buyerAdvancedOrder.parameters.offer = [];
            await expect(offerFacet.unwrapNFT(tokenId, buyerAdvancedOrder)).to.be.revertedWithCustomError(
              fermionErrors,
              "InvalidOpenSeaOrder",
            );
          });

          it("Buyer order have more than 2 considerations", async function () {
            buyerAdvancedOrder.parameters.consideration.push(buyerAdvancedOrder.parameters.consideration[1]);
            await expect(offerFacet.unwrapNFT(tokenId, buyerAdvancedOrder)).to.be.revertedWithCustomError(
              fermionErrors,
              "InvalidOpenSeaOrder",
            );
          });

          it("OS fee is greater than the price", async function () {
            buyerAdvancedOrder.parameters.offer[0].startAmount = "0";
            buyerAdvancedOrder.parameters.consideration[1].startAmount = "1";
            await expect(offerFacet.unwrapNFT(tokenId, buyerAdvancedOrder)).to.be.revertedWithCustomError(
              fermionErrors,
              "InvalidOpenSeaOrder",
            );
          });

          it("OS fee is more than expected", async function () {
            buyerAdvancedOrder.parameters.consideration[1].startAmount += 1n;
            await expect(offerFacet.unwrapNFT(tokenId, buyerAdvancedOrder)).to.be.revertedWithCustomError(
              fermionErrors,
              "InvalidOpenSeaOrder",
            );
          });

          it("Custom verification timeout too long", async function () {
            const nextBlockTimestamp = BigInt((await ethers.provider.getBlock("latest")).timestamp) + 10n;
            const customItemVerificationTimeout =
              nextBlockTimestamp + fermionConfig.protocolParameters.maxVerificationTimeout + 10n;

            await setNextBlockTimestamp(String(nextBlockTimestamp));

            await expect(
              offerFacet.unwrapNFTAndSetVerificationTimeout(tokenId, buyerAdvancedOrder, customItemVerificationTimeout),
            )
              .to.be.revertedWithCustomError(fermionErrors, "VerificationTimeoutTooLong")
              .withArgs(
                customItemVerificationTimeout,
                nextBlockTimestamp + fermionConfig.protocolParameters.maxVerificationTimeout,
              );
          });

          it("Unwrapping directly through the Boson contract", async function () {
            const attackerWallet = wallets[6];

            const openSea = wallets[5]; // a mock OS address
            openSeaAddress = openSea.address;
            const attackerAddress = attackerWallet.address;
            const seaport = new Seaport(attackerWallet, {
              overrides: { seaportVersion: "1.6", contractAddress: seaportAddress },
            });

            const { executeAllActions } = await seaport.createOrder(
              {
                offer: [
                  {
                    itemType: ItemType.ERC20,
                    token: exchangeToken,
                    amount: "0",
                  },
                ],
                consideration: [
                  {
                    itemType: ItemType.ERC721,
                    token: wrapperAddress,
                    identifier: tokenId,
                  },
                  {
                    itemType: ItemType.ERC20,
                    token: exchangeToken,
                    amount: "0",
                    recipient: openSeaAddress,
                  },
                ],
              },
              attackerAddress,
            );

            const buyerOrder = await executeAllActions();

            buyerAdvancedOrder = {
              ...buyerOrder,
              numerator: 1n,
              denominator: 1n,
              extraData: "0x",
            };

            const priceDiscoveryContractAddress = await fermionWrapper.getAddress(); // wrapper address
            const priceDiscoveryData = fermionWrapper.interface.encodeFunctionData("unwrap", [
              tokenId,
              buyerAdvancedOrder,
            ]);
            const price = "0";
            const priceDiscovery = new PriceDiscovery(
              price,
              Side.Wrapper,
              priceDiscoveryContractAddress,
              priceDiscoveryContractAddress,
              priceDiscoveryData,
            );

            const configHandler = await getBosonHandler("IBosonConfigHandler");
            const bosonPriceDiscoveryClientAddress = await configHandler.getPriceDiscoveryAddress();
            const priceDiscoveryHandler = await getBosonHandler("IBosonPriceDiscoveryHandler");

            await expect(
              priceDiscoveryHandler
                .connect(attackerWallet)
                .commitToPriceDiscoveryOffer(attackerWallet.address, tokenId, priceDiscovery),
            )
              .to.be.revertedWithCustomError(fermionWrapper, "InvalidStateOrCaller")
              .withArgs(tokenId, bosonPriceDiscoveryClientAddress, TokenState.Wrapped);
          });
        });

        context("Seaport tests", function () {
          // Not testing the protocol, just the interaction with Seaport
          it("Seaport should not allow invalid signature", async function () {
            await expect(
              offerFacet.unwrapNFT(tokenId, { ...buyerAdvancedOrder, signature: "0x" }),
            ).to.be.revertedWithCustomError(seaportContract, "InvalidSignature");

            const invalidSignature = buyerAdvancedOrder.signature.replace("1", "2");
            await expect(
              offerFacet.unwrapNFT(tokenId, { ...buyerAdvancedOrder, signature: invalidSignature }),
            ).to.be.revertedWithCustomError(seaportContract, "InvalidSigner");
          });

          it("Works with pre-validated orders", async function () {
            const buyer = wallets[4];
            await seaportContract.connect(buyer).validate([buyerAdvancedOrder]);
            await expect(offerFacet.unwrapNFT(tokenId, { ...buyerAdvancedOrder, signature: "0x" })).to.not.be.reverted;
          });
        });
      });

      context("unwrapToSelf", function () {
        const minimalPrice = (10000n * verifierFee) / (10000n - BigInt(bosonProtocolFeePercentage));

        it("Unwrapping", async function () {
          await mockToken.approve(fermionProtocolAddress, sellerDeposit);
          await fundsFacet.depositFunds(sellerId, exchangeToken, sellerDeposit);

          await mockToken.approve(fermionProtocolAddress, minimalPrice);
          const tx = await offerFacet.unwrapNFTToSelf(tokenId);

          // events:
          // fermion
          const blockTimestamp = BigInt((await tx.getBlock()).timestamp);
          const itemVerificationTimeout = blockTimestamp + fermionConfig.protocolParameters.defaultVerificationTimeout;
          const itemMaxVerificationTimeout = blockTimestamp + fermionConfig.protocolParameters.maxVerificationTimeout;
          await expect(tx)
            .to.emit(offerFacet, "VerificationInitiated")
            .withArgs(bosonOfferId, verifierId, tokenId, itemVerificationTimeout, itemMaxVerificationTimeout);
          await expect(tx).to.emit(offerFacet, "ItemPriceObserved").withArgs(tokenId, verifierFee);

          // Boson:
          await expect(tx)
            .to.emit(bosonExchangeHandler, "BuyerCommitted")
            .withArgs(bosonOfferId, bosonBuyerId, exchangeId, anyValue, anyValue, defaultCollectionAddress); // exchange and voucher details are not relevant

          await expect(tx)
            .to.emit(bosonExchangeHandler, "FundsEncumbered")
            .withArgs(bosonSellerId, exchangeToken, sellerDeposit, defaultCollectionAddress);

          await expect(tx)
            .to.emit(bosonExchangeHandler, "FundsEncumbered")
            .withArgs(bosonBuyerId, exchangeToken, minimalPrice, fermionProtocolAddress);

          await expect(tx)
            .to.emit(bosonExchangeHandler, "VoucherRedeemed")
            .withArgs(bosonOfferId, exchangeId, fermionProtocolAddress);

          // BosonVoucher
          // - transferred to the protocol
          await expect(tx).to.emit(bosonVoucher, "Transfer").withArgs(wrapperAddress, fermionProtocolAddress, tokenId);

          // - burned
          await expect(tx).to.emit(bosonVoucher, "Transfer").withArgs(fermionProtocolAddress, ZeroAddress, tokenId);

          // FermionFNFT
          // - No transfer should happen, since the seller is the buyer
          await expect(tx).to.not.emit(fermionWrapper, "Transfer");

          // State:
          // Boson
          const [exists, exchange, voucher] = await bosonExchangeHandler.getExchange(exchangeId);
          expect(exists).to.be.equal(true);
          expect(exchange.state).to.equal(3); // Redeemed
          expect(voucher.committedDate).to.not.equal(0);
          expect(voucher.redeemedDate).to.equal(voucher.committedDate); // commit and redeem should happen at the same time

          const newBosonProtocolBalance = await mockToken.balanceOf(bosonProtocolAddress);
          expect(newBosonProtocolBalance).to.equal(bosonProtocolBalance + sellerDeposit + minimalPrice);

          // FermionFNFT:
          expect(await fermionWrapper.tokenState(tokenId)).to.equal(TokenState.Unverified);
          expect(await fermionWrapper.ownerOf(tokenId)).to.equal(defaultSigner.address);

          // OpenSea balance should remain the same
          const newOpenSeaBalance = await mockToken.balanceOf(openSeaAddress);
          expect(newOpenSeaBalance).to.equal(openSeaBalance);
        });

        it("Facilitator can unwrap", async function () {
          await mockToken.approve(fermionProtocolAddress, sellerDeposit);
          await fundsFacet.depositFunds(sellerId, exchangeToken, sellerDeposit);

          await mockToken.mint(facilitator.address, minimalPrice);
          await mockToken.connect(facilitator).approve(fermionProtocolAddress, minimalPrice);
          const tx = await offerFacet.connect(facilitator).unwrapNFTToSelf(tokenId);

          // events:
          // fermion
          const blockTimestamp = BigInt((await tx.getBlock()).timestamp);
          const itemVerificationTimeout = blockTimestamp + fermionConfig.protocolParameters.defaultVerificationTimeout;
          const itemMaxVerificationTimeout = blockTimestamp + fermionConfig.protocolParameters.maxVerificationTimeout;
          await expect(tx)
            .to.emit(offerFacet, "VerificationInitiated")
            .withArgs(bosonOfferId, verifierId, tokenId, itemVerificationTimeout, itemMaxVerificationTimeout);
          await expect(tx).to.emit(offerFacet, "ItemPriceObserved").withArgs(tokenId, verifierFee);
        });

        context("Boson seller deposit covered from the available funds", function () {
          it("Fully covered", async function () {
            await mockToken.approve(fermionProtocolAddress, sellerDeposit);
            await fundsFacet.depositFunds(sellerId, exchangeToken, sellerDeposit);

            const sellerAvailableFunds = await fundsFacet.getAvailableFunds(bosonSellerId, exchangeToken);

            await mockToken.approve(fermionProtocolAddress, minimalPrice);
            const tx = await offerFacet.unwrapNFTToSelf(tokenId);

            // events:
            // fermion
            const blockTimestamp = BigInt((await tx.getBlock()).timestamp);
            const itemVerificationTimeout =
              blockTimestamp + fermionConfig.protocolParameters.defaultVerificationTimeout;
            const itemMaxVerificationTimeout = blockTimestamp + fermionConfig.protocolParameters.maxVerificationTimeout;
            await expect(tx)
              .to.emit(offerFacet, "VerificationInitiated")
              .withArgs(bosonOfferId, verifierId, tokenId, itemVerificationTimeout, itemMaxVerificationTimeout);
            await expect(tx).to.emit(offerFacet, "ItemPriceObserved").withArgs(tokenId, verifierFee);

            // Boson:
            await expect(tx)
              .to.emit(bosonExchangeHandler, "FundsEncumbered")
              .withArgs(bosonSellerId, exchangeToken, sellerDeposit, defaultCollectionAddress);

            // State:
            // Fermion
            expect(await fundsFacet.getAvailableFunds(sellerId, exchangeToken)).to.equal(
              sellerAvailableFunds - sellerDeposit,
            );

            // Boson
            const newBosonProtocolBalance = await mockToken.balanceOf(bosonProtocolAddress);
            expect(newBosonProtocolBalance).to.equal(bosonProtocolBalance + sellerDeposit + minimalPrice);
          });

          it("Partially covered", async function () {
            const remainder = sellerDeposit / 10n;
            await mockToken.approve(fermionProtocolAddress, sellerDeposit - remainder);
            await fundsFacet.depositFunds(sellerId, exchangeToken, sellerDeposit - remainder);

            await mockToken.approve(fermionProtocolAddress, remainder + minimalPrice);
            const tx = await offerFacet.unwrapNFTToSelf(tokenId);

            // events:
            // fermion
            const blockTimestamp = BigInt((await tx.getBlock()).timestamp);
            const itemVerificationTimeout =
              blockTimestamp + fermionConfig.protocolParameters.defaultVerificationTimeout;
            const itemMaxVerificationTimeout = blockTimestamp + fermionConfig.protocolParameters.maxVerificationTimeout;
            await expect(tx)
              .to.emit(offerFacet, "VerificationInitiated")
              .withArgs(bosonOfferId, verifierId, tokenId, itemVerificationTimeout, itemMaxVerificationTimeout);
            await expect(tx).to.emit(offerFacet, "ItemPriceObserved").withArgs(tokenId, verifierFee);

            // Boson:
            await expect(tx)
              .to.emit(bosonExchangeHandler, "FundsEncumbered")
              .withArgs(bosonSellerId, exchangeToken, sellerDeposit, defaultCollectionAddress);

            // State:
            // Fermion
            expect(await fundsFacet.getAvailableFunds(sellerId, exchangeToken)).to.equal(0);

            // Boson
            const newBosonProtocolBalance = await mockToken.balanceOf(bosonProtocolAddress);
            expect(newBosonProtocolBalance).to.equal(bosonProtocolBalance + sellerDeposit + minimalPrice);
          });
        });

        context("offer with native currency", function () {
          // Although support for offers in native currency is not complete, this is a test for the future
          const bosonOfferId = "2";
          const exchangeId = quantity + 1n;
          const tokenId = deriveTokenId(bosonOfferId, exchangeId).toString();
          const verifierFee = 0n;

          beforeEach(async function () {
            const fermionOffer = {
              sellerId: "1",
              sellerDeposit,
              verifierId,
              verifierFee,
              custodianId: "3",
              custodianFee,
              facilitatorId: sellerId,
              facilitatorFeePercent: "0",
              exchangeToken: ZeroAddress,
              withPhygital,
              metadataURI: "https://example.com/offer-metadata.json",
              metadataHash: ZeroHash,
            };

            await offerFacet.createOffer(fermionOffer);
            await offerFacet.mintAndWrapNFTs(bosonOfferId, quantity);

            bosonProtocolBalance = await ethers.provider.getBalance(bosonProtocolAddress);
          });

          it("Fully covered by available funds", async function () {
            await fundsFacet.depositFunds(sellerId, ZeroAddress, sellerDeposit, {
              value: sellerDeposit,
            });

            const tx = await offerFacet.unwrapNFTToSelf(tokenId, { value: 0n });

            // events:
            // fermion
            const blockTimestamp = BigInt((await tx.getBlock()).timestamp);
            const itemVerificationTimeout =
              blockTimestamp + fermionConfig.protocolParameters.defaultVerificationTimeout;
            const itemMaxVerificationTimeout = blockTimestamp + fermionConfig.protocolParameters.maxVerificationTimeout;
            await expect(tx)
              .to.emit(offerFacet, "VerificationInitiated")
              .withArgs(bosonOfferId, verifierId, tokenId, itemVerificationTimeout, itemMaxVerificationTimeout);
            await expect(tx).to.emit(offerFacet, "ItemPriceObserved").withArgs(tokenId, verifierFee);

            // Boson:
            await expect(tx)
              .to.emit(bosonExchangeHandler, "FundsEncumbered")
              .withArgs(bosonSellerId, ZeroAddress, sellerDeposit, defaultCollectionAddress);

            // State:
            const newBosonProtocolBalance = await ethers.provider.getBalance(bosonProtocolAddress);
            expect(newBosonProtocolBalance).to.equal(bosonProtocolBalance + sellerDeposit);
            expect(await fundsFacet.getAvailableFunds(sellerId, ZeroAddress)).to.equal(0);
          });
        });

        it("Set custom verification timeout", async function () {
          const blockTimestamp = BigInt((await ethers.provider.getBlock("latest")).timestamp);
          const customItemVerificationTimeout = blockTimestamp + 24n * 60n * 60n * 15n; // 15 days
          await mockToken.approve(fermionProtocolAddress, sellerDeposit);
          await fundsFacet.depositFunds(sellerId, exchangeToken, sellerDeposit);

          await mockToken.approve(fermionProtocolAddress, minimalPrice);
          const tx = await offerFacet.unwrapNFTToSelfAndSetVerificationTimeout(tokenId, customItemVerificationTimeout);
          const itemMaxVerificationTimeout =
            BigInt((await tx.getBlock()).timestamp) + fermionConfig.protocolParameters.maxVerificationTimeout;

          // events:
          // fermion
          await expect(tx)
            .to.emit(offerFacet, "VerificationInitiated")
            .withArgs(bosonOfferId, verifierId, tokenId, customItemVerificationTimeout, itemMaxVerificationTimeout);
          await expect(tx).to.emit(offerFacet, "ItemPriceObserved").withArgs(tokenId, verifierFee);

          // State:
          expect(await verificationFacet.getItemVerificationTimeout(tokenId)).to.equal(customItemVerificationTimeout);
        });

        context("Revert reasons", function () {
          it("Offer region is paused", async function () {
            await pauseFacet.pause([PausableRegion.Offer]);

            await expect(offerFacet.unwrapNFTToSelf(tokenId))
              .to.be.revertedWithCustomError(fermionErrors, "RegionPaused")
              .withArgs(PausableRegion.Offer);
          });

          it("Caller is not the seller's assistant", async function () {
            await verifySellerAssistantRole("unwrapNFTToSelf", [tokenId]);
          });

          it("Caller is not the facilitator defined in the offer", async function () {
            await expect(offerFacet.connect(facilitator2).unwrapNFTToSelf(tokenId))
              .to.be.revertedWithCustomError(fermionErrors, "AccountHasNoRole")
              .withArgs(sellerId, facilitator2.address, EntityRole.Seller, AccountRole.Assistant);
          });

          context("Boson deposit not covered", async function () {
            it("Zero available funds", async function () {
              // ERC20 offer - insufficient allowance
              await mockToken.approve(fermionProtocolAddress, sellerDeposit - 1n);

              await expect(offerFacet.unwrapNFTToSelf(tokenId))
                .to.be.revertedWithCustomError(mockToken, "ERC20InsufficientAllowance")
                .withArgs(fermionProtocolAddress, sellerDeposit - 1n, sellerDeposit);

              // ERC20 offer - contract sends insufficient funds
              await mockToken.approve(fermionProtocolAddress, sellerDeposit);
              await mockToken.setBurnAmount(1);
              await expect(offerFacet.unwrapNFTToSelf(tokenId))
                .to.be.revertedWithCustomError(fermionErrors, "WrongValueReceived")
                .withArgs(sellerDeposit, sellerDeposit - 1n);
              await mockToken.setBurnAmount(0);

              // ERC20 offer - insufficient balance
              const sellerBalance = await mockToken.balanceOf(defaultSigner.address);
              await mockToken.transfer(wallets[4].address, sellerBalance); // transfer all the tokens to another wallet

              await expect(offerFacet.unwrapNFTToSelf(tokenId))
                .to.be.revertedWithCustomError(mockToken, "ERC20InsufficientBalance")
                .withArgs(defaultSigner.address, 0n, sellerDeposit);

              // Send native currency to ERC20 offer
              await expect(offerFacet.unwrapNFTToSelf(tokenId, { value: sellerDeposit })).to.be.revertedWithCustomError(
                fermionErrors,
                "NativeNotAllowed",
              );
            });

            it("Partially covered by available funds", async function () {
              const remainder = sellerDeposit / 10n;
              await mockToken.approve(fermionProtocolAddress, sellerDeposit - remainder);
              await fundsFacet.depositFunds(sellerId, await mockToken.getAddress(), sellerDeposit - remainder);

              // ERC20 offer - insufficient allowance
              await mockToken.approve(fermionProtocolAddress, remainder - 1n);

              await expect(offerFacet.unwrapNFTToSelf(tokenId))
                .to.be.revertedWithCustomError(mockToken, "ERC20InsufficientAllowance")
                .withArgs(fermionProtocolAddress, remainder - 1n, remainder);

              // ERC20 offer - contract sends insufficient funds
              await mockToken.approve(fermionProtocolAddress, remainder);
              await mockToken.setBurnAmount(1);
              await expect(offerFacet.unwrapNFTToSelf(tokenId))
                .to.be.revertedWithCustomError(fermionErrors, "WrongValueReceived")
                .withArgs(remainder, remainder - 1n);
              await mockToken.setBurnAmount(0);

              // ERC20 offer - insufficient balance
              const sellerBalance = await mockToken.balanceOf(defaultSigner.address);
              await mockToken.transfer(wallets[4].address, sellerBalance); // transfer all the tokens to another wallet

              await expect(offerFacet.unwrapNFTToSelf(tokenId))
                .to.be.revertedWithCustomError(mockToken, "ERC20InsufficientBalance")
                .withArgs(defaultSigner.address, 0n, remainder);

              // Send native currency to ERC20 offer
              await expect(offerFacet.unwrapNFTToSelf(tokenId, { value: remainder })).to.be.revertedWithCustomError(
                fermionErrors,
                "NativeNotAllowed",
              );
            });

            context("offer with native currency", function () {
              // Although support for offers in native currency is not complete, this is a test for the future
              const bosonOfferId = "2";
              const exchangeId = quantity + 1n;
              const tokenId = deriveTokenId(bosonOfferId, exchangeId).toString();

              beforeEach(async function () {
                const fermionOffer = {
                  sellerId: "1",
                  sellerDeposit,
                  verifierId,
                  verifierFee,
                  custodianId: "3",
                  custodianFee,
                  facilitatorId: sellerId,
                  facilitatorFeePercent: "0",
                  exchangeToken: ZeroAddress,
                  withPhygital,
                  metadataURI: "https://example.com/offer-metadata.json",
                  metadataHash: ZeroHash,
                };

                await offerFacet.createOffer(fermionOffer);
                await offerFacet.mintAndWrapNFTs(bosonOfferId, quantity);
              });

              it("Cannot deposit native - zero available funds", async function () {
                await expect(
                  offerFacet.unwrapNFTToSelf(tokenId, { value: sellerDeposit }),
                ).to.be.revertedWithCustomError(fermionErrors, "NativeNotAllowed");
              });

              it("Cannot deposit native -  partially covered by available funds", async function () {
                const remainder = sellerDeposit / 10n;
                await fundsFacet.depositFunds(sellerId, ZeroAddress, sellerDeposit - remainder, {
                  value: sellerDeposit - remainder,
                });

                await expect(offerFacet.unwrapNFTToSelf(tokenId, { value: remainder })).to.be.revertedWithCustomError(
                  fermionErrors,
                  "NativeNotAllowed",
                );
              });

              it.skip("Zero available funds", async function () {
                // If we allow back the native currency offers, this test should be enabled

                // Native currency offer - insufficient funds
                await expect(
                  offerFacet.unwrapNFTToSelf(tokenId, { value: sellerDeposit - 1n }),
                ).to.be.revertedWithCustomError(fermionErrors, "WrongValueReceived");

                // Native currency offer - too much sent
                await expect(
                  offerFacet.unwrapNFTToSelf(tokenId, { value: sellerDeposit + 1n }),
                ).to.be.revertedWithCustomError(fermionErrors, "WrongValueReceived");
              });

              it.skip("Partially covered by available funds", async function () {
                // If we allow back the native currency offers, this test should be enabled

                const remainder = sellerDeposit / 10n;
                await fundsFacet.depositFunds(sellerId, ZeroAddress, sellerDeposit - remainder, {
                  value: sellerDeposit - remainder,
                });

                // Native currency offer - insufficient funds
                await expect(
                  offerFacet.unwrapNFTToSelf(tokenId, { value: remainder - 1n }),
                ).to.be.revertedWithCustomError(fermionErrors, "WrongValueReceived");

                // Native currency offer - too much sent
                await expect(
                  offerFacet.unwrapNFTToSelf(tokenId, { value: remainder + 1n }),
                ).to.be.revertedWithCustomError(fermionErrors, "WrongValueReceived");
              });
            });
          });

          it("Price does not cover the verifier fee", async function () {
            await mockToken.approve(fermionProtocolAddress, sellerDeposit);
            await fundsFacet.depositFunds(sellerId, exchangeToken, sellerDeposit);

            // insufficient allowance
            await mockToken.approve(fermionProtocolAddress, minimalPrice - 1n);
            await expect(offerFacet.unwrapNFTToSelf(tokenId))
              .to.be.revertedWithCustomError(mockToken, "ERC20InsufficientAllowance")
              .withArgs(fermionProtocolAddress, minimalPrice - 1n, minimalPrice);

            // Contract sends insufficient funds. In this case, the depositing to boson fails before fermion fails
            const bosonFundsHandler = await getBosonHandler("IBosonFundsHandler");
            await mockToken.approve(fermionProtocolAddress, minimalPrice);
            await mockToken.setBurnAmount(1);
            await expect(offerFacet.unwrapNFTToSelf(tokenId)).to.be.revertedWithCustomError(
              bosonFundsHandler,
              "InsufficientValueReceived",
            );
            await mockToken.setBurnAmount(0);

            // Insufficient balance
            const sellerBalance = await mockToken.balanceOf(defaultSigner.address);
            await mockToken.transfer(wallets[4].address, sellerBalance); // transfer all the tokens to another wallet
            await expect(offerFacet.unwrapNFTToSelf(tokenId))
              .to.be.revertedWithCustomError(mockToken, "ERC20InsufficientBalance")
              .withArgs(defaultSigner.address, 0n, minimalPrice);
          });

          it("Price does not cover the verifier fee [BOSON]", async function () {
            const bosonOfferId = "2";
            const bosonExchangeId = quantity + 1n;
            const tokenId = deriveTokenId(bosonOfferId, bosonExchangeId).toString();

            await offerFacet.addSupportedToken(bosonTokenAddress);
            const bosonConfigHandler = await getBosonHandler("IBosonConfigHandler");
            const bosonProtocolFlatFee = parseEther("0"); // ToDo: after boson v2.4.2, this could be higher than 0
            await bosonConfigHandler.setProtocolFeeFlatBoson(bosonProtocolFlatFee);

            const fermionOffer = {
              sellerId: "1",
              sellerDeposit: "0",
              verifierId,
              verifierFee,
              custodianId: "3",
              custodianFee,
              facilitatorId: sellerId,
              facilitatorFeePercent: "0",
              exchangeToken: bosonTokenAddress,
              withPhygital,
              metadataURI: "https://example.com/offer-metadata.json",
              metadataHash: ZeroHash,
            };

            await offerFacet.createOffer(fermionOffer);
            await offerFacet.mintAndWrapNFTs(bosonOfferId, "1");

            const minimalPrice = verifierFee + BigInt(bosonProtocolFlatFee);
            // insufficient allowance
            await mockBosonToken.approve(fermionProtocolAddress, minimalPrice - 1n);
            await expect(offerFacet.unwrapNFTToSelf(tokenId)).to.be.revertedWith("ERC20: insufficient allowance"); // old error style

            // Insufficient balance
            await mockBosonToken.approve(fermionProtocolAddress, minimalPrice);
            const sellerBalance = await mockBosonToken.balanceOf(defaultSigner.address);
            await mockBosonToken.transfer(wallets[4].address, sellerBalance); // transfer all the tokens to another wallet
            await expect(offerFacet.unwrapNFTToSelf(tokenId)).to.be.revertedWith(
              "ERC20: transfer amount exceeds balance",
            ); // old error style
          });

          it("Custom verification timeout too long", async function () {
            const nextBlockTimestamp = BigInt((await ethers.provider.getBlock("latest")).timestamp) + 10n;
            const customItemVerificationTimeout =
              nextBlockTimestamp + fermionConfig.protocolParameters.maxVerificationTimeout + 10n;

            await mockToken.approve(fermionProtocolAddress, sellerDeposit);
            await fundsFacet.depositFunds(sellerId, exchangeToken, sellerDeposit);
            await mockToken.approve(fermionProtocolAddress, minimalPrice);

            await setNextBlockTimestamp(String(nextBlockTimestamp));

            await expect(offerFacet.unwrapNFTToSelfAndSetVerificationTimeout(tokenId, customItemVerificationTimeout))
              .to.be.revertedWithCustomError(fermionErrors, "VerificationTimeoutTooLong")
              .withArgs(
                customItemVerificationTimeout,
                nextBlockTimestamp + fermionConfig.protocolParameters.maxVerificationTimeout,
              );
          });
        });
      });
    });

    context("Zero seller deposit", function () {
      const sellerDeposit = 0n;

      beforeEach(async function () {
        const fermionOffer = {
          sellerId: "1",
          sellerDeposit,
          verifierId,
          verifierFee,
          custodianId: "3",
          custodianFee,
          facilitatorId: sellerId,
          facilitatorFeePercent: "0",
          exchangeToken,
          withPhygital,
          metadataURI: "https://example.com/offer-metadata.json",
          metadataHash: ZeroHash,
        };

        await offerFacet.createOffer(fermionOffer);
        await offerFacet.mintAndWrapNFTs(bosonOfferId, quantity);

        const buyer = wallets[4];
        const openSea = wallets[5]; // a mock OS address
        openSeaAddress = openSea.address;
        buyerAddress = buyer.address;
        seaport = new Seaport(buyer, { overrides: { seaportVersion: "1.6", contractAddress: seaportAddress } });

        await mockToken.mint(buyerAddress, fullPrice);

        const { executeAllActions } = await seaport.createOrder(
          {
            offer: [
              {
                itemType: ItemType.ERC20,
                token: exchangeToken,
                amount: fullPrice.toString(),
              },
            ],
            consideration: [
              {
                itemType: ItemType.ERC721,
                token: wrapperAddress,
                identifier: tokenId,
              },
              {
                itemType: ItemType.ERC20,
                token: exchangeToken,
                amount: openSeaFee.toString(),
                recipient: openSeaAddress,
              },
            ],
          },
          buyerAddress,
        );

        const buyerOrder = await executeAllActions();

        buyerAdvancedOrder = {
          ...buyerOrder,
          numerator: 1n,
          denominator: 1n,
          extraData: "0x",
        };

        bosonProtocolBalance = await mockToken.balanceOf(bosonProtocolAddress);
        openSeaBalance = await mockToken.balanceOf(openSeaAddress);
      });

      context("unwrap (with OS auction)", function () {
        it("Unwrapping", async function () {
          const tx = await offerFacet.unwrapNFT(tokenId, buyerAdvancedOrder);

          // events:
          // fermion
          const blockTimestamp = BigInt((await tx.getBlock()).timestamp);
          const itemVerificationTimeout = blockTimestamp + fermionConfig.protocolParameters.defaultVerificationTimeout;
          const itemMaxVerificationTimeout = blockTimestamp + fermionConfig.protocolParameters.maxVerificationTimeout;
          await expect(tx)
            .to.emit(offerFacet, "VerificationInitiated")
            .withArgs(bosonOfferId, verifierId, tokenId, itemVerificationTimeout, itemMaxVerificationTimeout);
          await expect(tx).to.emit(offerFacet, "ItemPriceObserved").withArgs(tokenId, priceSubOSAndBosonFee);

          // Boson:
          await expect(tx)
            .to.emit(bosonExchangeHandler, "FundsEncumbered")
            .withArgs(bosonSellerId, exchangeToken, sellerDeposit, defaultCollectionAddress);

          // State:
          const newBosonProtocolBalance = await mockToken.balanceOf(bosonProtocolAddress);
          expect(newBosonProtocolBalance).to.equal(bosonProtocolBalance + fullPrice - openSeaFee);
        });
      });

      context("unwrapToSelf", function () {
        const minimalPrice = (10000n * verifierFee) / (10000n - BigInt(bosonProtocolFeePercentage));

        it("Unwrapping", async function () {
          await mockToken.approve(fermionProtocolAddress, minimalPrice);
          const tx = await offerFacet.unwrapNFTToSelf(tokenId);

          // events:
          // fermion
          const blockTimestamp = BigInt((await tx.getBlock()).timestamp);
          const itemVerificationTimeout = blockTimestamp + fermionConfig.protocolParameters.defaultVerificationTimeout;
          const itemMaxVerificationTimeout = blockTimestamp + fermionConfig.protocolParameters.maxVerificationTimeout;

          await expect(tx)
            .to.emit(offerFacet, "VerificationInitiated")
            .withArgs(bosonOfferId, verifierId, tokenId, itemVerificationTimeout, itemMaxVerificationTimeout);
          await expect(tx).to.emit(offerFacet, "ItemPriceObserved").withArgs(tokenId, verifierFee);

          // Boson:
          await expect(tx)
            .to.emit(bosonExchangeHandler, "FundsEncumbered")
            .withArgs(bosonBuyerId, exchangeToken, minimalPrice, fermionProtocolAddress);

          // State:
          // Boson
          const newBosonProtocolBalance = await mockToken.balanceOf(bosonProtocolAddress);
          expect(newBosonProtocolBalance).to.equal(bosonProtocolBalance + minimalPrice);
        });

        it("Unwrapping - native", async function () {
          const bosonOfferId = "2";
          const exchangeId = quantity + 1n;
          const tokenId = deriveTokenId(bosonOfferId, exchangeId).toString();

          const fermionOffer = {
            sellerId: "1",
            sellerDeposit,
            verifierId,
            verifierFee,
            custodianId: "3",
            custodianFee,
            facilitatorId: sellerId,
            facilitatorFeePercent: "0",
            exchangeToken: ZeroAddress,
            withPhygital,
            metadataURI: "https://example.com/offer-metadata.json",
            metadataHash: ZeroHash,
          };

          await offerFacet.createOffer(fermionOffer);
          await offerFacet.mintAndWrapNFTs(bosonOfferId, quantity);

          bosonProtocolBalance = await ethers.provider.getBalance(bosonProtocolAddress);

          // await mockToken.approve(fermionProtocolAddress, minimalPrice);
          const tx = await offerFacet.unwrapNFTToSelf(tokenId, { value: minimalPrice });

          // events:
          // fermion
          const blockTimestamp = BigInt((await tx.getBlock()).timestamp);
          const itemVerificationTimeout = blockTimestamp + fermionConfig.protocolParameters.defaultVerificationTimeout;
          const itemMaxVerificationTimeout = blockTimestamp + fermionConfig.protocolParameters.maxVerificationTimeout;
          await expect(tx)
            .to.emit(offerFacet, "VerificationInitiated")
            .withArgs(bosonOfferId, verifierId, tokenId, itemVerificationTimeout, itemMaxVerificationTimeout);
          await expect(tx).to.emit(offerFacet, "ItemPriceObserved").withArgs(tokenId, verifierFee);

          // Boson:
          await expect(tx)
            .to.emit(bosonExchangeHandler, "FundsEncumbered")
            .withArgs(bosonBuyerId, ZeroAddress, minimalPrice, fermionProtocolAddress);

          // State:
          // Boson
          const newBosonProtocolBalance = await ethers.provider.getBalance(bosonProtocolAddress);
          expect(newBosonProtocolBalance).to.equal(bosonProtocolBalance + minimalPrice);
        });

        context("Revert reasons", function () {
          it("Price does not cover the verifier fee", async function () {
            // Contract sends insufficient funds. In this case, the depositing to boson fails before fermion fails
            await mockToken.approve(fermionProtocolAddress, minimalPrice);
            await mockToken.setBurnAmount(1);
            await expect(offerFacet.unwrapNFTToSelf(tokenId))
              .to.be.revertedWithCustomError(fermionErrors, "WrongValueReceived")
              .withArgs(minimalPrice, minimalPrice - 1n);
            await mockToken.setBurnAmount(0);
          });
        });
      });
    });
  });

  context("addSupportedToken", function () {
    let accountHandler: Contract;

    before(async function () {
      accountHandler = await getBosonHandler("IBosonAccountHandler");
    });

    it("Anyone can add a new supported token", async function () {
      const [mockToken2] = await deployMockTokens(["ERC20"]);
      const mockToken2Address = await mockToken2.getAddress();

      await expect(offerFacet.connect(wallets[4]).addSupportedToken(mockToken2))
        .to.emit(accountHandler, "DisputeResolverFeesAdded")
        .withArgs("3", [[mockToken2Address, "", 0n]], fermionProtocolAddress);

      const [, , disputeResolverFees] = await accountHandler.getDisputeResolverByAddress(fermionProtocolAddress);
      expect(disputeResolverFees).to.eql([
        [await mockToken.getAddress(), "", 0n],
        [ZeroAddress, "", 0n],
        [mockToken2Address, "", 0n],
      ]); // mockToken and zero address (native currency) are there from the setup
    });

    context("Revert reasons", function () {
      it("Offer region is paused", async function () {
        await pauseFacet.pause([PausableRegion.Offer]);

        await expect(offerFacet.addSupportedToken(ZeroAddress))
          .to.be.revertedWithCustomError(fermionErrors, "RegionPaused")
          .withArgs(PausableRegion.Offer);
      });

      it("Adding existing token fail", async function () {
        await expect(offerFacet.addSupportedToken(await mockToken.getAddress())).to.be.revertedWithCustomError(
          accountHandler,
          "DuplicateDisputeResolverFees",
        );
      });
    });
  });
});<|MERGE_RESOLUTION|>--- conflicted
+++ resolved
@@ -617,12 +617,9 @@
     const tokenId = deriveTokenId(bosonOfferId, exchangeId).toString();
     const fullPrice = parseEther("10");
     const openSeaFee = (fullPrice * 2n) / 100n;
-<<<<<<< HEAD
     const withPhygital = false;
-=======
     const priceSubOSFee = fullPrice - openSeaFee;
     const priceSubOSAndBosonFee = priceSubOSFee - applyPercentage(priceSubOSFee, bosonProtocolFeePercentage);
->>>>>>> 3f4fb98d
     let openSeaAddress: string, buyerAddress: string;
     let bosonProtocolBalance: bigint, openSeaBalance: bigint;
     let buyerAdvancedOrder: AdvancedOrder;
