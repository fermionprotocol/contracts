import { loadFixture } from "@nomicfoundation/hardhat-toolbox/network-helpers";
import {
  deployFermionProtocolFixture,
  deployMockTokens,
  deriveTokenId,
  verifySellerAssistantRoleClosure,
} from "../utils/common";
import { getBosonHandler, getBosonVoucher } from "../utils/boson-protocol";
import { expect } from "chai";
import { ethers } from "hardhat";
import { Contract, ZeroHash } from "ethers";
import { HardhatEthersSigner } from "@nomicfoundation/hardhat-ethers/signers";
import { EntityRole, PausableRegion, TokenState, WalletRole } from "../utils/enums";
import { FermionTypes } from "../../typechain-types/contracts/protocol/facets/Offer.sol/OfferFacet";
import { Seaport } from "@opensea/seaport-js";
import { ItemType } from "@opensea/seaport-js/lib/constants";
import { AdvancedOrder } from "@opensea/seaport-js/lib/types";
import { anyValue } from "@nomicfoundation/hardhat-chai-matchers/withArgs";
import { getBosonProtocolFees } from "../utils/boson-protocol";

const { id, MaxUint256, ZeroAddress, parseEther } = ethers;
const { percentage: bosonProtocolFeePercentage } = getBosonProtocolFees();

describe("Offer", function () {
<<<<<<< HEAD
  const sellerId = "1";
  const verifierId = "2";
  const custodianId = "3";
  const facilitatorId = "4";
  const facilitator2Id = "5";
  let offerFacet: Contract, entityFacet: Contract, fundsFacet: Contract;
=======
  let offerFacet: Contract, entityFacet: Contract, fundsFacet: Contract, pauseFacet: Contract;
>>>>>>> 6f305cb3
  let mockToken: Contract, mockBosonToken: Contract;
  let fermionErrors: Contract;
  let fermionProtocolAddress: string;
  let wallets: HardhatEthersSigner[];
  let defaultSigner: HardhatEthersSigner;
  let facilitator: HardhatEthersSigner, facilitator2: HardhatEthersSigner;
  let seaportAddress: string;
  let bosonProtocolAddress: string;
  let seaportContract: Contract;
  let bosonTokenAddress: string;
  let verifySellerAssistantRole: any;

  async function setupOfferTest() {
    facilitator = wallets[4];
    facilitator2 = wallets[5];
    // Create three entities
    // Seller, Verifier, Custodian combined
    // Verifier only
    // Custodian only
    // Facilitator
    const metadataURI = "https://example.com/seller-metadata.json";
    await entityFacet.createEntity([EntityRole.Seller, EntityRole.Verifier, EntityRole.Custodian], metadataURI); // "1"
    await entityFacet.connect(wallets[2]).createEntity([EntityRole.Verifier], metadataURI); // "2"
    await entityFacet.connect(wallets[3]).createEntity([EntityRole.Custodian], metadataURI); // "3"
    await entityFacet.connect(facilitator).createEntity([EntityRole.Seller], metadataURI); // "4"
    await entityFacet.connect(facilitator2).createEntity([EntityRole.Seller], metadataURI); // "4"

    await entityFacet.addFacilitators(sellerId, [facilitatorId, facilitator2Id]);

    [mockToken] = await deployMockTokens(["ERC20"]);
    mockToken = mockToken.connect(defaultSigner);
    await mockToken.mint(defaultSigner.address, parseEther("1000"));

    await offerFacet.addSupportedToken(await mockToken.getAddress());
    await offerFacet.addSupportedToken(ZeroAddress);

    mockBosonToken = await ethers.getContractAt("MockERC20", bosonTokenAddress, defaultSigner);
    await mockBosonToken.mint(defaultSigner.address, parseEther("1000"));
  }

  before(async function () {
    ({
      diamondAddress: fermionProtocolAddress,
      facets: { EntityFacet: entityFacet, OfferFacet: offerFacet, FundsFacet: fundsFacet, PauseFacet: pauseFacet },
      fermionErrors,
      wallets,
      defaultSigner,
      seaportAddress,
      bosonProtocolAddress,
      seaportContract,
      bosonTokenAddress,
    } = await loadFixture(deployFermionProtocolFixture));

    await loadFixture(setupOfferTest);

    verifySellerAssistantRole = verifySellerAssistantRoleClosure(offerFacet, wallets, entityFacet, fermionErrors);
  });

  afterEach(async function () {
    await loadFixture(setupOfferTest);
  });

  context("createOffer", function () {
    const sellerDeposit = 100;
    const verifierFee = 10;
    const metadataURI = "https://example.com/offer-metadata.json";
    let exchangeToken: string;
    let fermionOffer: FermionTypes.OfferStruct;
    const bosonOfferId = "1";

    before(async function () {
      exchangeToken = await mockToken.getAddress();

      fermionOffer = {
        sellerId,
        sellerDeposit,
        verifierId,
        verifierFee,
        custodianId,
        facilitatorId,
        facilitatorFee: "0",
        exchangeToken,
        metadataURI,
        metadataHash: id(metadataURI),
      };
    });

    it("Create fermion offer", async function () {
      // test event
      await expect(offerFacet.createOffer(fermionOffer))
        .to.emit(offerFacet, "OfferCreated")
        .withArgs(sellerId, verifierId, custodianId, Object.values(fermionOffer), bosonOfferId);

      // verify state
      const offer = await offerFacet.getOffer(bosonOfferId);
      expect(offer.sellerId).to.equal(sellerId);
      expect(offer.sellerDeposit).to.equal(sellerDeposit);
      expect(offer.verifierId).to.equal(verifierId);
      expect(offer.verifierFee).to.equal(verifierFee);
      expect(offer.custodianId).to.equal(custodianId);
      expect(offer.exchangeToken).to.equal(exchangeToken);
      expect(offer.metadataURI).to.equal(metadataURI);
      expect(offer.metadataHash).to.equal(id(metadataURI));
    });

    it("Boson Offer is created", async function () {
      const bosonOfferHandler = await getBosonHandler("IBosonOfferHandler");

      await expect(offerFacet.createOffer(fermionOffer)).to.emit(bosonOfferHandler, "OfferCreated");

      const [exists, offer, offerDates, offerDurations, disputeResolutionTerms, offerFees] =
        await bosonOfferHandler.getOffer(1n);
      expect(exists).to.be.true;
      expect(offer.sellerId).to.equal("1"); // fermion's seller id inside Boson
      // expect(offer.price).to.equal(verifierFee);
      expect(offer.price).to.equal(0); // change after boson v2.4.2
      expect(offer.sellerDeposit).to.equal(sellerDeposit);
      // expect(offer.buyerCancelPenalty).to.equal(verifierFee);
      expect(offer.buyerCancelPenalty).to.equal(0); // change after boson v2.4.2
      expect(offer.quantityAvailable).to.equal(MaxUint256);
      expect(offer.exchangeToken).to.equal(exchangeToken);
      expect(offer.metadataUri).to.equal(metadataURI);
      expect(offer.metadataHash).to.equal(id(metadataURI));
      expect(offer.collectionIndex).to.equal(0);
      expect(offer.voided).to.be.false;
      expect(offer.royaltyInfo).to.eql([[[], []]]); // one empty royalty info

      expect(offerDates.validFrom).to.equal(0);
      expect(offerDates.validUntil).to.equal(MaxUint256);
      expect(offerDates.voucherRedeemableFrom).to.equal(0);
      expect(offerDates.voucherRedeemableUntil).to.equal(0);

      expect(offerDurations.disputePeriod).to.equal(MaxUint256);
      expect(offerDurations.voucherValid).to.equal(1); // The lowest allowed value
      expect(offerDurations.resolutionPeriod).to.equal(7 * 24 * 60 * 60); // 7 days

      expect(disputeResolutionTerms.disputeResolverId).to.equal("3"); // fermion's DR id inside Boson
      expect(disputeResolutionTerms.escalationResponsePeriod).to.equal(1); // The lowest allowed value
      expect(disputeResolutionTerms.feeAmount).to.equal(0);
      expect(disputeResolutionTerms.buyerEscalationDeposit).to.equal(0);

      expect(offerFees.protocolFee).to.equal(0); // until the price is determined, the fees are unknown
      expect(offerFees.agentFee).to.equal(0);
    });

    it("Create fermion offer with self verification and self custody", async function () {
      const fermionOffer2 = { ...fermionOffer, verifierId: sellerId, custodianId: sellerId };

      // test event
      await expect(offerFacet.createOffer(fermionOffer2))
        .to.emit(offerFacet, "OfferCreated")
        .withArgs(sellerId, sellerId, sellerId, Object.values(fermionOffer2), bosonOfferId);

      // verify state
      const offer = await offerFacet.getOffer(bosonOfferId);
      expect(offer.verifierId).to.equal(sellerId);
      expect(offer.custodianId).to.equal(sellerId);
    });

    it("Assistant wallets can create the offer", async function () {
      const entityAssistant = wallets[4]; // entity-wide Assistant
      const sellerAssistant = wallets[5]; // Seller-specific Assistant

      await entityFacet.addEntityWallets(
        sellerId,
        [entityAssistant, sellerAssistant],
        [[], [EntityRole.Seller]],
        [[[WalletRole.Assistant]], [[WalletRole.Assistant]]],
      );

      // test event
      await expect(offerFacet.connect(entityAssistant).createOffer(fermionOffer))
        .to.emit(offerFacet, "OfferCreated")
        .withArgs(sellerId, verifierId, custodianId, Object.values(fermionOffer), bosonOfferId);

      await expect(offerFacet.connect(sellerAssistant).createOffer(fermionOffer))
        .to.emit(offerFacet, "OfferCreated")
        .withArgs(sellerId, verifierId, custodianId, Object.values(fermionOffer), "2");
    });

    it("Facilitator wallets can create the offer", async function () {
      const facilitatorAssistant = wallets[5]; // Facilitator-specific Assistant

      await entityFacet
        .connect(facilitator)
        .addEntityWallets(facilitatorId, [facilitatorAssistant], [[EntityRole.Seller]], [[[WalletRole.Assistant]]]);

      // test event
      await expect(offerFacet.connect(facilitator).createOffer(fermionOffer))
        .to.emit(offerFacet, "OfferCreated")
        .withArgs(sellerId, verifierId, custodianId, Object.values(fermionOffer), bosonOfferId);

      await expect(offerFacet.connect(facilitatorAssistant).createOffer(fermionOffer))
        .to.emit(offerFacet, "OfferCreated")
        .withArgs(sellerId, verifierId, custodianId, Object.values(fermionOffer), "2");
    });

    context("Revert reasons", function () {
      it("Offer region is paused", async function () {
        await pauseFacet.pause([PausableRegion.Offer]);

        await expect(offerFacet.createOffer(fermionOffer))
          .to.be.revertedWithCustomError(fermionErrors, "RegionPaused")
          .withArgs(PausableRegion.Offer);
      });

      it("Caller is not the seller's assistant", async function () {
        await verifySellerAssistantRole("createOffer", [fermionOffer]);
      });

      it("Provided verifier ID is incorrect", async function () {
        // existent id, but not a verifier
        const fermionOffer2 = { ...fermionOffer, verifierId: "3" };
        await expect(offerFacet.createOffer(fermionOffer2))
          .to.be.revertedWithCustomError(fermionErrors, "EntityHasNoRole")
          .withArgs("3", EntityRole.Verifier);

        // non existent id
        fermionOffer2.verifierId = "10";
        await expect(offerFacet.createOffer(fermionOffer2))
          .to.be.revertedWithCustomError(fermionErrors, "EntityHasNoRole")
          .withArgs("10", EntityRole.Verifier);
      });

      it("Provided custodian ID is incorrect", async function () {
        // existent id, but not a custodian
        const fermionOffer2 = { ...fermionOffer, custodianId: "2" };
        await expect(offerFacet.createOffer(fermionOffer2))
          .to.be.revertedWithCustomError(fermionErrors, "EntityHasNoRole")
          .withArgs("2", EntityRole.Custodian);

        // non existent id
        fermionOffer2.custodianId = "10";
        await expect(offerFacet.createOffer(fermionOffer2))
          .to.be.revertedWithCustomError(fermionErrors, "EntityHasNoRole")
          .withArgs("10", EntityRole.Custodian);
      });

      it("Provided facilitator ID is incorrect", async function () {
        // existent id, but not a custodian
        const fermionOffer2 = { ...fermionOffer, facilitatorId: "2" };
        await expect(offerFacet.createOffer(fermionOffer2))
          .to.be.revertedWithCustomError(fermionErrors, "NotSellersFacilitator")
          .withArgs(sellerId, "2");

        // non existent id
        fermionOffer2.facilitatorId = "10";
        await expect(offerFacet.createOffer(fermionOffer2))
          .to.be.revertedWithCustomError(fermionErrors, "NotSellersFacilitator")
          .withArgs(sellerId, "10");
      });

      it("Facilitator don't set themselves as facilitator", async function () {
        const fermionOffer2 = { ...fermionOffer, facilitatorId: facilitator2Id };
        // test event
        await expect(offerFacet.connect(facilitator).createOffer({ ...fermionOffer2 }))
          .to.be.revertedWithCustomError(fermionErrors, "WalletHasNoRole")
          .withArgs(sellerId, facilitator.address, EntityRole.Seller, WalletRole.Assistant);
      });
    });
  });

  context("getOffer", function () {
    it("Get offer", async function () {
      const bosonOfferId = "1";
      const exchangeToken = await mockToken.getAddress();
      const sellerDeposit = 100;
      const sellerId = "1";
      const verifierId = "2";
      const verifierFee = 10;
      const custodianId = "3";
      const metadataURI = "https://example.com/offer-metadata.json";

      const fermionOffer = {
        sellerId,
        sellerDeposit,
        verifierId,
        verifierFee,
        custodianId,
        facilitatorId: sellerId,
        facilitatorFee: "0",
        exchangeToken,
        metadataURI,
        metadataHash: id(metadataURI),
      };

      await offerFacet.createOffer(fermionOffer);

      const offer = await offerFacet.getOffer(bosonOfferId);
      expect(offer.sellerId).to.equal(sellerId);
      expect(offer.sellerDeposit).to.equal(sellerDeposit);
      expect(offer.verifierId).to.equal(verifierId);
      expect(offer.verifierFee).to.equal(verifierFee);
      expect(offer.custodianId).to.equal(custodianId);
      expect(offer.exchangeToken).to.equal(exchangeToken);
      expect(offer.metadataURI).to.equal(metadataURI);
      expect(offer.metadataHash).to.equal(id(metadataURI));
    });

    it("Get non-existent offer", async function () {
      const offer = await offerFacet.getOffer("2");
      expect(offer.sellerId).to.equal(0);
      expect(offer.sellerDeposit).to.equal(0);
      expect(offer.verifierId).to.equal(0);
      expect(offer.verifierFee).to.equal(0);
      expect(offer.custodianId).to.equal(0);
      expect(offer.exchangeToken).to.equal(ZeroAddress);
      expect(offer.metadataURI).to.equal("");
      expect(offer.metadataHash).to.equal("");
    });
  });

  context("mintAndWrapNFTs", function () {
    const sellerId = "1";
    const bosonOfferId = 1n;
    const sellerDeposit = 100n;
    const quantity = 15n;
    beforeEach(async function () {
      const fermionOffer = {
        sellerId: "1",
        sellerDeposit,
        verifierId: "2",
        verifierFee: 10,
        custodianId: "3",
        facilitatorId,
        facilitatorFee: "0",
        exchangeToken: await mockToken.getAddress(),
        metadataURI: "https://example.com/offer-metadata.json",
        metadataHash: ZeroHash,
      };

      // erc20 offer
      await offerFacet.createOffer(fermionOffer);

      // native offer
      fermionOffer.exchangeToken = ZeroAddress;
      await offerFacet.createOffer(fermionOffer);
    });

    it("Minting and wrapping", async function () {
      const bosonSellerId = "1";
      const bosonOfferHandler = await getBosonHandler("IBosonOfferHandler");
      const bosonExchangeHandler = await getBosonHandler("IBosonExchangeHandler");
      const bosonAccountHandler = await getBosonHandler("IBosonAccountHandler");
      const [defaultCollectionAddress] = await bosonAccountHandler.getSellersCollections(bosonSellerId);
      const bosonVoucher = await getBosonVoucher(defaultCollectionAddress);

      const nextBosonExchangeId = await bosonExchangeHandler.getNextExchangeId();
      const startingTokenId = deriveTokenId(bosonOfferId, nextBosonExchangeId);
      const predictedWrapperAddress = await offerFacet.predictFermionWrapperAddress(startingTokenId);

      // ERC20 offer
      const tx = await offerFacet.mintAndWrapNFTs(bosonOfferId, quantity);

      // test events
      // fermion
      await expect(tx).to.emit(offerFacet, "NFTsMinted").withArgs(bosonOfferId, startingTokenId, quantity);
      await expect(tx)
        .to.emit(offerFacet, "NFTsWrapped")
        .withArgs(bosonOfferId, predictedWrapperAddress, startingTokenId, quantity);

      // boson
      await expect(tx)
        .to.emit(bosonOfferHandler, "RangeReserved")
        .withArgs(
          bosonOfferId,
          bosonSellerId,
          nextBosonExchangeId,
          nextBosonExchangeId + quantity - 1n,
          fermionProtocolAddress,
          fermionProtocolAddress,
        );

      // boson voucher
      await expect(tx)
        .to.emit(bosonVoucher, "RangeReserved")
        .withArgs(bosonOfferId, [startingTokenId, quantity, 0n, 0n, fermionProtocolAddress]);

      // fermion wrapper
      const fermionWrapper = await ethers.getContractAt("FermionWrapper", predictedWrapperAddress);
      for (let i = 0; i < quantity; i++) {
        const tokenId = startingTokenId + BigInt(i);

        await expect(tx).to.emit(fermionWrapper, "Transfer").withArgs(0n, defaultSigner.address, tokenId);

        const tokenState = await fermionWrapper.tokenState(tokenId);
        expect(tokenState).to.equal(TokenState.Wrapped);
      }

      // Native currency offer
      const bosonOfferId2 = bosonOfferId + 1n;
      const nextBosonExchangeId2 = nextBosonExchangeId + quantity;
      const startingTokenId2 = deriveTokenId(bosonOfferId2, nextBosonExchangeId2);
      const tx2 = await offerFacet.mintAndWrapNFTs(bosonOfferId2, quantity);
      const predictedWrapperAddress2 = await offerFacet.predictFermionWrapperAddress(startingTokenId2);

      // test events
      // fermion
      await expect(tx2).to.emit(offerFacet, "NFTsMinted").withArgs(bosonOfferId2, startingTokenId2, quantity);
      await expect(tx2)
        .to.emit(offerFacet, "NFTsWrapped")
        .withArgs(bosonOfferId2, predictedWrapperAddress2, startingTokenId2, quantity);

      // boson
      await expect(tx2)
        .to.emit(bosonOfferHandler, "RangeReserved")
        .withArgs(
          bosonOfferId2,
          bosonSellerId,
          nextBosonExchangeId2,
          nextBosonExchangeId2 + quantity - 1n,
          fermionProtocolAddress,
          fermionProtocolAddress,
        );

      // boson voucher
      await expect(tx2)
        .to.emit(bosonVoucher, "RangeReserved")
        .withArgs(bosonOfferId2, [startingTokenId2, quantity, 0n, 0n, fermionProtocolAddress]);

      const fermionWrapper2 = await ethers.getContractAt("FermionWrapper", predictedWrapperAddress2);
      for (let i = 0; i < quantity; i++) {
        const tokenId = startingTokenId2 + BigInt(i);

        await expect(tx2).to.emit(fermionWrapper2, "Transfer").withArgs(0n, defaultSigner.address, tokenId);

        const tokenState = await fermionWrapper2.tokenState(tokenId);
        expect(tokenState).to.equal(TokenState.Wrapped);
      }

      // not checking the state of boson contracts (protocol, voucher contract)
      // since the change is guaranteed by the events and the state itself is checked in the boson-protocol tests
    });

    it("Assistant wallets can mint NFTs", async function () {
      const entityAssistant = wallets[4]; // entity-wide Assistant
      const sellerAssistant = wallets[5]; // Seller-specific Assistant

      await entityFacet.addEntityWallets(
        sellerId,
        [entityAssistant, sellerAssistant],
        [[], [EntityRole.Seller]],
        [[[WalletRole.Assistant]], [[WalletRole.Assistant]]],
      );

      const totalSellerDeposit = sellerDeposit * quantity;
      await mockToken.mint(entityAssistant.address, totalSellerDeposit);

      // test event
      await expect(offerFacet.connect(entityAssistant).mintAndWrapNFTs(bosonOfferId, quantity)).to.emit(
        offerFacet,
        "NFTsMinted",
      );

      await expect(offerFacet.connect(sellerAssistant).mintAndWrapNFTs(bosonOfferId + 1n, quantity)).to.emit(
        offerFacet,
        "NFTsMinted",
      );
    });

    it("Facilitator wallets can mint NFTs", async function () {
      const facilitatorAssistant = wallets[5]; // Facilitator-specific Assistant

      await entityFacet
        .connect(facilitator)
        .addEntityWallets(facilitatorId, [facilitatorAssistant], [[EntityRole.Seller]], [[[WalletRole.Assistant]]]);

      // test event
      await expect(offerFacet.connect(facilitator).mintAndWrapNFTs(bosonOfferId, quantity)).to.emit(
        offerFacet,
        "NFTsMinted",
      );

      await expect(offerFacet.connect(facilitatorAssistant).mintAndWrapNFTs(bosonOfferId + 1n, quantity)).to.emit(
        offerFacet,
        "NFTsMinted",
      );
    });

    context("Revert reasons", function () {
      it("Offer region is paused", async function () {
        await pauseFacet.pause([PausableRegion.Offer]);

        await expect(offerFacet.mintAndWrapNFTs(bosonOfferId, quantity))
          .to.be.revertedWithCustomError(fermionErrors, "RegionPaused")
          .withArgs(PausableRegion.Offer);
      });

      it("Caller is not the seller's assistant", async function () {
        await verifySellerAssistantRole("mintAndWrapNFTs", [bosonOfferId, quantity]);
      });

      it("Caller is not the facilitator defined in the offer", async function () {
        await expect(offerFacet.connect(facilitator2).mintAndWrapNFTs(bosonOfferId, quantity))
          .to.be.revertedWithCustomError(fermionErrors, "WalletHasNoRole")
          .withArgs(sellerId, facilitator2.address, EntityRole.Seller, WalletRole.Assistant);
      });

      it("Quantity is zero", async function () {
        await expect(offerFacet.mintAndWrapNFTs(bosonOfferId, 0n))
          .to.be.revertedWithCustomError(fermionErrors, "InvalidQuantity")
          .withArgs(0);
      });
    });
  });

  context("unwrapping", function () {
    const sellerId = "1";
    const bosonOfferId = 1n;
    const quantity = 15n;
    const verifierId = "2";
    const verifierFee = parseEther("0.01");
    const bosonSellerId = "1"; // Fermion's seller id inside Boson
    const bosonBuyerId = "2"; // Fermion's buyer id inside Boson
    const exchangeId = 1n;
    const tokenId = deriveTokenId(bosonOfferId, exchangeId).toString();
    const fullPrice = parseEther("10");
    const openSeaFee = (fullPrice * 2n) / 100n;
    let openSeaAddress: string, buyerAddress: string;
    let bosonProtocolBalance: bigint, openSeaBalance: bigint;
    let buyerAdvancedOrder: AdvancedOrder;
    let seaport: Seaport;

    let exchangeToken: string;
    let wrapperAddress: string;
    let fermionWrapper: Contract;
    let bosonVoucher: Contract, bosonExchangeHandler: Contract;
    let defaultCollectionAddress: string;
    before(async function () {
      const bosonAccountHandler = await getBosonHandler("IBosonAccountHandler");
      [defaultCollectionAddress] = await bosonAccountHandler.getSellersCollections(bosonSellerId);
      bosonVoucher = await getBosonVoucher(defaultCollectionAddress);

      bosonExchangeHandler = await getBosonHandler("IBosonExchangeHandler");

      exchangeToken = await mockToken.getAddress();

      wrapperAddress = await offerFacet.predictFermionWrapperAddress(tokenId);
      fermionWrapper = await ethers.getContractAt("FermionWrapper", wrapperAddress);
    });

    context("Non-zero seller deposit", function () {
      const sellerDeposit = parseEther("1");

      beforeEach(async function () {
        const fermionOffer = {
          sellerId: "1",
          sellerDeposit,
          verifierId,
          verifierFee,
          custodianId: "3",
          facilitatorId,
          facilitatorFee: "0",
          exchangeToken,
          metadataURI: "https://example.com/offer-metadata.json",
          metadataHash: ZeroHash,
        };

        await offerFacet.createOffer(fermionOffer);
        await offerFacet.mintAndWrapNFTs(bosonOfferId, quantity);

        const buyer = wallets[4];
        const openSea = wallets[5]; // a mock OS address
        openSeaAddress = openSea.address;
        buyerAddress = buyer.address;
        seaport = new Seaport(buyer, { overrides: { seaportVersion: "1.6", contractAddress: seaportAddress } });

        await mockToken.mint(buyerAddress, fullPrice);

        const { executeAllActions } = await seaport.createOrder(
          {
            offer: [
              {
                itemType: ItemType.ERC20,
                token: exchangeToken,
                amount: fullPrice.toString(),
              },
            ],
            consideration: [
              {
                itemType: ItemType.ERC721,
                token: wrapperAddress,
                identifier: tokenId,
              },
              {
                itemType: ItemType.ERC20,
                token: exchangeToken,
                amount: openSeaFee.toString(),
                recipient: openSeaAddress,
              },
            ],
          },
          buyerAddress,
        );

        const buyerOrder = await executeAllActions();

        buyerAdvancedOrder = {
          ...buyerOrder,
          numerator: 1n,
          denominator: 1n,
          extraData: "0x",
        };

        bosonProtocolBalance = await mockToken.balanceOf(bosonProtocolAddress);
        openSeaBalance = await mockToken.balanceOf(openSeaAddress);
      });

      context("unwrap (with OS auction)", function () {
        beforeEach(async function () {
          // approve token transfer so unwrapping can succeed
          await mockToken.approve(fermionProtocolAddress, sellerDeposit);
        });

        it("Unwrapping", async function () {
          const tx = await offerFacet.unwrapNFT(tokenId, buyerAdvancedOrder);

          // events:
          // fermion
          await expect(tx).to.emit(offerFacet, "VerificationInitiated").withArgs(bosonOfferId, verifierId, tokenId);

          // Boson:
          await expect(tx)
            .to.emit(bosonExchangeHandler, "BuyerCommitted")
            .withArgs(bosonOfferId, bosonBuyerId, exchangeId, anyValue, anyValue, defaultCollectionAddress); // exchange and voucher details are not relevant

          await expect(tx)
            .to.emit(bosonExchangeHandler, "FundsEncumbered")
            .withArgs(bosonSellerId, exchangeToken, sellerDeposit, defaultCollectionAddress);

          await expect(tx)
            .to.emit(bosonExchangeHandler, "FundsEncumbered")
            .withArgs(bosonBuyerId, exchangeToken, fullPrice - openSeaFee, fermionProtocolAddress);

          await expect(tx)
            .to.emit(bosonExchangeHandler, "VoucherRedeemed")
            .withArgs(bosonOfferId, exchangeId, fermionProtocolAddress);

          // BosonVoucher
          // - transferred to the protocol
          await expect(tx).to.emit(bosonVoucher, "Transfer").withArgs(wrapperAddress, fermionProtocolAddress, tokenId);

          // - burned
          await expect(tx).to.emit(bosonVoucher, "Transfer").withArgs(fermionProtocolAddress, ZeroAddress, tokenId);

          // FermionWrapper
          // - Transfer to buyer (2step seller->wrapper->buyer)
          await expect(tx).to.emit(fermionWrapper, "Transfer").withArgs(defaultSigner.address, wrapperAddress, tokenId);
          await expect(tx).to.emit(fermionWrapper, "Transfer").withArgs(wrapperAddress, buyerAddress, tokenId);

          // State:
          // Boson
          const [exists, exchange, voucher] = await bosonExchangeHandler.getExchange(exchangeId);
          expect(exists).to.be.true;
          expect(exchange.state).to.equal(3); // Redeemed
          expect(voucher.committedDate).to.not.equal(0);
          expect(voucher.redeemedDate).to.equal(voucher.committedDate); // commit and redeem should happen at the same time

          const newBosonProtocolBalance = await mockToken.balanceOf(bosonProtocolAddress);
          expect(newBosonProtocolBalance).to.equal(bosonProtocolBalance + sellerDeposit + fullPrice - openSeaFee);

          // FermionWrapper:
          expect(await fermionWrapper.tokenState(tokenId)).to.equal(TokenState.Unverified);
          expect(await fermionWrapper.ownerOf(tokenId)).to.equal(buyerAddress);

          // OpenSea balance should be updated
          const newOpenSeaBalance = await mockToken.balanceOf(openSeaAddress);
          expect(newOpenSeaBalance).to.equal(openSeaBalance + openSeaFee);
        });

        it("Facilitator can unwrap", async function () {
          await fundsFacet.depositFunds(sellerId, await mockToken.getAddress(), sellerDeposit);

          const tx = await offerFacet.connect(facilitator).unwrapNFT(tokenId, buyerAdvancedOrder);

          // events:
          // fermion
          await expect(tx).to.emit(offerFacet, "VerificationInitiated").withArgs(bosonOfferId, verifierId, tokenId);
        });

        context("Boson seller deposit covered from the available funds", function () {
          it("Fully covered", async function () {
            await fundsFacet.depositFunds(sellerId, exchangeToken, sellerDeposit);

            const sellerAvailableFunds = await fundsFacet.getAvailableFunds(sellerId, exchangeToken);

            const tx = await offerFacet.unwrapNFT(tokenId, buyerAdvancedOrder);

            // events:
            // fermion
            await expect(tx).to.emit(offerFacet, "VerificationInitiated").withArgs(bosonOfferId, verifierId, tokenId);

            // Boson:
            await expect(tx)
              .to.emit(bosonExchangeHandler, "FundsEncumbered")
              .withArgs(bosonSellerId, exchangeToken, sellerDeposit, defaultCollectionAddress);

            // State:
            // Fermion
            expect(await fundsFacet.getAvailableFunds(sellerId, exchangeToken)).to.equal(
              sellerAvailableFunds - sellerDeposit,
            );

            // Boson
            const newBosonProtocolBalance = await mockToken.balanceOf(bosonProtocolAddress);
            expect(newBosonProtocolBalance).to.equal(bosonProtocolBalance + sellerDeposit + fullPrice - openSeaFee);
          });

          it("Partially covered", async function () {
            const remainder = sellerDeposit / 10n;
            await fundsFacet.depositFunds(sellerId, exchangeToken, sellerDeposit - remainder);

            await mockToken.approve(fermionProtocolAddress, remainder);
            const tx = await offerFacet.unwrapNFT(tokenId, buyerAdvancedOrder);

            // events:
            // fermion
            await expect(tx).to.emit(offerFacet, "VerificationInitiated").withArgs(bosonOfferId, verifierId, tokenId);

            // Boson:
            await expect(tx)
              .to.emit(bosonExchangeHandler, "FundsEncumbered")
              .withArgs(bosonSellerId, exchangeToken, sellerDeposit, defaultCollectionAddress);

            // State:
            // Fermion
            expect(await fundsFacet.getAvailableFunds(sellerId, exchangeToken)).to.equal(0);

            // Boson
            const newBosonProtocolBalance = await mockToken.balanceOf(bosonProtocolAddress);
            expect(newBosonProtocolBalance).to.equal(bosonProtocolBalance + sellerDeposit + fullPrice - openSeaFee);
          });
        });

        context("Zero verifier fee", function () {
          const bosonOfferId = "2";
          const exchangeId = quantity + 1n;
          const tokenId = deriveTokenId(bosonOfferId, exchangeId).toString();
          let wrapperAddress: string;
          let fermionWrapper: Contract;

          beforeEach(async function () {
            const fermionOffer = {
              sellerId: "1",
              sellerDeposit: "0",
              verifierId,
              verifierFee: "0",
              custodianId: "3",
              facilitatorId: sellerId,
              facilitatorFee: "0",
              exchangeToken: await mockToken.getAddress(),
              metadataURI: "https://example.com/offer-metadata.json",
              metadataHash: ZeroHash,
            };

            // erc20 offer
            await offerFacet.createOffer(fermionOffer);

            // mint and wrap
            await offerFacet.mintAndWrapNFTs(bosonOfferId, "1");

            wrapperAddress = await offerFacet.predictFermionWrapperAddress(tokenId);
            fermionWrapper = await ethers.getContractAt("FermionWrapper", wrapperAddress);
          });

          it("Non-zero item price", async function () {
            const { executeAllActions } = await seaport.createOrder(
              {
                offer: [
                  {
                    itemType: ItemType.ERC20,
                    token: exchangeToken,
                    amount: fullPrice,
                  },
                ],
                consideration: [
                  {
                    itemType: ItemType.ERC721,
                    token: wrapperAddress,
                    identifier: tokenId,
                  },
                  {
                    itemType: ItemType.ERC20,
                    token: exchangeToken,
                    amount: openSeaFee,
                    recipient: openSeaAddress,
                  },
                ],
              },
              buyerAddress,
            );

            const buyerOrder = await executeAllActions();

            const buyerAdvancedOrder = {
              ...buyerOrder,
              numerator: 1n,
              denominator: 1n,
              extraData: "0x",
            };

            const bosonProtocolBalance = await mockToken.balanceOf(bosonProtocolAddress);
            const openSeaBalance = await mockToken.balanceOf(openSeaAddress);

            const tx = await offerFacet.unwrapNFT(tokenId, buyerAdvancedOrder);

            // events:
            // fermion
            await expect(tx).to.emit(offerFacet, "VerificationInitiated").withArgs(bosonOfferId, verifierId, tokenId);

            // Boson:
            await expect(tx)
              .to.emit(bosonExchangeHandler, "BuyerCommitted")
              .withArgs(bosonOfferId, bosonBuyerId, exchangeId, anyValue, anyValue, defaultCollectionAddress); // exchange and voucher details are not relevant

            await expect(tx)
              .to.emit(bosonExchangeHandler, "FundsEncumbered")
              .withArgs(bosonSellerId, exchangeToken, "0", defaultCollectionAddress);

            await expect(tx)
              .to.emit(bosonExchangeHandler, "FundsEncumbered")
              .withArgs(bosonBuyerId, exchangeToken, fullPrice - openSeaFee, fermionProtocolAddress);

            await expect(tx)
              .to.emit(bosonExchangeHandler, "VoucherRedeemed")
              .withArgs(bosonOfferId, exchangeId, fermionProtocolAddress);

            // BosonVoucher
            // - transferred to the protocol
            await expect(tx)
              .to.emit(bosonVoucher, "Transfer")
              .withArgs(wrapperAddress, fermionProtocolAddress, tokenId);

            // - burned
            await expect(tx).to.emit(bosonVoucher, "Transfer").withArgs(fermionProtocolAddress, ZeroAddress, tokenId);

            // FermionWrapper
            // - Transfer to buyer (2step seller->wrapper->buyer)
            await expect(tx)
              .to.emit(fermionWrapper, "Transfer")
              .withArgs(defaultSigner.address, wrapperAddress, tokenId);
            await expect(tx).to.emit(fermionWrapper, "Transfer").withArgs(wrapperAddress, buyerAddress, tokenId);

            // State:
            // Boson
            const [exists, exchange, voucher] = await bosonExchangeHandler.getExchange(exchangeId);
            expect(exists).to.be.true;
            expect(exchange.state).to.equal(3); // Redeemed
            expect(voucher.committedDate).to.not.equal(0);
            expect(voucher.redeemedDate).to.equal(voucher.committedDate); // commit and redeem should happen at the same time

            const newBosonProtocolBalance = await mockToken.balanceOf(bosonProtocolAddress);
            expect(newBosonProtocolBalance).to.equal(bosonProtocolBalance + fullPrice - openSeaFee);

            // FermionWrapper:
            expect(await fermionWrapper.tokenState(tokenId)).to.equal(TokenState.Unverified);
            expect(await fermionWrapper.ownerOf(tokenId)).to.equal(buyerAddress);

            // OpenSea balance should be updated
            const newOpenSeaBalance = await mockToken.balanceOf(openSeaAddress);
            expect(newOpenSeaBalance).to.equal(openSeaBalance + openSeaFee);
          });

          it("Zero verifier fee allows zero prices", async function () {
            const fullPrice = "0";
            const openSeaFee = "0";

            const { executeAllActions } = await seaport.createOrder(
              {
                offer: [
                  {
                    itemType: ItemType.ERC20,
                    token: exchangeToken,
                    amount: fullPrice,
                  },
                ],
                consideration: [
                  {
                    itemType: ItemType.ERC721,
                    token: wrapperAddress,
                    identifier: tokenId,
                  },
                  {
                    itemType: ItemType.ERC20,
                    token: exchangeToken,
                    amount: openSeaFee,
                    recipient: openSeaAddress,
                  },
                ],
              },
              buyerAddress,
            );

            const buyerOrder = await executeAllActions();

            const buyerAdvancedOrder = {
              ...buyerOrder,
              numerator: 1n,
              denominator: 1n,
              extraData: "0x",
            };

            const bosonProtocolBalance = await mockToken.balanceOf(bosonProtocolAddress);
            const openSeaBalance = await mockToken.balanceOf(openSeaAddress);

            const tx = await offerFacet.unwrapNFT(tokenId, buyerAdvancedOrder);

            // events:
            // fermion
            await expect(tx).to.emit(offerFacet, "VerificationInitiated").withArgs(bosonOfferId, verifierId, tokenId);

            // Boson:
            await expect(tx)
              .to.emit(bosonExchangeHandler, "BuyerCommitted")
              .withArgs(bosonOfferId, bosonBuyerId, exchangeId, anyValue, anyValue, defaultCollectionAddress); // exchange and voucher details are not relevant

            await expect(tx)
              .to.emit(bosonExchangeHandler, "FundsEncumbered")
              .withArgs(bosonSellerId, exchangeToken, "0", defaultCollectionAddress);

            await expect(tx)
              .to.emit(bosonExchangeHandler, "VoucherRedeemed")
              .withArgs(bosonOfferId, exchangeId, fermionProtocolAddress);

            // BosonVoucher
            // - transferred to the protocol
            await expect(tx)
              .to.emit(bosonVoucher, "Transfer")
              .withArgs(wrapperAddress, fermionProtocolAddress, tokenId);

            // - burned
            await expect(tx).to.emit(bosonVoucher, "Transfer").withArgs(fermionProtocolAddress, ZeroAddress, tokenId);

            // FermionWrapper
            // - Transfer to buyer (1step seller->buyer)
            await expect(tx).to.emit(fermionWrapper, "Transfer").withArgs(defaultSigner.address, buyerAddress, tokenId);

            // State:
            // Boson
            const [exists, exchange, voucher] = await bosonExchangeHandler.getExchange(exchangeId);
            expect(exists).to.be.true;
            expect(exchange.state).to.equal(3); // Redeemed
            expect(voucher.committedDate).to.not.equal(0);
            expect(voucher.redeemedDate).to.equal(voucher.committedDate); // commit and redeem should happen at the same time

            const newBosonProtocolBalance = await mockToken.balanceOf(bosonProtocolAddress);
            expect(newBosonProtocolBalance).to.equal(bosonProtocolBalance); // no change expected

            // FermionWrapper:
            expect(await fermionWrapper.tokenState(tokenId)).to.equal(TokenState.Unverified);
            expect(await fermionWrapper.ownerOf(tokenId)).to.equal(buyerAddress);

            // OpenSea balance should remain the same
            const newOpenSeaBalance = await mockToken.balanceOf(openSeaAddress);
            expect(newOpenSeaBalance).to.equal(openSeaBalance);
          });
        });

        context("Revert reasons", function () {
          it("Offer region is paused", async function () {
            await pauseFacet.pause([PausableRegion.Offer]);

            await expect(offerFacet.unwrapNFT(tokenId, buyerAdvancedOrder))
              .to.be.revertedWithCustomError(fermionErrors, "RegionPaused")
              .withArgs(PausableRegion.Offer);
          });

          it("Caller is not the seller's assistant", async function () {
            await verifySellerAssistantRole("unwrapNFT", [tokenId, buyerAdvancedOrder]);
          });

          it("Caller is not the facilitator defined in the offer", async function () {
            await expect(offerFacet.connect(facilitator2).unwrapNFT(tokenId, buyerAdvancedOrder))
              .to.be.revertedWithCustomError(fermionErrors, "WalletHasNoRole")
              .withArgs(sellerId, facilitator2.address, EntityRole.Seller, WalletRole.Assistant);
          });

          context("Boson deposit not covered", async function () {
            it("Zero available funds", async function () {
              // ERC20 offer - insufficient allowance
              await mockToken.approve(fermionProtocolAddress, sellerDeposit - 1n);

              await expect(offerFacet.unwrapNFT(tokenId, buyerAdvancedOrder))
                .to.be.revertedWithCustomError(mockToken, "ERC20InsufficientAllowance")
                .withArgs(fermionProtocolAddress, sellerDeposit - 1n, sellerDeposit);

              // ERC20 offer - contract sends insufficient funds
              await mockToken.approve(fermionProtocolAddress, sellerDeposit);
              await mockToken.setBurnAmount(1);
              await expect(offerFacet.unwrapNFT(tokenId, buyerAdvancedOrder))
                .to.be.revertedWithCustomError(fermionErrors, "WrongValueReceived")
                .withArgs(sellerDeposit, sellerDeposit - 1n);
              await mockToken.setBurnAmount(0);

              // ERC20 offer - insufficient balance
              const sellerBalance = await mockToken.balanceOf(defaultSigner.address);
              await mockToken.transfer(wallets[4].address, sellerBalance); // transfer all the tokens to another wallet

              await expect(offerFacet.unwrapNFT(tokenId, buyerAdvancedOrder))
                .to.be.revertedWithCustomError(mockToken, "ERC20InsufficientBalance")
                .withArgs(defaultSigner.address, 0n, sellerDeposit);

              // Send native currency to ERC20 offer
              await expect(
                offerFacet.unwrapNFT(tokenId, buyerAdvancedOrder, { value: sellerDeposit }),
              ).to.be.revertedWithCustomError(fermionErrors, "NativeNotAllowed");
            });

            it("Partially covered by available funds", async function () {
              const remainder = sellerDeposit / 10n;
              await fundsFacet.depositFunds(sellerId, await mockToken.getAddress(), sellerDeposit - remainder);

              // ERC20 offer - insufficient allowance
              await mockToken.approve(fermionProtocolAddress, remainder - 1n);

              await expect(offerFacet.unwrapNFT(tokenId, buyerAdvancedOrder))
                .to.be.revertedWithCustomError(mockToken, "ERC20InsufficientAllowance")
                .withArgs(fermionProtocolAddress, remainder - 1n, remainder);

              // ERC20 offer - contract sends insufficient funds
              await mockToken.approve(fermionProtocolAddress, remainder);
              await mockToken.setBurnAmount(1);
              await expect(offerFacet.unwrapNFT(tokenId, buyerAdvancedOrder))
                .to.be.revertedWithCustomError(fermionErrors, "WrongValueReceived")
                .withArgs(remainder, remainder - 1n);
              await mockToken.setBurnAmount(0);

              // ERC20 offer - insufficient balance
              const sellerBalance = await mockToken.balanceOf(defaultSigner.address);
              await mockToken.transfer(wallets[4].address, sellerBalance); // transfer all the tokens to another wallet

              await expect(offerFacet.unwrapNFT(tokenId, buyerAdvancedOrder))
                .to.be.revertedWithCustomError(mockToken, "ERC20InsufficientBalance")
                .withArgs(defaultSigner.address, 0n, remainder);

              // Send native currency to ERC20 offer
              await expect(
                offerFacet.unwrapNFT(tokenId, buyerAdvancedOrder, { value: remainder }),
              ).to.be.revertedWithCustomError(fermionErrors, "NativeNotAllowed");
            });

            context("offer with native currency", function () {
              // Although support for offers in native currency is not complete, this is a test for the future
              // Note that "buyerAdvancedOrder" is in fact wrong, since it cannot be created for native currency
              // However, for the testing purposes, it's good enough, since the transaction reverts before it's used
              const bosonOfferId = "2";
              const exchangeId = quantity + 1n;
              const tokenId = deriveTokenId(bosonOfferId, exchangeId).toString();

              beforeEach(async function () {
                const fermionOffer = {
                  sellerId: "1",
                  sellerDeposit,
                  verifierId,
                  verifierFee,
                  custodianId: "3",
                  facilitatorId: sellerId,
                  facilitatorFee: "0",
                  exchangeToken: ZeroAddress,
                  metadataURI: "https://example.com/offer-metadata.json",
                  metadataHash: ZeroHash,
                };

                await offerFacet.createOffer(fermionOffer);
                await offerFacet.mintAndWrapNFTs(bosonOfferId, quantity);
              });

              it("Zero available funds", async function () {
                // Native currency offer - insufficient funds
                await expect(offerFacet.unwrapNFT(tokenId, buyerAdvancedOrder, { value: sellerDeposit - 1n }))
                  .to.be.revertedWithCustomError(fermionErrors, "WrongValueReceived")
                  .withArgs(sellerDeposit, sellerDeposit - 1n);

                // Native currency offer - too much sent
                await expect(offerFacet.unwrapNFT(tokenId, buyerAdvancedOrder, { value: sellerDeposit + 1n }))
                  .to.be.revertedWithCustomError(fermionErrors, "WrongValueReceived")
                  .withArgs(sellerDeposit, sellerDeposit + 1n);
              });

              it("Partially covered by available funds", async function () {
                const remainder = sellerDeposit / 10n;
                await fundsFacet.depositFunds(sellerId, ZeroAddress, sellerDeposit - remainder, {
                  value: sellerDeposit - remainder,
                });

                // Native currency offer - insufficient funds
                await expect(offerFacet.unwrapNFT(tokenId, buyerAdvancedOrder, { value: remainder - 1n }))
                  .to.be.revertedWithCustomError(fermionErrors, "WrongValueReceived")
                  .withArgs(remainder, remainder - 1n);

                // Native currency offer - too much sent
                await expect(offerFacet.unwrapNFT(tokenId, buyerAdvancedOrder, { value: remainder + 1n }))
                  .to.be.revertedWithCustomError(fermionErrors, "WrongValueReceived")
                  .withArgs(remainder, remainder + 1n);
              });
            });
          });

          it("Price does not cover the verifier fee", async function () {
            const minimalPrice = (10000n * verifierFee) / (10000n - BigInt(bosonProtocolFeePercentage));
            buyerAdvancedOrder.parameters.offer[0].startAmount = minimalPrice.toString();
            buyerAdvancedOrder.parameters.consideration[1].startAmount = "1"; // openSea fee. In total, the protocol gets minimalPrice-1
            await expect(offerFacet.unwrapNFT(tokenId, buyerAdvancedOrder))
              .to.be.revertedWithCustomError(fermionErrors, "PriceTooLow")
              .withArgs(minimalPrice - 1n, minimalPrice);
          });

          it("Price does not cover the verifier fee [BOSON]", async function () {
            const bosonOfferId = "2";
            const bosonExchangeId = quantity + 1n;
            const tokenId = deriveTokenId(bosonOfferId, bosonExchangeId).toString();

            await offerFacet.addSupportedToken(bosonTokenAddress);
            const bosonConfigHandler = await getBosonHandler("IBosonConfigHandler");
            const bosonProtocolFlatFee = parseEther("0"); // ToDo: after boson v2.4.2, this could be higher than 0
            await bosonConfigHandler.setProtocolFeeFlatBoson(bosonProtocolFlatFee);

            const fermionOffer = {
              sellerId: "1",
              sellerDeposit: "0",
              verifierId,
              verifierFee,
              custodianId: "3",
              facilitatorId: sellerId,
              facilitatorFee: "0",
              exchangeToken: bosonTokenAddress,
              metadataURI: "https://example.com/offer-metadata.json",
              metadataHash: ZeroHash,
            };

            await offerFacet.createOffer(fermionOffer);
            await offerFacet.mintAndWrapNFTs(bosonOfferId, "1");

            const minimalPrice = verifierFee + BigInt(bosonProtocolFlatFee);
            buyerAdvancedOrder.parameters.offer[0].startAmount = minimalPrice.toString();
            buyerAdvancedOrder.parameters.consideration[1].startAmount = "1"; // openSea fee. In total, the protocol gets minimalPrice-1
            await expect(offerFacet.unwrapNFT(tokenId, buyerAdvancedOrder))
              .to.be.revertedWithCustomError(fermionErrors, "PriceTooLow")
              .withArgs(minimalPrice - 1n, minimalPrice);
          });

          it("OS fee is greater than the price", async function () {
            buyerAdvancedOrder.parameters.offer[0].startAmount = verifierFee.toString();
            buyerAdvancedOrder.parameters.consideration[1].startAmount = (verifierFee + 1n).toString();
            await expect(offerFacet.unwrapNFT(tokenId, buyerAdvancedOrder)).to.be.revertedWithCustomError(
              fermionErrors,
              "InvalidOrder",
            );
          });
        });

        context("Seaport tests", function () {
          // Not testing the protocol, just the interaction with Seaport
          it("Seaport should not allow invalid signature", async function () {
            await expect(
              offerFacet.unwrapNFT(tokenId, { ...buyerAdvancedOrder, signature: "0x" }),
            ).to.be.revertedWithCustomError(seaportContract, "InvalidSignature");

            const invalidSignature = buyerAdvancedOrder.signature.replace("1", "2");
            await expect(
              offerFacet.unwrapNFT(tokenId, { ...buyerAdvancedOrder, signature: invalidSignature }),
            ).to.be.revertedWithCustomError(seaportContract, "InvalidSigner");
          });

          it("Works with pre-validated orders", async function () {
            const buyer = wallets[4];
            await seaportContract.connect(buyer).validate([buyerAdvancedOrder]);
            await expect(offerFacet.unwrapNFT(tokenId, { ...buyerAdvancedOrder, signature: "0x" })).to.not.be.reverted;
          });
        });
      });

      context("unwrapToSelf", function () {
        const minimalPrice = (10000n * verifierFee) / (10000n - BigInt(bosonProtocolFeePercentage));

        it("Unwrapping", async function () {
          await mockToken.approve(fermionProtocolAddress, sellerDeposit);
          await fundsFacet.depositFunds(sellerId, exchangeToken, sellerDeposit);

          await mockToken.approve(fermionProtocolAddress, minimalPrice);
          const tx = await offerFacet.unwrapNFTToSelf(tokenId);

          // events:
          // fermion
          await expect(tx).to.emit(offerFacet, "VerificationInitiated").withArgs(bosonOfferId, verifierId, tokenId);

          // Boson:
          await expect(tx)
            .to.emit(bosonExchangeHandler, "BuyerCommitted")
            .withArgs(bosonOfferId, bosonBuyerId, exchangeId, anyValue, anyValue, defaultCollectionAddress); // exchange and voucher details are not relevant

          await expect(tx)
            .to.emit(bosonExchangeHandler, "FundsEncumbered")
            .withArgs(bosonSellerId, exchangeToken, sellerDeposit, defaultCollectionAddress);

          await expect(tx)
            .to.emit(bosonExchangeHandler, "FundsEncumbered")
            .withArgs(bosonBuyerId, exchangeToken, minimalPrice, fermionProtocolAddress);

          await expect(tx)
            .to.emit(bosonExchangeHandler, "VoucherRedeemed")
            .withArgs(bosonOfferId, exchangeId, fermionProtocolAddress);

          // BosonVoucher
          // - transferred to the protocol
          await expect(tx).to.emit(bosonVoucher, "Transfer").withArgs(wrapperAddress, fermionProtocolAddress, tokenId);

          // - burned
          await expect(tx).to.emit(bosonVoucher, "Transfer").withArgs(fermionProtocolAddress, ZeroAddress, tokenId);

          // FermionWrapper
          // - No transfer should happen, since the seller is the buyer
          await expect(tx).to.not.emit(fermionWrapper, "Transfer");

          // State:
          // Boson
          const [exists, exchange, voucher] = await bosonExchangeHandler.getExchange(exchangeId);
          expect(exists).to.be.true;
          expect(exchange.state).to.equal(3); // Redeemed
          expect(voucher.committedDate).to.not.equal(0);
          expect(voucher.redeemedDate).to.equal(voucher.committedDate); // commit and redeem should happen at the same time

          const newBosonProtocolBalance = await mockToken.balanceOf(bosonProtocolAddress);
          expect(newBosonProtocolBalance).to.equal(bosonProtocolBalance + sellerDeposit + minimalPrice);

          // FermionWrapper:
          expect(await fermionWrapper.tokenState(tokenId)).to.equal(TokenState.Unverified);
          expect(await fermionWrapper.ownerOf(tokenId)).to.equal(defaultSigner.address);

          // OpenSea balance should remain the same
          const newOpenSeaBalance = await mockToken.balanceOf(openSeaAddress);
          expect(newOpenSeaBalance).to.equal(openSeaBalance);
        });

        it("Facilitator can unwrap", async function () {
          await mockToken.approve(fermionProtocolAddress, sellerDeposit);
          await fundsFacet.depositFunds(sellerId, exchangeToken, sellerDeposit);

          await mockToken.mint(facilitator.address, minimalPrice);
          await mockToken.connect(facilitator).approve(fermionProtocolAddress, minimalPrice);
          const tx = await offerFacet.connect(facilitator).unwrapNFTToSelf(tokenId);

          // events:
          // fermion
          await expect(tx).to.emit(offerFacet, "VerificationInitiated").withArgs(bosonOfferId, verifierId, tokenId);
        });

        context("Boson seller deposit covered from the available funds", function () {
          it("Fully covered", async function () {
            await mockToken.approve(fermionProtocolAddress, sellerDeposit);
            await fundsFacet.depositFunds(sellerId, exchangeToken, sellerDeposit);

            const sellerAvailableFunds = await fundsFacet.getAvailableFunds(bosonSellerId, exchangeToken);

            await mockToken.approve(fermionProtocolAddress, minimalPrice);
            const tx = await offerFacet.unwrapNFTToSelf(tokenId);

            // events:
            // fermion
            await expect(tx).to.emit(offerFacet, "VerificationInitiated").withArgs(bosonOfferId, verifierId, tokenId);

            // Boson:
            await expect(tx)
              .to.emit(bosonExchangeHandler, "FundsEncumbered")
              .withArgs(bosonSellerId, exchangeToken, sellerDeposit, defaultCollectionAddress);

            // State:
            // Fermion
            expect(await fundsFacet.getAvailableFunds(sellerId, exchangeToken)).to.equal(
              sellerAvailableFunds - sellerDeposit,
            );

            // Boson
            const newBosonProtocolBalance = await mockToken.balanceOf(bosonProtocolAddress);
            expect(newBosonProtocolBalance).to.equal(bosonProtocolBalance + sellerDeposit + minimalPrice);
          });

          it("Partially covered", async function () {
            const remainder = sellerDeposit / 10n;
            await mockToken.approve(fermionProtocolAddress, sellerDeposit - remainder);
            await fundsFacet.depositFunds(sellerId, exchangeToken, sellerDeposit - remainder);

            await mockToken.approve(fermionProtocolAddress, remainder + minimalPrice);
            const tx = await offerFacet.unwrapNFTToSelf(tokenId);

            // events:
            // fermion
            await expect(tx).to.emit(offerFacet, "VerificationInitiated").withArgs(bosonOfferId, verifierId, tokenId);

            // Boson:
            await expect(tx)
              .to.emit(bosonExchangeHandler, "FundsEncumbered")
              .withArgs(bosonSellerId, exchangeToken, sellerDeposit, defaultCollectionAddress);

            // State:
            // Fermion
            expect(await fundsFacet.getAvailableFunds(sellerId, exchangeToken)).to.equal(0);

            // Boson
            const newBosonProtocolBalance = await mockToken.balanceOf(bosonProtocolAddress);
            expect(newBosonProtocolBalance).to.equal(bosonProtocolBalance + sellerDeposit + minimalPrice);
          });
        });

        context("offer with native currency", function () {
          // Although support for offers in native currency is not complete, this is a test for the future
          const bosonOfferId = "2";
          const exchangeId = quantity + 1n;
          const tokenId = deriveTokenId(bosonOfferId, exchangeId).toString();

          beforeEach(async function () {
            const fermionOffer = {
              sellerId: "1",
              sellerDeposit,
              verifierId,
              verifierFee: "0",
              custodianId: "3",
              facilitatorId: sellerId,
              facilitatorFee: "0",
              exchangeToken: ZeroAddress,
              metadataURI: "https://example.com/offer-metadata.json",
              metadataHash: ZeroHash,
            };

            await offerFacet.createOffer(fermionOffer);
            await offerFacet.mintAndWrapNFTs(bosonOfferId, quantity);

            bosonProtocolBalance = await ethers.provider.getBalance(bosonProtocolAddress);
          });

          it("Zero available funds", async function () {
            const tx = await offerFacet.unwrapNFTToSelf(tokenId, { value: sellerDeposit });

            // events:
            // fermion
            await expect(tx).to.emit(offerFacet, "VerificationInitiated").withArgs(bosonOfferId, verifierId, tokenId);

            // Boson:
            await expect(tx)
              .to.emit(bosonExchangeHandler, "FundsEncumbered")
              .withArgs(bosonSellerId, ZeroAddress, sellerDeposit, defaultCollectionAddress);

            // State:
            const newBosonProtocolBalance = await ethers.provider.getBalance(bosonProtocolAddress);
            expect(newBosonProtocolBalance).to.equal(bosonProtocolBalance + sellerDeposit);
            expect(await fundsFacet.getAvailableFunds(sellerId, ZeroAddress)).to.equal(0);
          });

          it("Partially covered by available funds", async function () {
            const remainder = sellerDeposit / 10n;
            await fundsFacet.depositFunds(sellerId, ZeroAddress, sellerDeposit - remainder, {
              value: sellerDeposit - remainder,
            });

            const tx = await offerFacet.unwrapNFTToSelf(tokenId, { value: remainder });

            // events:
            // fermion
            await expect(tx).to.emit(offerFacet, "VerificationInitiated").withArgs(bosonOfferId, verifierId, tokenId);

            // Boson:
            await expect(tx)
              .to.emit(bosonExchangeHandler, "FundsEncumbered")
              .withArgs(bosonSellerId, ZeroAddress, sellerDeposit, defaultCollectionAddress);

            // State:
            const newBosonProtocolBalance = await ethers.provider.getBalance(bosonProtocolAddress);
            expect(newBosonProtocolBalance).to.equal(bosonProtocolBalance + sellerDeposit);
            expect(await fundsFacet.getAvailableFunds(sellerId, ZeroAddress)).to.equal(0);
          });

          it("Fully covered by available funds", async function () {
            await fundsFacet.depositFunds(sellerId, ZeroAddress, sellerDeposit, {
              value: sellerDeposit,
            });

            const tx = await offerFacet.unwrapNFTToSelf(tokenId, { value: 0n });

            // events:
            // fermion
            await expect(tx).to.emit(offerFacet, "VerificationInitiated").withArgs(bosonOfferId, verifierId, tokenId);

            // Boson:
            await expect(tx)
              .to.emit(bosonExchangeHandler, "FundsEncumbered")
              .withArgs(bosonSellerId, ZeroAddress, sellerDeposit, defaultCollectionAddress);

            // State:
            const newBosonProtocolBalance = await ethers.provider.getBalance(bosonProtocolAddress);
            expect(newBosonProtocolBalance).to.equal(bosonProtocolBalance + sellerDeposit);
            expect(await fundsFacet.getAvailableFunds(sellerId, ZeroAddress)).to.equal(0);
          });
        });

        context("Revert reasons", function () {
          it("Offer region is paused", async function () {
            await pauseFacet.pause([PausableRegion.Offer]);

            await expect(offerFacet.unwrapNFTToSelf(tokenId))
              .to.be.revertedWithCustomError(fermionErrors, "RegionPaused")
              .withArgs(PausableRegion.Offer);
          });

          it("Caller is not the seller's assistant", async function () {
            await verifySellerAssistantRole("unwrapNFTToSelf", [tokenId]);
          });

          it("Caller is not the facilitator defined in the offer", async function () {
            await expect(offerFacet.connect(facilitator2).unwrapNFTToSelf(tokenId))
              .to.be.revertedWithCustomError(fermionErrors, "WalletHasNoRole")
              .withArgs(sellerId, facilitator2.address, EntityRole.Seller, WalletRole.Assistant);
          });

          context("Boson deposit not covered", async function () {
            it("Zero available funds", async function () {
              // ERC20 offer - insufficient allowance
              await mockToken.approve(fermionProtocolAddress, sellerDeposit - 1n);

              await expect(offerFacet.unwrapNFTToSelf(tokenId))
                .to.be.revertedWithCustomError(mockToken, "ERC20InsufficientAllowance")
                .withArgs(fermionProtocolAddress, sellerDeposit - 1n, sellerDeposit);

              // ERC20 offer - contract sends insufficient funds
              await mockToken.approve(fermionProtocolAddress, sellerDeposit);
              await mockToken.setBurnAmount(1);
              await expect(offerFacet.unwrapNFTToSelf(tokenId))
                .to.be.revertedWithCustomError(fermionErrors, "WrongValueReceived")
                .withArgs(sellerDeposit, sellerDeposit - 1n);
              await mockToken.setBurnAmount(0);

              // ERC20 offer - insufficient balance
              const sellerBalance = await mockToken.balanceOf(defaultSigner.address);
              await mockToken.transfer(wallets[4].address, sellerBalance); // transfer all the tokens to another wallet

              await expect(offerFacet.unwrapNFTToSelf(tokenId))
                .to.be.revertedWithCustomError(mockToken, "ERC20InsufficientBalance")
                .withArgs(defaultSigner.address, 0n, sellerDeposit);

              // Send native currency to ERC20 offer
              await expect(offerFacet.unwrapNFTToSelf(tokenId, { value: sellerDeposit })).to.be.revertedWithCustomError(
                fermionErrors,
                "NativeNotAllowed",
              );
            });

            it("Partially covered by available funds", async function () {
              const remainder = sellerDeposit / 10n;
              await mockToken.approve(fermionProtocolAddress, sellerDeposit - remainder);
              await fundsFacet.depositFunds(sellerId, await mockToken.getAddress(), sellerDeposit - remainder);

              // ERC20 offer - insufficient allowance
              await mockToken.approve(fermionProtocolAddress, remainder - 1n);

              await expect(offerFacet.unwrapNFTToSelf(tokenId))
                .to.be.revertedWithCustomError(mockToken, "ERC20InsufficientAllowance")
                .withArgs(fermionProtocolAddress, remainder - 1n, remainder);

              // ERC20 offer - contract sends insufficient funds
              await mockToken.approve(fermionProtocolAddress, remainder);
              await mockToken.setBurnAmount(1);
              await expect(offerFacet.unwrapNFTToSelf(tokenId))
                .to.be.revertedWithCustomError(fermionErrors, "WrongValueReceived")
                .withArgs(remainder, remainder - 1n);
              await mockToken.setBurnAmount(0);

              // ERC20 offer - insufficient balance
              const sellerBalance = await mockToken.balanceOf(defaultSigner.address);
              await mockToken.transfer(wallets[4].address, sellerBalance); // transfer all the tokens to another wallet

              await expect(offerFacet.unwrapNFTToSelf(tokenId))
                .to.be.revertedWithCustomError(mockToken, "ERC20InsufficientBalance")
                .withArgs(defaultSigner.address, 0n, remainder);

              // Send native currency to ERC20 offer
              await expect(offerFacet.unwrapNFTToSelf(tokenId, { value: remainder })).to.be.revertedWithCustomError(
                fermionErrors,
                "NativeNotAllowed",
              );
            });

            context("offer with native currency", function () {
              // Although support for offers in native currency is not complete, this is a test for the future
              const bosonOfferId = "2";
              const exchangeId = quantity + 1n;
              const tokenId = deriveTokenId(bosonOfferId, exchangeId).toString();

              beforeEach(async function () {
                const fermionOffer = {
                  sellerId: "1",
                  sellerDeposit,
                  verifierId,
                  verifierFee,
                  custodianId: "3",
                  facilitatorId: sellerId,
                  facilitatorFee: "0",
                  exchangeToken: ZeroAddress,
                  metadataURI: "https://example.com/offer-metadata.json",
                  metadataHash: ZeroHash,
                };

                await offerFacet.createOffer(fermionOffer);
                await offerFacet.mintAndWrapNFTs(bosonOfferId, quantity);
              });

              it("Zero available funds", async function () {
                // Native currency offer - insufficient funds
                await expect(offerFacet.unwrapNFTToSelf(tokenId, { value: sellerDeposit - 1n }))
                  .to.be.revertedWithCustomError(fermionErrors, "WrongValueReceived")
                  .withArgs(sellerDeposit, sellerDeposit - 1n);

                // Native currency offer - too much sent
                await expect(offerFacet.unwrapNFTToSelf(tokenId, { value: sellerDeposit + 1n }))
                  .to.be.revertedWithCustomError(fermionErrors, "WrongValueReceived")
                  .withArgs(sellerDeposit, sellerDeposit + 1n);
              });

              it("Partially covered by available funds", async function () {
                const remainder = sellerDeposit / 10n;
                await fundsFacet.depositFunds(sellerId, ZeroAddress, sellerDeposit - remainder, {
                  value: sellerDeposit - remainder,
                });

                // Native currency offer - insufficient funds
                await expect(offerFacet.unwrapNFTToSelf(tokenId, { value: remainder - 1n }))
                  .to.be.revertedWithCustomError(fermionErrors, "WrongValueReceived")
                  .withArgs(remainder, remainder - 1n);

                // Native currency offer - too much sent
                await expect(offerFacet.unwrapNFTToSelf(tokenId, { value: remainder + 1n }))
                  .to.be.revertedWithCustomError(fermionErrors, "WrongValueReceived")
                  .withArgs(remainder, remainder + 1n);
              });
            });
          });

          it("Price does not cover the verifier fee", async function () {
            await mockToken.approve(fermionProtocolAddress, sellerDeposit);
            await fundsFacet.depositFunds(sellerId, exchangeToken, sellerDeposit);

            // insufficient allowance
            await mockToken.approve(fermionProtocolAddress, minimalPrice - 1n);
            await expect(offerFacet.unwrapNFTToSelf(tokenId))
              .to.be.revertedWithCustomError(mockToken, "ERC20InsufficientAllowance")
              .withArgs(fermionProtocolAddress, minimalPrice - 1n, minimalPrice);

            // Contract sends insufficient funds. In this case, the depositing to boson fails before fermion fails
            const bosonFundsHandler = await getBosonHandler("IBosonFundsHandler");
            await mockToken.approve(fermionProtocolAddress, minimalPrice);
            await mockToken.setBurnAmount(1);
            await expect(offerFacet.unwrapNFTToSelf(tokenId)).to.be.revertedWithCustomError(
              bosonFundsHandler,
              "InsufficientValueReceived",
            );
            await mockToken.setBurnAmount(0);

            // Insufficient balance
            const sellerBalance = await mockToken.balanceOf(defaultSigner.address);
            await mockToken.transfer(wallets[4].address, sellerBalance); // transfer all the tokens to another wallet
            await expect(offerFacet.unwrapNFTToSelf(tokenId))
              .to.be.revertedWithCustomError(mockToken, "ERC20InsufficientBalance")
              .withArgs(defaultSigner.address, 0n, minimalPrice);
          });

          it("Price does not cover the verifier fee [BOSON]", async function () {
            const bosonOfferId = "2";
            const bosonExchangeId = quantity + 1n;
            const tokenId = deriveTokenId(bosonOfferId, bosonExchangeId).toString();

            await offerFacet.addSupportedToken(bosonTokenAddress);
            const bosonConfigHandler = await getBosonHandler("IBosonConfigHandler");
            const bosonProtocolFlatFee = parseEther("0"); // ToDo: after boson v2.4.2, this could be higher than 0
            await bosonConfigHandler.setProtocolFeeFlatBoson(bosonProtocolFlatFee);

            const fermionOffer = {
              sellerId: "1",
              sellerDeposit: "0",
              verifierId,
              verifierFee,
              custodianId: "3",
              facilitatorId: sellerId,
              facilitatorFee: "0",
              exchangeToken: bosonTokenAddress,
              metadataURI: "https://example.com/offer-metadata.json",
              metadataHash: ZeroHash,
            };

            await offerFacet.createOffer(fermionOffer);
            await offerFacet.mintAndWrapNFTs(bosonOfferId, "1");

            const minimalPrice = verifierFee + BigInt(bosonProtocolFlatFee);
            // insufficient allowance
            await mockBosonToken.approve(fermionProtocolAddress, minimalPrice - 1n);
            await expect(offerFacet.unwrapNFTToSelf(tokenId)).to.be.revertedWith("ERC20: insufficient allowance"); // old error style

            // Insufficient balance
            await mockBosonToken.approve(fermionProtocolAddress, minimalPrice);
            const sellerBalance = await mockBosonToken.balanceOf(defaultSigner.address);
            await mockBosonToken.transfer(wallets[4].address, sellerBalance); // transfer all the tokens to another wallet
            await expect(offerFacet.unwrapNFTToSelf(tokenId)).to.be.revertedWith(
              "ERC20: transfer amount exceeds balance",
            ); // old error style
          });
        });
      });
    });

    context("Zero seller deposit", function () {
      const sellerDeposit = 0n;

      beforeEach(async function () {
        const fermionOffer = {
          sellerId: "1",
          sellerDeposit,
          verifierId,
          verifierFee,
          custodianId: "3",
          facilitatorId: sellerId,
          facilitatorFee: "0",
          exchangeToken,
          metadataURI: "https://example.com/offer-metadata.json",
          metadataHash: ZeroHash,
        };

        await offerFacet.createOffer(fermionOffer);
        await offerFacet.mintAndWrapNFTs(bosonOfferId, quantity);

        const buyer = wallets[4];
        const openSea = wallets[5]; // a mock OS address
        openSeaAddress = openSea.address;
        buyerAddress = buyer.address;
        seaport = new Seaport(buyer, { overrides: { seaportVersion: "1.6", contractAddress: seaportAddress } });

        await mockToken.mint(buyerAddress, fullPrice);

        const { executeAllActions } = await seaport.createOrder(
          {
            offer: [
              {
                itemType: ItemType.ERC20,
                token: exchangeToken,
                amount: fullPrice.toString(),
              },
            ],
            consideration: [
              {
                itemType: ItemType.ERC721,
                token: wrapperAddress,
                identifier: tokenId,
              },
              {
                itemType: ItemType.ERC20,
                token: exchangeToken,
                amount: openSeaFee.toString(),
                recipient: openSeaAddress,
              },
            ],
          },
          buyerAddress,
        );

        const buyerOrder = await executeAllActions();

        buyerAdvancedOrder = {
          ...buyerOrder,
          numerator: 1n,
          denominator: 1n,
          extraData: "0x",
        };

        bosonProtocolBalance = await mockToken.balanceOf(bosonProtocolAddress);
        openSeaBalance = await mockToken.balanceOf(openSeaAddress);
      });

      context("unwrap (with OS auction)", function () {
        it("Unwrapping", async function () {
          const tx = await offerFacet.unwrapNFT(tokenId, buyerAdvancedOrder);

          // events:
          // fermion
          await expect(tx).to.emit(offerFacet, "VerificationInitiated").withArgs(bosonOfferId, verifierId, tokenId);

          // Boson:
          await expect(tx)
            .to.emit(bosonExchangeHandler, "FundsEncumbered")
            .withArgs(bosonSellerId, exchangeToken, sellerDeposit, defaultCollectionAddress);

          // State:
          const newBosonProtocolBalance = await mockToken.balanceOf(bosonProtocolAddress);
          expect(newBosonProtocolBalance).to.equal(bosonProtocolBalance + fullPrice - openSeaFee);
        });
      });

      context("unwrapToSelf", function () {
        const minimalPrice = (10000n * verifierFee) / (10000n - BigInt(bosonProtocolFeePercentage));

        it("Unwrapping", async function () {
          await mockToken.approve(fermionProtocolAddress, minimalPrice);
          const tx = await offerFacet.unwrapNFTToSelf(tokenId);

          // events:
          // fermion
          await expect(tx).to.emit(offerFacet, "VerificationInitiated").withArgs(bosonOfferId, verifierId, tokenId);

          // Boson:
          await expect(tx)
            .to.emit(bosonExchangeHandler, "FundsEncumbered")
            .withArgs(bosonSellerId, exchangeToken, sellerDeposit, defaultCollectionAddress);

          // State:
          // Boson
          const newBosonProtocolBalance = await mockToken.balanceOf(bosonProtocolAddress);
          expect(newBosonProtocolBalance).to.equal(bosonProtocolBalance + minimalPrice);
        });

        context("Revert reasons", function () {
          it("Price does not cover the verifier fee", async function () {
            // Contract sends insufficient funds. In this case, the depositing to boson fails before fermion fails
            await mockToken.approve(fermionProtocolAddress, minimalPrice);
            await mockToken.setBurnAmount(1);
            await expect(offerFacet.unwrapNFTToSelf(tokenId))
              .to.be.revertedWithCustomError(fermionErrors, "WrongValueReceived")
              .withArgs(minimalPrice, minimalPrice - 1n);
            await mockToken.setBurnAmount(0);
          });
        });
      });
    });
  });

  context("addSupportedToken", function () {
    let accountHandler: Contract;

    before(async function () {
      accountHandler = await getBosonHandler("IBosonAccountHandler");
    });

    it("Anyone can add a new supported token", async function () {
      const [mockToken2] = await deployMockTokens(["ERC20"]);
      const mockToken2Address = await mockToken2.getAddress();

      await expect(offerFacet.connect(wallets[4]).addSupportedToken(mockToken2))
        .to.emit(accountHandler, "DisputeResolverFeesAdded")
        .withArgs("3", [[mockToken2Address, "", 0n]], fermionProtocolAddress);

      const [, , disputeResolverFees] = await accountHandler.getDisputeResolverByAddress(fermionProtocolAddress);
      expect(disputeResolverFees).to.eql([
        [await mockToken.getAddress(), "", 0n],
        [ZeroAddress, "", 0n],
        [mockToken2Address, "", 0n],
      ]); // mockToken and zero address (native currency) are there from the setup
    });

    context("Revert reasons", function () {
      it("Offer region is paused", async function () {
        await pauseFacet.pause([PausableRegion.Offer]);

        await expect(offerFacet.addSupportedToken(ZeroAddress))
          .to.be.revertedWithCustomError(fermionErrors, "RegionPaused")
          .withArgs(PausableRegion.Offer);
      });

      it("Adding existing token fail", async function () {
        await expect(offerFacet.addSupportedToken(await mockToken.getAddress())).to.be.revertedWithCustomError(
          accountHandler,
          "DuplicateDisputeResolverFees",
        );
      });
    });
  });
});<|MERGE_RESOLUTION|>--- conflicted
+++ resolved
@@ -22,16 +22,12 @@
 const { percentage: bosonProtocolFeePercentage } = getBosonProtocolFees();
 
 describe("Offer", function () {
-<<<<<<< HEAD
   const sellerId = "1";
   const verifierId = "2";
   const custodianId = "3";
   const facilitatorId = "4";
   const facilitator2Id = "5";
-  let offerFacet: Contract, entityFacet: Contract, fundsFacet: Contract;
-=======
   let offerFacet: Contract, entityFacet: Contract, fundsFacet: Contract, pauseFacet: Contract;
->>>>>>> 6f305cb3
   let mockToken: Contract, mockBosonToken: Contract;
   let fermionErrors: Contract;
   let fermionProtocolAddress: string;
@@ -299,10 +295,7 @@
       const bosonOfferId = "1";
       const exchangeToken = await mockToken.getAddress();
       const sellerDeposit = 100;
-      const sellerId = "1";
-      const verifierId = "2";
       const verifierFee = 10;
-      const custodianId = "3";
       const metadataURI = "https://example.com/offer-metadata.json";
 
       const fermionOffer = {
@@ -345,7 +338,6 @@
   });
 
   context("mintAndWrapNFTs", function () {
-    const sellerId = "1";
     const bosonOfferId = 1n;
     const sellerDeposit = 100n;
     const quantity = 15n;
@@ -539,10 +531,8 @@
   });
 
   context("unwrapping", function () {
-    const sellerId = "1";
     const bosonOfferId = 1n;
     const quantity = 15n;
-    const verifierId = "2";
     const verifierFee = parseEther("0.01");
     const bosonSellerId = "1"; // Fermion's seller id inside Boson
     const bosonBuyerId = "2"; // Fermion's buyer id inside Boson
