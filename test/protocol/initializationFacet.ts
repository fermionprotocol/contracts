--- conflicted
+++ resolved
@@ -120,19 +120,14 @@
         });
 
         it("initializeDiamond is not registered", async function () {
-<<<<<<< HEAD
-=======
-          const initializeBosonSeller = initializationFacet.interface.encodeFunctionData("initializeDiamond", [
-            accessControllerAddress,
-            defaultAdmin.address,
-            ZeroAddress,
-            ZeroAddress,
-          ]);
->>>>>>> 4930d518
           const selector = initializationFacet.interface.getFunction("initializeDiamond").selector;
           const diamond = await ethers.getContractAt("Diamond", fermionProtocolAddress);
 
-          await expect(initializationFacet.attach(fermionProtocolAddress).initializeDiamond(ZeroAddress, ZeroAddress))
+          await expect(
+            initializationFacet
+              .attach(fermionProtocolAddress)
+              .initializeDiamond(accessControllerAddress, defaultAdmin.address, ZeroAddress, ZeroAddress),
+          )
             .to.be.revertedWithCustomError(diamond, "FunctionNotFound")
             .withArgs(selector);
         });
