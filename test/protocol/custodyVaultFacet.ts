--- conflicted
+++ resolved
@@ -4,12 +4,7 @@
 import { ethers } from "hardhat";
 import { Contract, ZeroHash } from "ethers";
 import { HardhatEthersSigner } from "@nomicfoundation/hardhat-ethers/signers";
-<<<<<<< HEAD
 import { EntityRole, PausableRegion, VerificationStatus, WrapType } from "../utils/enums";
-import { getBosonProtocolFees } from "../utils/boson-protocol";
-=======
-import { EntityRole, PausableRegion, VerificationStatus } from "../utils/enums";
->>>>>>> 6a93d2ee
 import { createBuyerAdvancedOrderClosure } from "../utils/seaport";
 import {
   AUCTION_END_BUFFER,
