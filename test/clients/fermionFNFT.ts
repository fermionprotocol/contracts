--- conflicted
+++ resolved
@@ -110,11 +110,6 @@
       let approvedWallet: HardhatEthersSigner;
       const fractionsAmount = 5000n * 10n ** 18n;
 
-<<<<<<< HEAD
-      // Check balance
-      expect(await fermionFNFTProxy.balanceOfERC20(approvedWallet.address)).to.equal(fractionsAmount);
-      expect(await fermionFNFTProxy.balanceOfERC20(seller.address)).to.equal(0);
-=======
       beforeEach(async function () {
         const auctionParameters = {
           exitPrice: parseEther("0.1"),
@@ -165,8 +160,8 @@
         expect(await fermionFNFTProxy.allowance(seller.address, approvedWallet.address)).to.equal(0);
 
         // Check balance
-        expect(await fermionFNFTProxy.balanceOf(approvedWallet.address)).to.equal(fractionsAmount);
-        expect(await fermionFNFTProxy.balanceOf(seller.address)).to.equal(0);
+        expect(await fermionFNFTProxy.balanceOfERC20(approvedWallet.address)).to.equal(fractionsAmount);
+        expect(await fermionFNFTProxy.balanceOfERC20(seller.address)).to.equal(0);
       });
 
       it("Unlimited ERC20 approval", async function () {
@@ -188,10 +183,9 @@
         expect(await fermionFNFTProxy.allowance(seller.address, approvedWallet.address)).to.equal(unlimitedFractions);
 
         // Check balance
-        expect(await fermionFNFTProxy.balanceOf(approvedWallet.address)).to.equal(fractionsAmount);
-        expect(await fermionFNFTProxy.balanceOf(seller.address)).to.equal(0);
+        expect(await fermionFNFTProxy.balanceOfERC20(approvedWallet.address)).to.equal(fractionsAmount);
+        expect(await fermionFNFTProxy.balanceOfERC20(seller.address)).to.equal(0);
       });
->>>>>>> 85910d2f
     });
 
     it("Reverts", async function () {
