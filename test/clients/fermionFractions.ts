--- conflicted
+++ resolved
@@ -1682,8 +1682,6 @@
         expect(await fermionFNFTProxy.balanceOfERC20(bidders[0].address)).to.equal(fractions);
         expect(await fermionFNFTProxy.balanceOfERC20(await fermionFNFTProxy.getAddress())).to.equal(0n);
       });
-<<<<<<< HEAD
-=======
 
       it("Bid with  more than 100% fractions", async function () {
         // Testing that only the fractions used for the bid are returned
@@ -1708,7 +1706,6 @@
         expect(await fermionFNFTProxy.balanceOfERC20(bidders[0].address)).to.equal(fractionsPart);
         expect(await fermionFNFTProxy.balanceOfERC20(await fermionFNFTProxy.getAddress())).to.equal(0n);
       });
->>>>>>> 7392bc9d
     });
 
     context("Bid with votes", function () {
@@ -1780,8 +1777,6 @@
         expect(await fermionFNFTProxy.balanceOfERC20(bidders[0].address)).to.equal(fractions); // only fractions are returned, votes not
         expect(await fermionFNFTProxy.balanceOfERC20(await fermionFNFTProxy.getAddress())).to.equal(votes);
       });
-<<<<<<< HEAD
-=======
 
       it("Bid with  more than 100% fractions", async function () {
         // Testing that only the fractions used for the bid are returned
@@ -1813,7 +1808,6 @@
         expect(await fermionFNFTProxy.balanceOfERC20(bidders[0].address)).to.equal(fractionsPart);
         expect(await fermionFNFTProxy.balanceOfERC20(await fermionFNFTProxy.getAddress())).to.equal(votes);
       });
->>>>>>> 7392bc9d
     });
 
     context("Revert reasons", function () {
