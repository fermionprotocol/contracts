--- conflicted
+++ resolved
@@ -4114,7 +4114,6 @@
           const owner1Balance = await balanceOfERC20(fermionFNFTProxy, owner1.address);
           const owner2Balance = await balanceOfERC20(fermionFNFTProxy, owner2.address);
 
-<<<<<<< HEAD
           let tx = await fermionFNFTProxy.updateExitPrice(parseEther("2"), 7500, MIN_GOV_VOTE_DURATION);
           expect(tx).to.emit(fermionFNFTProxy, "PriceUpdateVoted").withArgs(0, owner1.address, owner1Balance, true);
           let voterDetails = await fermionFNFTProxy.getVoterDetails(owner1.address);
@@ -4122,10 +4121,6 @@
           expect(voterDetails.voteCount).to.equal(owner1Balance);
 
           tx = await fermionFNFTProxy.connect(owner2).voteOnProposal(0, true);
-=======
-          await fermionFNFTProxy.updateExitPrice(parseEther("2"), 7500, MIN_GOV_VOTE_DURATION);
-          const tx = await fermionFNFTProxy.connect(owner1).voteOnProposal(1, true);
->>>>>>> 70917747
 
           expect(tx).to.emit(fermionFNFTProxy, "PriceUpdateVoted").withArgs(0, owner2.address, owner2Balance, true);
 
@@ -4190,24 +4185,14 @@
           expect(owner1InitialBalance).to.equal(initialVoteAmount - setupTransferAmount);
           expect(owner2InitialBalance).to.equal(setupTransferAmount);
 
-<<<<<<< HEAD
           let proposal = await fermionFNFTProxy.getProposalDetails(0);
-=======
-          // Cast an initial vote from owner1.
-          await fermionFNFTProxy.connect(owner1).voteOnProposal(1, true);
-          let proposal = await fermionFNFTProxy.getCurrentProposalDetails();
->>>>>>> 70917747
           expect(proposal.yesVotes).to.equal(owner1InitialBalance);
 
           // Transfer additional fractions back to owner1 from owner2.
           const additionalFractions = parseEther("1");
           await erc20Clone.connect(owner2).transfer(owner1.address, additionalFractions);
 
-<<<<<<< HEAD
           await fermionFNFTProxy.connect(owner1).voteOnProposal(0, true);
-=======
-          await fermionFNFTProxy.connect(owner1).voteOnProposal(1, true);
->>>>>>> 70917747
 
           proposal = await fermionFNFTProxy.getProposalDetails(0);
           expect(proposal.yesVotes).to.equal(owner1InitialBalance + additionalFractions);
@@ -4223,10 +4208,6 @@
 
           // Step 2: Create a governance proposal and with YES vote using `owner1`
           const tx = await fermionFNFTProxy.updateExitPrice(parseEther("2"), 7500, MIN_GOV_VOTE_DURATION);
-<<<<<<< HEAD
-=======
-          await fermionFNFTProxy.connect(owner1).voteOnProposal(1, false);
->>>>>>> 70917747
 
           // Verify initial proposal state
           let proposal = await fermionFNFTProxy.getProposalDetails(0);
@@ -4256,11 +4237,7 @@
           expect(voterDetails.voteCount).to.equal(0);
 
           // Step 5: Allow `owner2` to cast a vote with the newly acquired fractions
-<<<<<<< HEAD
           await fermionFNFTProxy.connect(owner2).voteOnProposal(0, true);
-=======
-          await fermionFNFTProxy.connect(owner2).voteOnProposal(1, false);
->>>>>>> 70917747
 
           // Verify `proposal.noVotes` reflects the original total balance (transferred from `owner1` to `owner2`)
           const currentProposalDetails = await fermionFNFTProxy.getProposalDetails(0);
@@ -4268,11 +4245,7 @@
 
           // Step 6: Finalize the current proposal to allow creation of a new one
           await setNextBlockTimestamp(Number((await getBlockTimestampFromTransaction(tx)) + MIN_GOV_VOTE_DURATION + 1));
-<<<<<<< HEAD
           await fermionFNFTProxy.connect(owner2).voteOnProposal(0, true); // Finalize the proposal
-=======
-          await fermionFNFTProxy.connect(owner2).voteOnProposal(1, false); // Finalize the proposal
->>>>>>> 70917747
 
           // Verify the proposal is finalized
           const finalizedProposal = await fermionFNFTProxy.getProposalDetails(0);
@@ -4287,10 +4260,6 @@
 
           // Create a new proposal and cast a vote with `owner1`'s new balance
           await fermionFNFTProxy.updateExitPrice(parseEther("3"), 7500, MIN_GOV_VOTE_DURATION);
-<<<<<<< HEAD
-=======
-          await fermionFNFTProxy.connect(owner1).voteOnProposal(2, false);
->>>>>>> 70917747
 
           // Verify updated vote count matches transferred balance
           proposal = await fermionFNFTProxy.getProposalDetails(1);
@@ -4308,12 +4277,8 @@
 
           // Step 2: Create a governance proposal and Owner1 votes NO
           await fermionFNFTProxy.updateExitPrice(parseEther("2"), 7500, MIN_GOV_VOTE_DURATION);
-<<<<<<< HEAD
           await fermionFNFTProxy.removeVoteOnProposal(0);
           await fermionFNFTProxy.connect(owner1).voteOnProposal(0, false);
-=======
-          await fermionFNFTProxy.connect(owner1).voteOnProposal(1, false);
->>>>>>> 70917747
 
           // Verify initial proposal state
           let proposal = await fermionFNFTProxy.getProposalDetails(0);
@@ -4330,11 +4295,7 @@
           expect(owner1RemainingBalance).to.be.equal(voterDetails.voteCount - transferAmountA);
 
           // Step 4: Owner2 votes with the received A amount
-<<<<<<< HEAD
           await fermionFNFTProxy.connect(owner2).voteOnProposal(0, true);
-=======
-          await fermionFNFTProxy.connect(owner2).voteOnProposal(1, true);
->>>>>>> 70917747
 
           proposal = await fermionFNFTProxy.getProposalDetails(0);
           let owner2VoterDetails = await fermionFNFTProxy.getVoterDetails(owner2.address);
@@ -4354,7 +4315,6 @@
           expect(proposal.yesVotes).to.equal(transferAmountA); // Owner2's votes remain unchanged
           expect(owner2VoterDetails.voteCount).to.equal(transferAmountA); // Vote count is unchanged
         });
-<<<<<<< HEAD
         context("Revert reasons", function () {
           it("Double voting", async function () {
             await fermionFNFTProxy.updateExitPrice(parseEther("2"), 7500, MIN_GOV_VOTE_DURATION);
@@ -4403,34 +4363,6 @@
               .to.be.revertedWithCustomError(fermionFNFTProxy, "AlreadyVotedInProposal")
               .withArgs(1);
           });
-=======
-        it("should revert for double voting", async function () {
-          await fermionFNFTProxy.updateExitPrice(parseEther("2"), 7500, MIN_GOV_VOTE_DURATION);
-          await fermionFNFTProxy.connect(owner1).voteOnProposal(1, true);
-
-          await expect(fermionFNFTProxy.connect(owner1).voteOnProposal(1, true)).to.be.revertedWithCustomError(
-            fermionFNFTProxy,
-            "AlreadyVoted",
-          );
-        });
-
-        it("should revert if the voter has no fractions", async function () {
-          await fermionFNFTProxy.updateExitPrice(parseEther("2"), 7500, MIN_GOV_VOTE_DURATION);
-          const random = wallets[11]; //random wallet
-          await expect(fermionFNFTProxy.connect(random).voteOnProposal(1, true)).to.be.revertedWithCustomError(
-            fermionFNFTProxy,
-            "NoVotingPower",
-          );
-        });
-
-        it("should revert if a voter changes vote direction", async function () {
-          await fermionFNFTProxy.updateExitPrice(parseEther("2"), 7500, MIN_GOV_VOTE_DURATION);
-          await fermionFNFTProxy.connect(owner1).voteOnProposal(1, true);
-          await expect(fermionFNFTProxy.connect(owner1).voteOnProposal(1, false)).to.be.revertedWithCustomError(
-            fermionFNFTProxy,
-            "ConflictingVote",
-          );
->>>>>>> 70917747
         });
         context("removeVoteOnProposal", function () {
           let tx: any;
@@ -4440,12 +4372,8 @@
           it("should correctly update vote counts for NO votes when removed", async function () {
             // Step 1: Cast a NO vote
             const owner1Balance = await balanceOfERC20(fermionFNFTProxy, owner1);
-<<<<<<< HEAD
             await fermionFNFTProxy.removeVoteOnProposal(0);
             await fermionFNFTProxy.connect(owner1).voteOnProposal(0, false);
-=======
-            await fermionFNFTProxy.connect(owner1).voteOnProposal(1, false);
->>>>>>> 70917747
 
             // Step 2: Verify the initial state of the proposal
             let proposal = await fermionFNFTProxy.getProposalDetails(0);
@@ -4472,10 +4400,6 @@
           });
           it("should allow a voter to remove their vote on an active proposal", async function () {
             const owner1Balance = await balanceOfERC20(fermionFNFTProxy, owner1);
-<<<<<<< HEAD
-=======
-            await fermionFNFTProxy.connect(owner1).voteOnProposal(1, true);
->>>>>>> 70917747
 
             // Step 1: Verify the initial state of the proposal
             let proposal = await fermionFNFTProxy.getProposalDetails(0);
@@ -4503,14 +4427,8 @@
 
           it("should revert if the proposal is finalised", async function () {
             // Finalize the current proposal
-<<<<<<< HEAD
             await setNextBlockTimestamp((await getBlockTimestampFromTransaction(tx)) + MIN_GOV_VOTE_DURATION + 1);
             await fermionFNFTProxy.connect(owner1).voteOnProposal(0, true); // Finalize the proposal
-=======
-            const tx = await fermionFNFTProxy.connect(owner1).voteOnProposal(1, true);
-            await setNextBlockTimestamp((await getBlockTimestampFromTransaction(tx)) + MIN_GOV_VOTE_DURATION + 1);
-            await fermionFNFTProxy.connect(owner1).voteOnProposal(1, true); // Finalize the proposal
->>>>>>> 70917747
 
             // Attempt to remove a vote on a finalized proposal
             await expect(fermionFNFTProxy.connect(owner1).removeVoteOnProposal(0)).to.be.revertedWithCustomError(
@@ -4531,18 +4449,10 @@
       context("Finalizing Proposals", function () {
         it("should finalize as executed when quorum is met and yes votes are greater", async function () {
           let tx = await fermionFNFTProxy.updateExitPrice(parseEther("3"), 7500, MIN_GOV_VOTE_DURATION);
-<<<<<<< HEAD
 
           await setNextBlockTimestamp((await getBlockTimestampFromTransaction(tx)) + MIN_GOV_VOTE_DURATION + 1);
 
           tx = await fermionFNFTProxy.connect(owner1).voteOnProposal(0, true);
-=======
-          await fermionFNFTProxy.connect(seller).voteOnProposal(1, true);
-
-          await setNextBlockTimestamp((await getBlockTimestampFromTransaction(tx)) + MIN_GOV_VOTE_DURATION + 1);
-
-          tx = await fermionFNFTProxy.connect(owner1).voteOnProposal(1, true);
->>>>>>> 70917747
 
           const proposal = await fermionFNFTProxy.getProposalDetails(0);
           expect(proposal.state).to.equal(PriceUpdateProposalState.Executed);
@@ -4560,10 +4470,6 @@
           const quorumThreshold = (liquidSupply * quorumPercent) / 10000n;
           const erc20Clone = await getERC20Clone(fermionFNFTProxy);
           await erc20Clone.connect(owner1).transfer(owner2.address, quorumThreshold);
-<<<<<<< HEAD
-=======
-          await fermionFNFTProxy.connect(owner2).voteOnProposal(1, true);
->>>>>>> 70917747
 
           const tx = await fermionFNFTProxy.updateExitPrice(
             parseEther("3"),
@@ -4571,12 +4477,7 @@
             MIN_GOV_VOTE_DURATION,
           );
           await setNextBlockTimestamp((await getBlockTimestampFromTransaction(tx)) + MIN_GOV_VOTE_DURATION + 1);
-<<<<<<< HEAD
           await fermionFNFTProxy.connect(owner2).voteOnProposal(0, true); // finalization
-=======
-
-          await fermionFNFTProxy.connect(owner2).voteOnProposal(1, true); // finalization
->>>>>>> 70917747
 
           // Retrieve proposal details after finalization
           const proposal = await fermionFNFTProxy.getProposalDetails(0);
@@ -4587,12 +4488,8 @@
         it("should finalize as failed when quorum is not met", async function () {
           let tx = await fermionFNFTProxy.updateExitPrice(parseEther("3"), 7500, MIN_GOV_VOTE_DURATION);
           await setNextBlockTimestamp((await getBlockTimestampFromTransaction(tx)) + MIN_GOV_VOTE_DURATION + 1);
-<<<<<<< HEAD
           await fermionFNFTProxy.connect(owner1).removeVoteOnProposal(0);
           tx = await fermionFNFTProxy.connect(owner1).voteOnProposal(0, false); // Vote won't matter as quorum is not met.
-=======
-          tx = await fermionFNFTProxy.connect(owner1).voteOnProposal(1, false); // Vote won't matter as quorum is not met.
->>>>>>> 70917747
 
           const proposal = await fermionFNFTProxy.getProposalDetails(0);
           expect(proposal.state).to.equal(PriceUpdateProposalState.Failed);
@@ -4602,18 +4499,11 @@
 
         it("should finalize as failed when quorum is met but no votes are greater", async function () {
           let tx = await fermionFNFTProxy.updateExitPrice(parseEther("3"), 7500, MIN_GOV_VOTE_DURATION);
-<<<<<<< HEAD
           await fermionFNFTProxy.connect(owner1).removeVoteOnProposal(0);
           await fermionFNFTProxy.connect(owner1).voteOnProposal(0, false); // Majority votes 'no'
           await setNextBlockTimestamp((await getBlockTimestampFromTransaction(tx)) + MIN_GOV_VOTE_DURATION + 1);
 
           tx = await fermionFNFTProxy.connect(owner1).voteOnProposal(0, true);
-=======
-          await fermionFNFTProxy.connect(owner1).voteOnProposal(1, false); // Majority votes 'no'
-          await setNextBlockTimestamp((await getBlockTimestampFromTransaction(tx)) + MIN_GOV_VOTE_DURATION + 1);
-
-          tx = await fermionFNFTProxy.connect(owner1).voteOnProposal(1, true);
->>>>>>> 70917747
 
           const proposal = await fermionFNFTProxy.getProposalDetails(0);
           expect(proposal.state).to.equal(PriceUpdateProposalState.Failed);
@@ -4627,13 +4517,7 @@
           await setNextBlockTimestamp((await getBlockTimestampFromTransaction(tx)) + MIN_GOV_VOTE_DURATION + 1);
           tx = await fermionFNFTProxy.connect(owner1).voteOnProposal(0, true); // Trigger finalization.
 
-<<<<<<< HEAD
           const proposal = await fermionFNFTProxy.getProposalDetails(0);
-=======
-          tx = await fermionFNFTProxy.connect(owner1).voteOnProposal(1, true); // Trigger finalization.
-
-          const proposal = await fermionFNFTProxy.getCurrentProposalDetails();
->>>>>>> 70917747
           expect(proposal.state).to.equal(PriceUpdateProposalState.Failed);
 
           await expect(tx).to.emit(fermionFNFTProxy, "PriceUpdateProposalFinalized").withArgs(0, false);
@@ -4641,10 +4525,6 @@
 
         it("should stay ACTIVE when attempting to finalize before the deadline", async function () {
           const tx = await fermionFNFTProxy.updateExitPrice(parseEther("3"), 7500, MIN_GOV_VOTE_DURATION);
-<<<<<<< HEAD
-=======
-          await fermionFNFTProxy.connect(owner1).voteOnProposal(1, true);
->>>>>>> 70917747
 
           const proposal = await fermionFNFTProxy.getProposalDetails(0);
           expect(proposal.state).to.equal(PriceUpdateProposalState.Active);
@@ -4655,28 +4535,14 @@
           await erc20Clone.connect(owner1).transfer(owner2.address, transferAmount);
 
           await setNextBlockTimestamp((await getBlockTimestampFromTransaction(tx)) + MIN_GOV_VOTE_DURATION - 10);
-<<<<<<< HEAD
           await fermionFNFTProxy.connect(owner2).voteOnProposal(0, true);
-=======
-          await fermionFNFTProxy.connect(owner2).voteOnProposal(1, true);
->>>>>>> 70917747
 
           const updatedProposal = await fermionFNFTProxy.getProposalDetails(0);
           expect(updatedProposal.state).to.equal(PriceUpdateProposalState.Active);
           expect(updatedProposal.yesVotes).to.equal(owner1Balance);
         });
 
-<<<<<<< HEAD
         it("should revert if proposal id is invalid", async function () {
-          await expect(fermionFNFTProxy.connect(owner2).voteOnProposal(1, true)).to.be.revertedWithCustomError(
-=======
-        it("should revert if there is no active proposal", async function () {
-          await expect(fermionFNFTProxy.connect(owner2).voteOnProposal(0, true)).to.be.revertedWithCustomError(
->>>>>>> 70917747
-            fermionFNFTProxy,
-            "InvalidProposalId",
-          );
-
           await expect(fermionFNFTProxy.connect(owner2).voteOnProposal(1, true)).to.be.revertedWithCustomError(
             fermionFNFTProxy,
             "InvalidProposalId",
@@ -4685,23 +4551,13 @@
 
         it("should revert if a proposal is already finalized", async function () {
           const tx = await fermionFNFTProxy.updateExitPrice(parseEther("3"), 7500, MIN_GOV_VOTE_DURATION);
-<<<<<<< HEAD
           await setNextBlockTimestamp((await getBlockTimestampFromTransaction(tx)) + MIN_GOV_VOTE_DURATION + 1);
           await fermionFNFTProxy.connect(owner1).voteOnProposal(0, true); // Trigger finalization.
-=======
-          await fermionFNFTProxy.connect(owner1).voteOnProposal(1, true);
-          await setNextBlockTimestamp((await getBlockTimestampFromTransaction(tx)) + MIN_GOV_VOTE_DURATION + 1);
-          await fermionFNFTProxy.connect(owner1).voteOnProposal(1, true); // Trigger finalization.
->>>>>>> 70917747
 
           const proposal = await fermionFNFTProxy.getProposalDetails(0);
           expect(proposal.state).to.equal(PriceUpdateProposalState.Executed);
 
-<<<<<<< HEAD
           await expect(fermionFNFTProxy.connect(owner1).voteOnProposal(0, false)).to.be.revertedWithCustomError(
-=======
-          await expect(fermionFNFTProxy.connect(owner1).voteOnProposal(1, true)).to.be.revertedWithCustomError(
->>>>>>> 70917747
             fermionFNFTProxy,
             "ProposalNotActive",
           );
@@ -4726,16 +4582,9 @@
 
           // Update the exit price through governance
           let tx = await fermionFNFTProxy.connect(seller).updateExitPrice(maxBid - 1n, 7500, MIN_GOV_VOTE_DURATION);
-<<<<<<< HEAD
 
           await setNextBlockTimestamp((await getBlockTimestampFromTransaction(tx)) + MIN_GOV_VOTE_DURATION + 1);
           await fermionFNFTProxy.connect(seller).voteOnProposal(0, true);
-=======
-          await fermionFNFTProxy.connect(seller).voteOnProposal(1, true);
-
-          await setNextBlockTimestamp((await getBlockTimestampFromTransaction(tx)) + MIN_GOV_VOTE_DURATION + 1);
-          await fermionFNFTProxy.connect(seller).voteOnProposal(1, true);
->>>>>>> 70917747
 
           tx = await fermionFNFTProxy.startAuction(startTokenId);
 
@@ -4759,16 +4608,9 @@
 
           // Update the exit price through governance
           let tx = await fermionFNFTProxy.connect(seller).updateExitPrice(maxBid, 7500, MIN_GOV_VOTE_DURATION);
-<<<<<<< HEAD
 
           await setNextBlockTimestamp((await getBlockTimestampFromTransaction(tx)) + MIN_GOV_VOTE_DURATION + 1);
           await fermionFNFTProxy.connect(seller).voteOnProposal(0, true);
-=======
-          await fermionFNFTProxy.connect(seller).voteOnProposal(1, true);
-
-          await setNextBlockTimestamp((await getBlockTimestampFromTransaction(tx)) + MIN_GOV_VOTE_DURATION + 1);
-          await fermionFNFTProxy.connect(seller).voteOnProposal(1, true);
->>>>>>> 70917747
 
           tx = await fermionFNFTProxy.startAuction(startTokenId);
 
