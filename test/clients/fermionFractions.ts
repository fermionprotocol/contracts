--- conflicted
+++ resolved
@@ -4230,16 +4230,8 @@
           const erc20Clone = await getERC20Clone(fermionFNFTProxy);
           await erc20Clone.connect(owner1).transfer(owner2.address, transferAmount);
 
-<<<<<<< HEAD
           // Verify yes votes are removed, as remaining balance supports the vote count
           proposal = await fermionFNFTProxy.getProposalDetails(0);
-=======
-          // Try to adjust votes on transfer if the caller is not the current epoch's ERC20 clone (nothing should happen)
-          await fermionFNFTProxy.connect(owner2).adjustVotesOnTransfer(owner1.address, transferAmount);
-
-          // Verify no votes are removed, as remaining balance supports the vote count
-          proposal = await fermionFNFTProxy.getCurrentProposalDetails();
->>>>>>> 3c903d3f
           let voterDetails = await fermionFNFTProxy.getVoterDetails(owner1.address);
 
           expect(remainingBalance).to.be.gte(voterDetails.voteCount);
