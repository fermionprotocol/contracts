--- conflicted
+++ resolved
@@ -1674,33 +1674,6 @@
         expect(await fermionFNFTProxy.balanceOf(bidders[0].address)).to.equal(fractions);
         expect(await fermionFNFTProxy.balanceOf(await fermionFNFTProxy.getAddress())).to.equal(0n);
       });
-<<<<<<< HEAD
-=======
-
-      it("Bid with  more than 100% fractions", async function () {
-        // Testing that only the fractions used for the bid are returned
-        // fractionalise another token and transfer the fractions to the bidder
-        await fermionFNFTProxy.connect(seller).mintFractions(startTokenId + 1n, 1, additionalDeposit);
-        await fermionFNFTProxy.connect(seller).transfer(bidders[0].address, fractionsPerToken);
-
-        const fractionsPart = fractions + fractionsPerToken; // more than 1 token
-
-        const tx = await fermionFNFTProxy.connect(bidders[0]).bid(startTokenId, price, fractionsPart);
-        const blockTimeStamp = (await tx.getBlock()).timestamp;
-        const topBidLockTime = BigInt(blockTimeStamp) + auctionParameters.topBidLockTime;
-        await setNextBlockTimestamp(String(topBidLockTime + 1n));
-
-        const tx2 = await fermionFNFTProxy.connect(bidders[0]).removeBid(startTokenId);
-        await expect(tx2)
-          .to.emit(fermionFNFTProxy, "FractionsTransfer")
-          .withArgs(await fermionFNFTProxy.getAddress(), bidders[0].address, fractionsPerToken);
-
-        expect(await mockExchangeToken.balanceOf(bidders[0].address)).to.equal(parseEther("1000"));
-        expect(await mockExchangeToken.balanceOf(await fermionFNFTProxy.getAddress())).to.equal(0n);
-        expect(await fermionFNFTProxy.balanceOf(bidders[0].address)).to.equal(fractionsPart);
-        expect(await fermionFNFTProxy.balanceOf(await fermionFNFTProxy.getAddress())).to.equal(0n);
-      });
->>>>>>> 85910d2f
     });
 
     context("Bid with votes", function () {
@@ -1772,40 +1745,6 @@
         expect(await fermionFNFTProxy.balanceOf(bidders[0].address)).to.equal(fractions); // only fractions are returned, votes not
         expect(await fermionFNFTProxy.balanceOf(await fermionFNFTProxy.getAddress())).to.equal(votes);
       });
-<<<<<<< HEAD
-=======
-
-      it("Bid with  more than 100% fractions", async function () {
-        // Testing that only the fractions used for the bid are returned
-        // fractionalise another token and transfer the fractions to the bidder
-        await fermionFNFTProxy.connect(seller).mintFractions(startTokenId + 1n, 1, additionalDeposit);
-        await fermionFNFTProxy.connect(seller).transfer(bidders[0].address, fractionsPerToken);
-
-        const fractionsPart = fractions + fractionsPerToken; // more than 1 token
-        const bidAmount = 0n; // amount to pay
-
-        const tx = await fermionFNFTProxy.connect(bidders[0]).bid(startTokenId, price, fractionsPart);
-
-        await expect(tx)
-          .to.emit(fermionFNFTProxy, "Bid")
-          .withArgs(startTokenId, bidders[0].address, price, fractionsPerToken, bidAmount);
-
-        const blockTimeStamp = (await tx.getBlock()).timestamp;
-        const topBidLockTime = BigInt(blockTimeStamp) + auctionParameters.topBidLockTime;
-        await setNextBlockTimestamp(String(topBidLockTime + 1n));
-
-        const tx2 = await fermionFNFTProxy.connect(bidders[0]).removeBid(startTokenId);
-
-        await expect(tx2)
-          .to.emit(fermionFNFTProxy, "FractionsTransfer")
-          .withArgs(await fermionFNFTProxy.getAddress(), bidders[0].address, fractionsPerToken - votes);
-
-        expect(await mockExchangeToken.balanceOf(bidders[0].address)).to.equal(parseEther("1000"));
-        expect(await mockExchangeToken.balanceOf(await fermionFNFTProxy.getAddress())).to.equal(0n);
-        expect(await fermionFNFTProxy.balanceOf(bidders[0].address)).to.equal(fractionsPart);
-        expect(await fermionFNFTProxy.balanceOf(await fermionFNFTProxy.getAddress())).to.equal(votes);
-      });
->>>>>>> 85910d2f
     });
 
     context("Revert reasons", function () {
@@ -3134,6 +3073,10 @@
       });
 
       it("When total votes match the threshold exactly, the auction starts", async function () {
+        const bidAmount = exitPrice - parseEther("0.01");
+        await mockExchangeToken.connect(bidders[2]).approve(await fermionFNFTProxy.getAddress(), bidAmount);
+        await fermionFNFTProxy.connect(bidders[2]).bid(startTokenId, bidAmount, 0n);
+
         await fermionFNFTProxy.connect(bidders[0]).voteToStartAuction(startTokenId, votes1);
 
         const requiredVotes = applyPercentage(fractionsPerToken, auctionParameters.unlockThreshold) - votes1;
